import { DestinationType, Networks } from '../index';

export type RampPhase =
  | 'initial'
  | 'timedOut'
  | 'stellarCreateAccount'
<<<<<<< HEAD
  | 'squidRouterApprove'
  | 'squidRouterSwap'
=======
  | 'squidrouterApprove'
  | 'squidrouterSwap'
  | 'squidrouterPay'
>>>>>>> 00fa830c
  | 'fundEphemeral'
  | 'nablaApprove'
  | 'nablaSwap'
  | 'moonbeamToPendulum'
  | 'moonbeamToPendulumXcm'
  | 'pendulumToMoonbeam'
  | 'assethubToPendulum'
  | 'pendulumToAssethub'
  | 'spacewalkRedeem'
  | 'stellarPayment'
  | 'subsidizePreSwap'
  | 'subsidizePostSwap'
  | 'distributeFees'
  | 'brlaTeleport'
  | 'brlaPayoutOnMoonbeam'
  | 'failed'
  | 'timedOut'
  | 'complete';

export type CleanupPhase = 'moonbeamCleanup' | 'pendulumCleanup' | 'stellarCleanup';

export interface AccountMeta {
  address: string;
  network: Networks;
}

export interface EvmTransactionData {
  to: `0x${string}`;
  data: `0x${string}`;
  value: string;
  gas: string;
  maxFeePerGas?: string;
  maxPriorityFeePerGas?: string;
}

export function isEvmTransactionData(data: string | EvmTransactionData): data is EvmTransactionData {
  return typeof data === 'object' && data !== null && 'to' in data && 'data' in data;
}

export interface UnsignedTx {
  txData: string | EvmTransactionData;
  phase: RampPhase | CleanupPhase;
  network: Networks;
  nonce: number;
  signer: string;
  meta?: any;
}

export type PresignedTx = UnsignedTx & {};

export interface RampErrorLog {
  timestamp: string;
  phase: RampPhase;
  error: string;
  details?: Record<string, unknown>;
  recoverable?: boolean;
}

export interface PaymentData {
  amount: string;
  memo: string;
  memoType: 'text' | 'hash';
  anchorTargetAccount: string; // The account of the Stellar anchor where the payment is sent
}

export namespace RampEndpoints {
  // POST /ramp/register
  export interface RegisterRampRequest {
    quoteId: string;
    signingAccounts: AccountMeta[];
    additionalData?: {
      walletAddress?: string; // Wallet address initiating the offramp.
      destinationAddress?: string; // Destination address, used for onramp.
      paymentData?: PaymentData;
      pixDestination?: string;
      receiverTaxId?: string;
      taxId?: string;
      [key: string]: unknown;
    };
  }

  export type RegisterRampResponse = RampProcess;

  // POST /ramp/start
  export interface StartRampRequest {
    rampId: string;
    presignedTxs: PresignedTx[];
    additionalData?: {
      squidRouterApproveHash: string | undefined;
      squidRouterSwapHash: string | undefined;
      assetHubToPendulumHash: string | undefined;
      [key: string]: unknown;
    };
  }

  // The response is the same as RampProcess
  export type StartRampResponse = RampProcess;

  export interface RampProcess {
    id: string;
    quoteId: string;
    type: 'on' | 'off';
    currentPhase: RampPhase;
    from: DestinationType;
    to: DestinationType;
    createdAt: string;
    updatedAt: string;
    unsignedTxs: UnsignedTx[]; // Array of unsigned txs that need to be signed
    brCode?: string;
  }

  // GET /ramp/:id
  export interface GetRampStatusRequest {
    id: string;
  }

  // The response is the same as RampProcess
  export type GetRampStatusResponse = RampProcess;

  // GET /ramp/:id/errors
  export interface GetRampErrorLogsRequest {
    id: string;
  }

  export type GetRampErrorLogsResponse = RampErrorLog[];

  // GET /ramp/history/:walletAddress
  export interface GetRampHistoryRequest {
    walletAddress: string;
  }

  export type GetRampHistoryResponse = {
    transactions: {
      id: string;
      type: 'on' | 'off';
      fromNetwork: string;
      toNetwork: string;
      fromAmount: string;
      toAmount: string;
      fromCurrency: string;
      toCurrency: string;
      status: string;
      date: string;
    }[];
  };
}<|MERGE_RESOLUTION|>--- conflicted
+++ resolved
@@ -4,14 +4,9 @@
   | 'initial'
   | 'timedOut'
   | 'stellarCreateAccount'
-<<<<<<< HEAD
-  | 'squidRouterApprove'
-  | 'squidRouterSwap'
-=======
   | 'squidrouterApprove'
   | 'squidrouterSwap'
   | 'squidrouterPay'
->>>>>>> 00fa830c
   | 'fundEphemeral'
   | 'nablaApprove'
   | 'nablaSwap'
