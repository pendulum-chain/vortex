--- conflicted
+++ resolved
@@ -5,12 +5,9 @@
 import { useAccount } from 'wagmi';
 import { getInputTokenDetails, OUTPUT_TOKEN_CONFIG } from '../constants/tokenConfig';
 import { OfframpingState } from '../services/offrampingFlow';
-<<<<<<< HEAD
-import { Networks } from './network';
-=======
 import { calculateTotalReceive } from '../components/FeeCollapse';
 import { QuoteService } from '../services/quotes';
->>>>>>> ba8c5542
+import { Networks } from './network';
 
 declare global {
   interface Window {
