--- conflicted
+++ resolved
@@ -116,12 +116,7 @@
 
 type UseEventsContext = ReturnType<typeof useEvents>;
 const useEvents = () => {
-<<<<<<< HEAD
-  const { address } = useAccount();
-
-=======
   const { address, chainId } = useAccount();
->>>>>>> 56110f4a
   const previousAddress = useRef<`0x${string}` | undefined>(undefined);
   const previousChainId = useRef<number | undefined>(undefined);
   const userClickedState = useRef<boolean>(false);
