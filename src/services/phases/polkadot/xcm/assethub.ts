import { ApiPromise } from '@polkadot/api';
import { u8aToHex } from '@polkadot/util';
import { decodeAddress } from '@polkadot/util-crypto';
import Big from 'big.js';

import { ExecutionContext, OfframpingState } from '../../../offrampingFlow';
import { waitUntilTrue } from '../../../../helpers/function';
import { getRawInputBalance } from '../ephemeral';
import { signAndSubmitXcm, TransactionInclusionError, verifyXcmSentEvent } from '../xcm';

function createAssethubAssetTransfer(assethubApi: ApiPromise, receiverAddress: string, rawAmount: string) {
  const receiverId = u8aToHex(decodeAddress(receiverAddress));

  const destination = { V2: { parents: 1, interior: { X1: { Parachain: 2094 } } } };
  const beneficiary = { V2: { parents: 0, interior: { X1: { AccountId32: { network: undefined, id: receiverId } } } } };
  const assets = {
    V2: [
      {
        id: {
          Concrete: { parents: 0, interior: { X2: [{ PalletInstance: 50 }, { GeneralIndex: 1337 }] } },
        },
        fun: { Fungible: rawAmount },
      },
    ],
  };
  const feeAssetItem = 0;
  const weightLimit = 'Unlimited';

  return assethubApi.tx.polkadotXcm.limitedReserveTransferAssets(
    destination,
    beneficiary,
    assets,
    feeAssetItem,
    weightLimit,
  );
}

export async function executeAssetHubToPendulumXCM(
  state: OfframpingState,
  context: ExecutionContext,
): Promise<OfframpingState> {
  const { assetHubNode, walletAccount, setOfframpSigningPhase } = context;
  const { pendulumEphemeralAddress } = state;

  if (!walletAccount) {
    throw new Error('Wallet account not available');
  }
  if (!assetHubNode) {
    throw new Error('AssetHub node not available');
  }

  const didInputTokenArrivedOnPendulum = async () => {
    const inputBalanceRaw = await getRawInputBalance(state, context);
    return inputBalanceRaw.gt(Big(0));
  };

  if (!(await didInputTokenArrivedOnPendulum())) {
    const { assetHubXcmTransactionHash, inputAmount } = state;

    if (assetHubXcmTransactionHash === undefined) {
      const tx = createAssethubAssetTransfer(assetHubNode.api, pendulumEphemeralAddress, inputAmount.raw);
      context.setOfframpSigningPhase('started');

      const afterSignCallback = () => setOfframpSigningPhase?.('finished');
<<<<<<< HEAD
      try {
        const { hash } = await signAndSubmitXcm(walletAccount, tx, afterSignCallback);
        return { ...state, assetHubXcmTransactionHash: hash.toString() };
      } catch (error) {
        if (error instanceof TransactionInclusionError) {
          try {
            const { hash } = await verifyXcmSentEvent(assetHubNode.api, error.blockHash, walletAccount.address);
            return { ...state, assetHubXcmTransactionHash: hash };
          } catch (err) {
            const error = err as Error;
            console.error('Error while verifying XcmSent event, this is unrecoverable:', error.message);
            return { ...state, failure: { type: 'unrecoverable', message: 'Error signing and submitting XCM' } };
          }
        }
        return { ...state, failure: { type: 'unrecoverable', message: 'Error signing and submitting XCM' } };
      }
=======
      const { hash } = await signAndSubmitXcm(walletAccount, tx, afterSignCallback);

      return { ...state, assetHubXcmTransactionHash: hash as `0x${string}` };
>>>>>>> 07b7a41a
    }

    await waitUntilTrue(didInputTokenArrivedOnPendulum, 1000);
  }

  return { ...state, phase: 'subsidizePreSwap' };
}<|MERGE_RESOLUTION|>--- conflicted
+++ resolved
@@ -62,15 +62,14 @@
       context.setOfframpSigningPhase('started');
 
       const afterSignCallback = () => setOfframpSigningPhase?.('finished');
-<<<<<<< HEAD
       try {
         const { hash } = await signAndSubmitXcm(walletAccount, tx, afterSignCallback);
-        return { ...state, assetHubXcmTransactionHash: hash.toString() };
+        return { ...state, assetHubXcmTransactionHash: hash as `0x${string}` };
       } catch (error) {
         if (error instanceof TransactionInclusionError) {
           try {
             const { hash } = await verifyXcmSentEvent(assetHubNode.api, error.blockHash, walletAccount.address);
-            return { ...state, assetHubXcmTransactionHash: hash };
+            return { ...state, assetHubXcmTransactionHash: hash as `0x${string}` };
           } catch (err) {
             const error = err as Error;
             console.error('Error while verifying XcmSent event, this is unrecoverable:', error.message);
@@ -79,11 +78,6 @@
         }
         return { ...state, failure: { type: 'unrecoverable', message: 'Error signing and submitting XCM' } };
       }
-=======
-      const { hash } = await signAndSubmitXcm(walletAccount, tx, afterSignCallback);
-
-      return { ...state, assetHubXcmTransactionHash: hash as `0x${string}` };
->>>>>>> 07b7a41a
     }
 
     await waitUntilTrue(didInputTokenArrivedOnPendulum, 1000);
