import { Abi } from '@polkadot/api-contract';
import Big from 'big.js';
import { readMessage, ReadMessageResult, executeMessage, ExecuteMessageResult } from '@pendulum-chain/api-solang';

import { EventStatus } from '../components/GenericEvent';
import { getApiManagerInstance } from './polkadot/polkadotApi';
import { erc20WrapperAbi } from '../contracts/ERC20Wrapper';
import { routerAbi } from '../contracts/Router';
import { NABLA_ROUTER } from '../constants/constants';
import { defaultReadLimits, multiplyByPowerOfTen } from '../helpers/contracts';
import { parseContractBalanceResponse } from '../helpers/contracts';
import { TOKEN_CONFIG } from '../constants/tokenConfig';
import { WalletAccount } from '@talismn/connect-wallets';
import { defaultWriteLimits, createWriteOptions } from '../helpers/contracts';
import { toBigNumber } from '../helpers/parseNumbers';
import { Keyring } from '@polkadot/api';
import { getEphemeralAccount } from './polkadot/ephemeral';

export interface PerformSwapProps {
  amountIn: Big;
  assetOut: string;
  assetIn: string;
  minAmountOut: Big;
  userAddress: string;
}

export async function performSwap(
<<<<<<< HEAD
  { swap, userAddress }: PerformSwapProps,
=======
  { amountIn, assetOut, assetIn, minAmountOut, userAddress, walletAccount }: PerformSwapProps,
>>>>>>> 8bd04df3
  renderEvent: (event: string, status: EventStatus) => void,
): Promise<Big> {
  // event attempting swap
  renderEvent('Attempting swap', EventStatus.Waiting);
  // get chain api, abi
  const pendulumApiComponents = (await getApiManagerInstance()).apiData!;
  const erc20ContractAbi = new Abi(erc20WrapperAbi, pendulumApiComponents.api.registry.getChainProperties());
  const routerAbiObject = new Abi(routerAbi, pendulumApiComponents.api.registry.getChainProperties());
  // get asset details
  const assetInDetails = TOKEN_CONFIG[assetIn];
  const assetOutDetails = TOKEN_CONFIG[assetOut];

  // get ephermal keypair and account
  let keypairEphemeral = getEphemeralAccount();

  // call the current allowance of the user
  const response: ReadMessageResult = await readMessage({
    abi: erc20ContractAbi,
    api: pendulumApiComponents.api,
    contractDeploymentAddress: assetInDetails.erc20Address!,
    callerAddress: keypairEphemeral.address,
    messageName: 'allowance',
    messageArguments: [keypairEphemeral.address, NABLA_ROUTER],
    limits: defaultReadLimits,
  });

  if (response.type !== 'success') {
    const message = 'Could not load token allowance';
    renderEvent(message, EventStatus.Error);
    return Promise.reject(message);
  }

  const currentAllowance = parseContractBalanceResponse(assetInDetails.decimals, response.value);
  const rawAmountToSwapBig = multiplyByPowerOfTen(amountIn, assetInDetails.decimals);
  const rawAmountMinBig = multiplyByPowerOfTen(minAmountOut, assetOutDetails.decimals);

  //maybe do allowance
  if (currentAllowance !== undefined && currentAllowance.rawBalance.lt(rawAmountToSwapBig)) {
    try {
      renderEvent(
        `Please sign approval swap: ${toBigNumber(
          rawAmountToSwapBig,
          assetInDetails.decimals,
        )} ${assetInDetails.assetCode.toUpperCase()}`,
        EventStatus.Waiting,
      );
      await approve({
        api: pendulumApiComponents.api,
        amount: rawAmountToSwapBig.toFixed(), // toString can render exponential notation
        token: assetInDetails.erc20Address!,
        spender: NABLA_ROUTER,
        contractAbi: erc20ContractAbi,
        keypairEphemeral,
      });
    } catch (e) {
      renderEvent(`Could not approve token: ${e}`, EventStatus.Error);
      return Promise.reject('Could not approve token');
    }
  }
  // balance before the swap
  const responseBalanceBefore = (
    await pendulumApiComponents.api.query.tokens.accounts(userAddress, assetOutDetails.currencyId)
  ).toHuman() as any;

  const rawBalanceBefore = responseBalanceBefore?.free || '0';
  const balanceBeforeBigDecimal = toBigNumber(rawBalanceBefore, assetOutDetails.decimals);

  // Try swap
  try {
    renderEvent(
      `Please sign transaction to swap ${amountIn} ${assetInDetails.assetCode.toUpperCase()} to ${minAmountOut} ${assetOutDetails.assetCode.toUpperCase()} `,
      EventStatus.Waiting,
    );
    await doActualSwap({
      api: pendulumApiComponents.api,
      amount: rawAmountToSwapBig.toFixed(), // toString can render exponential notation
      amountMin: rawAmountMinBig.toFixed(), // toString can render exponential notation
      tokenIn: assetInDetails.erc20Address!,
      tokenOut: assetOutDetails.erc20Address!,
      contractAbi: routerAbiObject,
      keypairEphemeral,
    });
  } catch (e) {
    let errorMessage = '';
    const result = (e as ExecuteMessageResult).result;
    if (result.type === 'reverted') {
      errorMessage = result.description;
    } else if (result.type === 'error') {
      errorMessage = result.error;
    } else {
      errorMessage = 'Something went wrong';
    }
    renderEvent(`Could not swap the required amount of token: ${errorMessage}`, EventStatus.Error);
    return Promise.reject('Could not swap token');
  }

  //verify token balance before releasing this process.
  const responseBalanceAfter = (
    await pendulumApiComponents.api.query.tokens.accounts(userAddress, assetOutDetails.currencyId)
  ).toHuman() as any;

  const rawBalanceAfter = responseBalanceAfter?.free || '0';
  const balanceAfterBigDecimal = toBigNumber(rawBalanceAfter, assetOutDetails.decimals);

  const actualOfframpValue = balanceAfterBigDecimal.sub(balanceBeforeBigDecimal);

  renderEvent(`Swap successful. Amount received: ${actualOfframpValue}`, EventStatus.Success);

  return actualOfframpValue;
}

async function approve({ api, token, spender, amount, contractAbi, keypairEphemeral }: any) {
  console.log('write', `call approve ${token} for ${spender} with amount ${amount} `);
  
  const response = await executeMessage({
    abi: contractAbi,
    api,
    callerAddress: keypairEphemeral.address,
    contractDeploymentAddress: token,
    getSigner: () =>
      Promise.resolve({
        type: "keypair",
        keypair: keypairEphemeral,
      }),
    messageName: 'approve',
    messageArguments: [spender, amount],
    limits: { ...defaultWriteLimits, ...createWriteOptions(api) },
    gasLimitTolerancePercentage: 10, // Allow 3 fold gas tolerance
  });

  console.log('write', 'call approve response', keypairEphemeral.address, [spender, amount], response);

  if (response?.result?.type !== 'success') throw response;
  return response;
}

async function doActualSwap({ api, tokenIn, tokenOut, amount, amountMin, contractAbi, keypairEphemeral }: any) {
  console.log('write', `call swap ${tokenIn} for ${tokenOut} with amount ${amount}, minimum expexted ${amountMin} `);

  const response = await executeMessage({
    abi: contractAbi,
    api,
    callerAddress: keypairEphemeral.address,
    contractDeploymentAddress: NABLA_ROUTER,
    getSigner: () =>
      Promise.resolve({
        type: "keypair",
        keypair: keypairEphemeral,
      }),
    messageName: 'swapExactTokensForTokens',
    // Params found at https://github.com/0xamberhq/contracts/blob/e3ab9132dbe2d54a467bdae3fff20c13400f4d84/contracts/src/core/Router.sol#L98
    messageArguments: [amount, amountMin, [tokenIn, tokenOut], keypairEphemeral.address, calcDeadline(5)],
    limits: { ...defaultWriteLimits, ...createWriteOptions(api) },
    gasLimitTolerancePercentage: 10, // Allow 3 fold gas tolerance
  });

  if (response?.result?.type !== 'success') throw response;
  return response;
}

const calcDeadline = (min: number) => `${Math.floor(Date.now() / 1000) + min * 60}`;<|MERGE_RESOLUTION|>--- conflicted
+++ resolved
@@ -25,11 +25,7 @@
 }
 
 export async function performSwap(
-<<<<<<< HEAD
-  { swap, userAddress }: PerformSwapProps,
-=======
-  { amountIn, assetOut, assetIn, minAmountOut, userAddress, walletAccount }: PerformSwapProps,
->>>>>>> 8bd04df3
+  { amountIn, assetOut, assetIn, minAmountOut, userAddress }: PerformSwapProps,
   renderEvent: (event: string, status: EventStatus) => void,
 ): Promise<Big> {
   // event attempting swap
@@ -45,7 +41,7 @@
   // get ephermal keypair and account
   let keypairEphemeral = getEphemeralAccount();
 
-  // call the current allowance of the user
+  // call the current allowance of the ephemeral
   const response: ReadMessageResult = await readMessage({
     abi: erc20ContractAbi,
     api: pendulumApiComponents.api,
