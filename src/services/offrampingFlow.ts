import * as Sentry from '@sentry/react';
import { useCallback, useMemo } from 'preact/hooks';
import { Config } from 'wagmi';
import { u8aToHex } from '@polkadot/util';
import { decodeAddress } from '@polkadot/util-crypto';

import { storageService } from './storage/local';
import { getInputTokenDetails, InputTokenType, OUTPUT_TOKEN_CONFIG, OutputTokenType } from '../constants/tokenConfig';
import { squidRouter } from './squidrouter/process';
import {
  useCreatePendulumEphemeralSeed,
  usePendulumCleanup,
  usePendulumFundEphemeral,
  useSubsidizePostSwap,
  useSubsidizePreSwap,
} from './polkadot/ephemeral';
import { SepResult } from './anchor';
import Big from 'big.js';
import { multiplyByPowerOfTen } from '../helpers/contracts';
import { stellarCleanup, stellarOfframp } from './stellar';
import { useNablaApprove, useNablaSwap } from './nabla';
import { RenderEventHandler } from '../components/GenericEvent';
import { useExecuteSpacewalkRedeem } from './polkadot';
import { SigningPhase } from '../hooks/useMainProcess';
import { usePrepareTransactions } from './signedTransactions';
import { createRandomString, createSquidRouterHash } from '../helpers/crypto';
import encodePayload from './squidrouter/payload';
import { useExecuteMoonbeamXCM } from './moonbeam';
import { useExecuteAssethubXCM } from './polkadot/assethub';
import { TrackableEvent } from '../contexts/events';
import { AMM_MINIMUM_OUTPUT_HARD_MARGIN, AMM_MINIMUM_OUTPUT_SOFT_MARGIN } from '../constants/constants';
import { Networks } from '../contexts/network';

const minutesInMs = (minutes: number) => minutes * 60 * 1000;

export interface FailureType {
  type: 'recoverable' | 'unrecoverable';
  message?: string;
}

export type OfframpingPhase =
  | 'prepareTransactions'
  | 'squidRouter'
  | 'pendulumFundEphemeral'
  | 'executeMoonbeamXCM'
  | 'executeAssetHubXCM'
  | 'subsidizePreSwap'
  | 'nablaApprove'
  | 'nablaSwap'
  | 'subsidizePostSwap'
  | 'executeSpacewalkRedeem'
  | 'pendulumCleanup'
  | 'stellarOfframp'
  | 'stellarCleanup';

export type FinalOfframpingPhase = 'success';

export interface OfframpingState {
  sep24Id: string;

  pendulumEphemeralSeed: string;
  stellarEphemeralSecret: string;

  inputTokenType: InputTokenType;
  outputTokenType: OutputTokenType;

  inputAmount: {
    units: string;
    raw: string;
  };
  outputAmount: {
    units: string;
    raw: string;
  };

  phase: OfframpingPhase | FinalOfframpingPhase;

  failure?: FailureType;

  // phase squidRouter
  squidRouterReceiverId: `0x${string}`;
  squidRouterReceiverHash: `0x${string}`;
  squidRouterApproveHash?: `0x${string}`;
  squidRouterSwapHash?: `0x${string}`;

  // phase executeMoonbeamXCM
  moonbeamXcmTransactionHash?: `0x${string}`;

  // phase executeAssetHubXCM
  assetHubXcmTransactionHash?: string;

  // nabla minimum output amounts
  nablaSoftMinimumOutputRaw: string;
  nablaHardMinimumOutputRaw: string;

  // nablaApprove
  nablaApproveNonce: number;

  // nablaSwap
  nablaSwapNonce: number;

  // executeSpacewalk
  executeSpacewalkNonce: number;

  sepResult: SepResult;

  // Initiating state timestamp
  createdAt: number;
  failureTimeoutAt: number;

  // All signed transactions, if available
  transactions?: {
    stellarOfframpingTransaction: string;
    stellarCleanupTransaction: string;
    spacewalkRedeemTransaction: string;
    nablaApproveTransaction: string;
    nablaSwapTransaction: string;
  };

  network: Networks;
}

export type StateTransitionFunction = (
  state: OfframpingState,
  context: ExecutionContext,
) => Promise<OfframpingState | undefined>;

export interface ExecutionContext {
  wagmiConfig: Config;
  renderEvent: RenderEventHandler;
  setSigningPhase: (n: SigningPhase) => void;
  trackEvent: (event: TrackableEvent) => void;
}

const OFFRAMPING_STATE_LOCAL_STORAGE_KEY = 'offrampingState';

export interface InitiateStateArguments {
  sep24Id: string;
  stellarEphemeralSecret: string;
  inputTokenType: InputTokenType;
  outputTokenType: OutputTokenType;
  amountIn: string;
  amountOut: Big;
  sepResult: SepResult;
  network: Networks;
}

export function useOfframpingFlow() {
  const pendulumFundEphemeral = usePendulumFundEphemeral();
  const subsidizePreSwap = useSubsidizePreSwap();
  const subsidizePostSwap = useSubsidizePostSwap();
  const pendulumCleanup = usePendulumCleanup();
  const nablaApprove = useNablaApprove();
  const nablaSwap = useNablaSwap();
  const executeMoonbeamXCM = useExecuteMoonbeamXCM();
  const executeAssetHubXCM = useExecuteAssethubXCM();
  const executeSpacewalkRedeem = useExecuteSpacewalkRedeem();
  const prepareTransactions = usePrepareTransactions();

  const STATE_ADVANCEMENT_HANDLERS = useMemo<
    Record<Networks, Partial<Record<OfframpingPhase, StateTransitionFunction>>>
  >(
    () => ({
      Polygon: {
        prepareTransactions,
        squidRouter,
        pendulumFundEphemeral,
        executeMoonbeamXCM,
        subsidizePreSwap,
        nablaApprove,
        nablaSwap,
        subsidizePostSwap,
        executeSpacewalkRedeem,
        pendulumCleanup,
        stellarOfframp,
        stellarCleanup,
      },
      AssetHub: {
        prepareTransactions,
        pendulumFundEphemeral,
        executeAssetHubXCM,
        subsidizePreSwap,
        nablaApprove,
        nablaSwap,
        subsidizePostSwap,
        executeSpacewalkRedeem,
        pendulumCleanup,
        stellarOfframp,
        stellarCleanup,
      },
    }),
    [
      prepareTransactions,
      pendulumFundEphemeral,
      executeMoonbeamXCM,
      executeAssetHubXCM,
      subsidizePreSwap,
      nablaApprove,
      nablaSwap,
      subsidizePostSwap,
      executeSpacewalkRedeem,
      pendulumCleanup,
    ],
  );

  const createPendulumEphemeralSeed = useCreatePendulumEphemeralSeed();

  const constructInitialState = useCallback(
    async ({
      sep24Id,
      stellarEphemeralSecret,
      inputTokenType,
      outputTokenType,
      amountIn,
      amountOut,
      sepResult,
      network,
    }: InitiateStateArguments) => {
      const { seed: pendulumEphemeralSeed, address: pendulumEphemeralAddress } = await createPendulumEphemeralSeed();

      const inputTokenDecimals = getInputTokenDetails(network, inputTokenType).decimals;
      const outputTokenDecimals = OUTPUT_TOKEN_CONFIG[outputTokenType].decimals;

      const inputAmountBig = Big(amountIn);
      const inputAmountRaw = multiplyByPowerOfTen(inputAmountBig, inputTokenDecimals || 0).toFixed();

      const outputAmountRaw = multiplyByPowerOfTen(amountOut, outputTokenDecimals).toFixed();

      // nabla minimum output amounts
      const nablaHardMinimumOutput = amountOut.mul(1 - AMM_MINIMUM_OUTPUT_HARD_MARGIN);
      const nablaSoftMinimumOutput = amountOut.mul(1 - AMM_MINIMUM_OUTPUT_SOFT_MARGIN);
      const nablaHardMinimumOutputRaw = multiplyByPowerOfTen(nablaHardMinimumOutput, outputTokenDecimals).toFixed();
      const nablaSoftMinimumOutputRaw = multiplyByPowerOfTen(nablaSoftMinimumOutput, outputTokenDecimals).toFixed();

      const squidRouterReceiverId = createRandomString(32);
      const pendulumEphemeralAccountHex = u8aToHex(decodeAddress(pendulumEphemeralAddress));
      const squidRouterPayload = encodePayload(pendulumEphemeralAccountHex);
      const squidRouterReceiverHash = createSquidRouterHash(squidRouterReceiverId, squidRouterPayload);

      const now = Date.now();
      const initialState: OfframpingState = {
        sep24Id,
        pendulumEphemeralSeed,
        stellarEphemeralSecret,
        inputTokenType,
        outputTokenType,
        inputAmount: {
          units: amountIn,
          raw: inputAmountRaw,
        },
        outputAmount: {
          units: amountOut.toFixed(2, 0),
          raw: outputAmountRaw,
        },
        phase: 'prepareTransactions',
        squidRouterReceiverId,
        squidRouterReceiverHash,
        nablaHardMinimumOutputRaw,
        nablaSoftMinimumOutputRaw,
        nablaApproveNonce: 0,
        nablaSwapNonce: 1,
        executeSpacewalkNonce: 2,
        createdAt: now,
        failureTimeoutAt: now + minutesInMs(10),
        sepResult,
        network,
        transactions: undefined,
      };

      storageService.set(OFFRAMPING_STATE_LOCAL_STORAGE_KEY, initialState);
      return initialState;
    },
    [createPendulumEphemeralSeed],
  );

  const clearOfframpingState = useCallback(async () => {
    storageService.remove(OFFRAMPING_STATE_LOCAL_STORAGE_KEY);
  }, []);

  const recoverFromFailure = useCallback((state: OfframpingState | undefined) => {
    if (state === undefined) {
      console.log('No offramping in process');
      return undefined;
    }

    if (state.failure !== undefined) {
      console.log('Current state is not a failure.');
      return state;
    }

<<<<<<< HEAD
    const newState = {
      ...state,
      failure: undefined,
      failureTimeoutAt: Date.now() + minutesInMs(5),
    };
=======
    console.error('Error advancing offramping state', error);
    newState = { ...state, failure: { type: 'recoverable', message: error?.toString() } };
  }

  if (newState !== undefined) {
>>>>>>> ba8c5542
    storageService.set(OFFRAMPING_STATE_LOCAL_STORAGE_KEY, newState);

    console.log('Recovered from failure');
    return newState;
  }, []);

  const readCurrentState = useCallback(() => {
    return storageService.getParsed<OfframpingState>(OFFRAMPING_STATE_LOCAL_STORAGE_KEY);
  }, []);

  const advanceOfframpingState = useCallback(
    async (state: OfframpingState | undefined, context: ExecutionContext): Promise<OfframpingState | undefined> => {
      if (state === undefined) {
        console.log('No offramping in process');
        return undefined;
      }

      const { phase, failure } = state;
      const phaseIsFinal = phase === 'success' || failure !== undefined;

      if (phaseIsFinal) {
        console.log('Offramping is already in a final phase:', phase);
        return state;
      }

      console.log('Advance offramping state in phase', phase);

      let newState: OfframpingState | undefined;
      try {
        const nextHandler = STATE_ADVANCEMENT_HANDLERS[state.network][phase];
        if (!nextHandler) {
          throw new Error(`No handler for phase ${phase} on network ${state.network}`);
        }
        newState = await nextHandler(state, context);
        if (newState) {
          Sentry.captureMessage(`Advancing to next offramping phase ${newState.phase}`);
        }
      } catch (error: unknown) {
        if ((error as Error)?.message === 'Wallet not connected') {
          // TODO: transmit error to caller
          console.error('Wallet not connected. Try to connect wallet');
          return state;
        }

        if (Date.now() < state.failureTimeoutAt) {
          console.error('Possible transient error within 10 minutes. Reloading page in 30 seconds.', error);
          await new Promise((resolve) => setTimeout(resolve, 30000));
          window.location.reload();
          return state;
        }

        console.error('Error advancing offramping state', error);
        newState = { ...state, failure: 'recoverable' };
      }

      if (newState !== undefined) {
        storageService.set(OFFRAMPING_STATE_LOCAL_STORAGE_KEY, newState);
      } else {
        storageService.remove(OFFRAMPING_STATE_LOCAL_STORAGE_KEY);
      }

      console.log('Done advancing offramping state and advance to', newState?.phase ?? 'completed');
      return newState;
    },
    [STATE_ADVANCEMENT_HANDLERS],
  );

  return {
    constructInitialState,
    clearOfframpingState,
    recoverFromFailure,
    readCurrentState,
    advanceOfframpingState,
  };
}<|MERGE_RESOLUTION|>--- conflicted
+++ resolved
@@ -288,19 +288,11 @@
       return state;
     }
 
-<<<<<<< HEAD
     const newState = {
       ...state,
       failure: undefined,
       failureTimeoutAt: Date.now() + minutesInMs(5),
     };
-=======
-    console.error('Error advancing offramping state', error);
-    newState = { ...state, failure: { type: 'recoverable', message: error?.toString() } };
-  }
-
-  if (newState !== undefined) {
->>>>>>> ba8c5542
     storageService.set(OFFRAMPING_STATE_LOCAL_STORAGE_KEY, newState);
 
     console.log('Recovered from failure');
@@ -353,7 +345,7 @@
         }
 
         console.error('Error advancing offramping state', error);
-        newState = { ...state, failure: 'recoverable' };
+        newState = { ...state, failure: { type: 'recoverable', message: error?.toString() } };
       }
 
       if (newState !== undefined) {
