import { WalletAccount } from '@talismn/connect-wallets';
import * as Sentry from '@sentry/react';
import Big from 'big.js';
import { Config } from 'wagmi';
import { ApiPromise } from '@polkadot/api';
import { u8aToHex } from '@polkadot/util';
import { decodeAddress } from '@polkadot/util-crypto';

import { storageService } from './storage/local';
import { getInputTokenDetails, InputTokenType, OUTPUT_TOKEN_CONFIG, OutputTokenType } from '../constants/tokenConfig';
import { squidRouter } from './squidrouter/process';
import { SepResult } from './anchor';
import { multiplyByPowerOfTen } from '../helpers/contracts';
import { stellarCleanup, stellarOfframp } from './stellar';
import { nablaApprove, nablaSwap } from './nabla';
import { RenderEventHandler } from '../components/GenericEvent';
import { executeSpacewalkRedeem } from './polkadot';
import { SigningPhase } from '../hooks/useMainProcess';
import { prepareTransactions } from './signedTransactions';
import { createRandomString, createSquidRouterHash } from '../helpers/crypto';
import encodePayload from './squidrouter/payload';
import { executeMoonbeamXCM } from './moonbeam';
import { executeAssetHubXCM } from './polkadot/assethub';
import { TrackableEvent } from '../contexts/events';
import { AMM_MINIMUM_OUTPUT_HARD_MARGIN, AMM_MINIMUM_OUTPUT_SOFT_MARGIN } from '../constants/constants';
import { Networks } from '../contexts/network';
import {
  pendulumFundEphemeral,
  subsidizePreSwap,
  subsidizePostSwap,
  pendulumCleanup,
  createPendulumEphemeralSeed,
} from './polkadot/ephemeral';

// Types
export interface FailureType {
  type: 'recoverable' | 'unrecoverable';
  message?: string;
}

export type OfframpingPhase =
  | 'prepareTransactions'
  | 'squidRouter'
  | 'pendulumFundEphemeral'
  | 'executeMoonbeamXCM'
  | 'executeAssetHubXCM'
  | 'subsidizePreSwap'
  | 'nablaApprove'
  | 'nablaSwap'
  | 'subsidizePostSwap'
  | 'executeSpacewalkRedeem'
  | 'pendulumCleanup'
  | 'stellarOfframp'
  | 'stellarCleanup';

export type FinalOfframpingPhase = 'success';

export interface ExecutionContext {
  wagmiConfig: Config;
  renderEvent: RenderEventHandler;
  setSigningPhase: (n: SigningPhase) => void;
  trackEvent: (event: TrackableEvent) => void;
  pendulumNode: { ss58Format: number; api: ApiPromise; decimals: number };
  assetHubNode: { api: ApiPromise };
  walletAccount?: WalletAccount;
}

export interface InitiateStateArguments {
  sep24Id: string;
  stellarEphemeralSecret: string;
  inputTokenType: InputTokenType;
  outputTokenType: OutputTokenType;
  amountIn: string;
  amountOut: Big;
  sepResult: SepResult;
  network: Networks;
  pendulumNode: { ss58Format: number; api: ApiPromise; decimals: number };
}

export interface OfframpingState {
  sep24Id: string;
  pendulumEphemeralSeed: string;
  pendulumEphemeralAddress: string;
  stellarEphemeralSecret: string;
  inputTokenType: InputTokenType;
  outputTokenType: OutputTokenType;
  inputAmount: { units: string; raw: string };
  outputAmount: { units: string; raw: string };
  phase: OfframpingPhase | FinalOfframpingPhase;
  failure?: FailureType;
  squidRouterReceiverId: `0x${string}`;
  squidRouterReceiverHash: `0x${string}`;
  squidRouterApproveHash?: `0x${string}`;
  squidRouterSwapHash?: `0x${string}`;
  moonbeamXcmTransactionHash?: `0x${string}`;
  assetHubXcmTransactionHash?: string;
  nablaSoftMinimumOutputRaw: string;
  nablaHardMinimumOutputRaw: string;
  nablaApproveNonce: number;
  nablaSwapNonce: number;
  executeSpacewalkNonce: number;
  sepResult: SepResult;
  createdAt: number;
  failureTimeoutAt: number;
  transactions?: {
    stellarOfframpingTransaction: string;
    stellarCleanupTransaction: string;
    spacewalkRedeemTransaction: string;
    nablaApproveTransaction: string;
    nablaSwapTransaction: string;
  };
  network: Networks;
}

export type StateTransitionFunction = (
  state: OfframpingState,
  context: ExecutionContext,
) => Promise<OfframpingState | undefined>;

// Constants
const OFFRAMPING_STATE_LOCAL_STORAGE_KEY = 'offrampingState';
const minutesInMs = (minutes: number) => minutes * 60 * 1000;

const STATE_ADVANCEMENT_HANDLERS: Record<
  keyof typeof Networks,
  Partial<Record<OfframpingPhase, StateTransitionFunction>>
> = {
  Polygon: {
    prepareTransactions,
    squidRouter,
    pendulumFundEphemeral,
    executeMoonbeamXCM,
    executeAssetHubXCM,
    subsidizePreSwap,
    nablaApprove,
    nablaSwap,
    subsidizePostSwap,
    executeSpacewalkRedeem,
    pendulumCleanup,
    stellarOfframp,
    stellarCleanup,
  },
  AssetHub: {
    prepareTransactions,
<<<<<<< HEAD
    pendulumFundEphemeral,
=======
>>>>>>> 6d22cdb3
    executeAssetHubXCM,
    pendulumFundEphemeral,
    subsidizePreSwap,
    nablaApprove,
    nablaSwap,
    subsidizePostSwap,
    executeSpacewalkRedeem,
    pendulumCleanup,
    stellarOfframp,
    stellarCleanup,
  },
};

export async function constructInitialState({
  sep24Id,
  stellarEphemeralSecret,
  inputTokenType,
  outputTokenType,
  amountIn,
  amountOut,
  sepResult,
  network,
  pendulumNode,
}: InitiateStateArguments) {
  const { seed: pendulumEphemeralSeed, address: pendulumEphemeralAddress } = await createPendulumEphemeralSeed(
    pendulumNode,
  );

  const inputTokenDecimals = getInputTokenDetails(network, inputTokenType).decimals;
  const outputTokenDecimals = OUTPUT_TOKEN_CONFIG[outputTokenType].decimals;

  const inputAmountBig = Big(amountIn);
  const inputAmountRaw = multiplyByPowerOfTen(inputAmountBig, inputTokenDecimals || 0).toFixed();
  const outputAmountRaw = multiplyByPowerOfTen(amountOut, outputTokenDecimals).toFixed();

  const nablaHardMinimumOutput = amountOut.mul(1 - AMM_MINIMUM_OUTPUT_HARD_MARGIN);
  const nablaSoftMinimumOutput = amountOut.mul(1 - AMM_MINIMUM_OUTPUT_SOFT_MARGIN);
  const nablaHardMinimumOutputRaw = multiplyByPowerOfTen(nablaHardMinimumOutput, outputTokenDecimals).toFixed();
  const nablaSoftMinimumOutputRaw = multiplyByPowerOfTen(nablaSoftMinimumOutput, outputTokenDecimals).toFixed();

  const squidRouterReceiverId = createRandomString(32);
  const pendulumEphemeralAccountHex = u8aToHex(decodeAddress(pendulumEphemeralAddress));
  const squidRouterPayload = encodePayload(pendulumEphemeralAccountHex);
  const squidRouterReceiverHash = createSquidRouterHash(squidRouterReceiverId, squidRouterPayload);

  const now = Date.now();
  const initialState: OfframpingState = {
    sep24Id,
    pendulumEphemeralSeed,
    stellarEphemeralSecret,
    inputTokenType,
    outputTokenType,
    inputAmount: { units: amountIn, raw: inputAmountRaw },
    outputAmount: { units: amountOut.toFixed(2, 0), raw: outputAmountRaw },
    phase: 'prepareTransactions',
    squidRouterReceiverId,
    squidRouterReceiverHash,
    nablaHardMinimumOutputRaw,
    nablaSoftMinimumOutputRaw,
    nablaApproveNonce: 0,
    nablaSwapNonce: 1,
    executeSpacewalkNonce: 2,
    createdAt: now,
    failureTimeoutAt: now + minutesInMs(10),
    sepResult,
    network,
    pendulumEphemeralAddress,
  };

  storageService.set(OFFRAMPING_STATE_LOCAL_STORAGE_KEY, initialState);
  return initialState;
}

export const clearOfframpingState = () => {
  storageService.remove(OFFRAMPING_STATE_LOCAL_STORAGE_KEY);
};

export const recoverFromFailure = (state: OfframpingState | undefined) => {
  if (!state) {
    console.log('No offramping in process');
    return undefined;
  }

  if (state.failure === undefined) {
    console.log('Current state is not a failure.');
    return state;
  }

  const newState = {
    ...state,
    failure: undefined,
    failureTimeoutAt: Date.now() + minutesInMs(5),
  };
  storageService.set(OFFRAMPING_STATE_LOCAL_STORAGE_KEY, newState);
  console.log('Recovered from failure');
  return newState;
};

export const readCurrentState = () => {
  return storageService.getParsed<OfframpingState>(OFFRAMPING_STATE_LOCAL_STORAGE_KEY);
};

export const advanceOfframpingState = async (
  state: OfframpingState | undefined,
  context: ExecutionContext,
): Promise<OfframpingState | undefined> => {
  if (!state) {
    console.log('No offramping in process');
    return undefined;
  }

  const { phase, failure } = state;
  const phaseIsFinal = phase === 'success' || failure !== undefined;

  if (phaseIsFinal) {
    console.log('Offramping is already in a final phase:', phase);
    return state;
  }

  console.log('Advance offramping state in phase', phase);

  let newState: OfframpingState | undefined;
  try {
    const nextHandler = STATE_ADVANCEMENT_HANDLERS[state.network][phase];
    if (!nextHandler) {
      throw new Error(`No handler for phase ${phase} on network ${state.network}`);
    }
    newState = await nextHandler(state, context);
    if (newState) {
      Sentry.captureMessage(`Advancing to next offramping phase ${newState.phase}`);
    }
  } catch (error: unknown) {
    if ((error as Error)?.message === 'Wallet not connected') {
      console.error('Wallet not connected. Try to connect wallet');
      return state;
    }

    if (Date.now() < state.failureTimeoutAt) {
      console.error('Possible transient error within 10 minutes. Reloading page in 30 seconds.', error);
      await new Promise((resolve) => setTimeout(resolve, 30000));
      window.location.reload();
      return state;
    }

    console.error('Error advancing offramping state', error);
    newState = {
      ...state,
      failure: {
        type: 'recoverable',
        message: error?.toString(),
      },
    };
  }

  if (newState) {
    storageService.set(OFFRAMPING_STATE_LOCAL_STORAGE_KEY, newState);
  } else {
    storageService.remove(OFFRAMPING_STATE_LOCAL_STORAGE_KEY);
  }

  console.log('Done advancing offramping state and advance to', newState?.phase ?? 'completed');
  return newState;
};<|MERGE_RESOLUTION|>--- conflicted
+++ resolved
@@ -130,7 +130,6 @@
     squidRouter,
     pendulumFundEphemeral,
     executeMoonbeamXCM,
-    executeAssetHubXCM,
     subsidizePreSwap,
     nablaApprove,
     nablaSwap,
@@ -142,12 +141,8 @@
   },
   AssetHub: {
     prepareTransactions,
-<<<<<<< HEAD
     pendulumFundEphemeral,
-=======
->>>>>>> 6d22cdb3
     executeAssetHubXCM,
-    pendulumFundEphemeral,
     subsidizePreSwap,
     nablaApprove,
     nablaSwap,
