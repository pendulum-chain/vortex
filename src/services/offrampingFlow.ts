import { Config } from 'wagmi';
import { u8aToHex } from '@polkadot/util';
import { decodeAddress } from '@polkadot/util-crypto';

import { storageService } from './storage/local';
import { INPUT_TOKEN_CONFIG, InputTokenType, OUTPUT_TOKEN_CONFIG, OutputTokenType } from '../constants/tokenConfig';
import { squidRouter } from './squidrouter/process';
import {
  createPendulumEphemeralSeed,
  pendulumCleanup,
  pendulumFundEphemeral,
  subsidizePostSwap,
  subsidizePreSwap,
} from './polkadot/ephemeral';
import { SepResult } from './anchor';
import Big from 'big.js';
import { multiplyByPowerOfTen } from '../helpers/contracts';
import { stellarCleanup, stellarOfframp } from './stellar';
import { nablaApprove, nablaSwap } from './nabla';
import { RenderEventHandler } from '../components/GenericEvent';
import { executeSpacewalkRedeem } from './polkadot';
import { SigningPhase } from '../hooks/useMainProcess';
import { prepareTransactions } from './signedTransactions';
import { createRandomString, createSquidRouterHash } from '../helpers/crypto';
import encodePayload from './squidrouter/payload';
import { executeXCM } from './moonbeam';
import { TrackableEvent } from '../contexts/events';
<<<<<<< HEAD
import * as Sentry from '@sentry/react';
=======
import { AMM_MINIMUM_OUTPUT_HARD_MARGIN, AMM_MINIMUM_OUTPUT_SOFT_MARGIN } from '../constants/constants';
>>>>>>> 119ad121

const minutesInMs = (minutes: number) => minutes * 60 * 1000;

export type FailureType = 'recoverable' | 'unrecoverable';

export type OfframpingPhase =
  | 'prepareTransactions'
  | 'squidRouter'
  | 'pendulumFundEphemeral'
  | 'executeXCM'
  | 'subsidizePreSwap'
  | 'nablaApprove'
  | 'nablaSwap'
  | 'subsidizePostSwap'
  | 'executeSpacewalkRedeem'
  | 'pendulumCleanup'
  | 'stellarOfframp'
  | 'stellarCleanup';

export type FinalOfframpingPhase = 'success';

export interface OfframpingState {
  sep24Id: string;

  pendulumEphemeralSeed: string;
  stellarEphemeralSecret: string;

  inputTokenType: InputTokenType;
  outputTokenType: OutputTokenType;

  inputAmount: {
    units: string;
    raw: string;
  };
  outputAmount: {
    units: string;
    raw: string;
  };

  phase: OfframpingPhase | FinalOfframpingPhase;

  failure?: FailureType;

  // phase squidRouter
  squidRouterReceiverId: `0x${string}`;
  squidRouterReceiverHash: `0x${string}`;
  squidRouterApproveHash?: `0x${string}`;
  squidRouterSwapHash?: `0x${string}`;

  // phase executeXCM
  moonbeamXcmTransactionHash?: `0x${string}`;

  // nabla minimum output amounts
  nablaSoftMinimumOutputRaw: string;
  nablaHardMinimumOutputRaw: string;

  // nablaApprove
  nablaApproveNonce: number;

  // nablaSwap
  nablaSwapNonce: number;

  // executeSpacewalk
  executeSpacewalkNonce: number;

  sepResult: SepResult;

  // Initiating state timestamp
  createdAt: number;
  failureTimeoutAt: number;

  // All signed transactions, if available
  transactions?: {
    stellarOfframpingTransaction: string;
    stellarCleanupTransaction: string;
    spacewalkRedeemTransaction: string;
    nablaApproveTransaction: string;
    nablaSwapTransaction: string;
  };
}

export type StateTransitionFunction = (
  state: OfframpingState,
  context: ExecutionContext,
) => Promise<OfframpingState | undefined>;

const STATE_ADVANCEMENT_HANDLERS: Record<OfframpingPhase, StateTransitionFunction> = {
  prepareTransactions,
  squidRouter,
  pendulumFundEphemeral,
  executeXCM,
  subsidizePreSwap,
  nablaApprove,
  nablaSwap,
  subsidizePostSwap,
  executeSpacewalkRedeem,
  pendulumCleanup,
  stellarOfframp,
  stellarCleanup,
};

export interface ExecutionContext {
  wagmiConfig: Config;
  renderEvent: RenderEventHandler;
  setSigningPhase: (n: SigningPhase) => void;
  trackEvent: (event: TrackableEvent) => void;
}

const OFFRAMPING_STATE_LOCAL_STORAGE_KEY = 'offrampingState';

export interface InitiateStateArguments {
  sep24Id: string;
  stellarEphemeralSecret: string;
  inputTokenType: InputTokenType;
  outputTokenType: OutputTokenType;
  amountIn: string;
  amountOut: Big;
  sepResult: SepResult;
}

export async function constructInitialState({
  sep24Id,
  stellarEphemeralSecret,
  inputTokenType,
  outputTokenType,
  amountIn,
  amountOut,
  sepResult,
}: InitiateStateArguments) {
  const { seed: pendulumEphemeralSeed, address: pendulumEphemeralAddress } = await createPendulumEphemeralSeed();

  const inputTokenDecimals = INPUT_TOKEN_CONFIG[inputTokenType].decimals;
  const outputTokenDecimals = OUTPUT_TOKEN_CONFIG[outputTokenType].decimals;

  const inputAmountBig = Big(amountIn);
  const inputAmountRaw = multiplyByPowerOfTen(inputAmountBig, inputTokenDecimals).toFixed();

  const outputAmountRaw = multiplyByPowerOfTen(amountOut, outputTokenDecimals).toFixed();

  // nabla minimum output amounts
  const nablaHardMinimumOutput = amountOut.mul(1 - AMM_MINIMUM_OUTPUT_HARD_MARGIN);
  const nablaSoftMinimumOutput = amountOut.mul(1 - AMM_MINIMUM_OUTPUT_SOFT_MARGIN);
  const nablaHardMinimumOutputRaw = multiplyByPowerOfTen(nablaHardMinimumOutput, outputTokenDecimals).toFixed();
  const nablaSoftMinimumOutputRaw = multiplyByPowerOfTen(nablaSoftMinimumOutput, outputTokenDecimals).toFixed();

  const squidRouterReceiverId = createRandomString(32);
  const pendulumEphemeralAccountHex = u8aToHex(decodeAddress(pendulumEphemeralAddress));
  const squidRouterPayload = encodePayload(pendulumEphemeralAccountHex);
  const squidRouterReceiverHash = createSquidRouterHash(squidRouterReceiverId, squidRouterPayload);

  const now = Date.now();
  const initialState: OfframpingState = {
    sep24Id,
    pendulumEphemeralSeed,
    stellarEphemeralSecret,
    inputTokenType,
    outputTokenType,
    inputAmount: {
      units: amountIn,
      raw: inputAmountRaw,
    },
    outputAmount: {
      units: amountOut.toFixed(2, 0),
      raw: outputAmountRaw,
    },
    phase: 'prepareTransactions',
    squidRouterReceiverId,
    squidRouterReceiverHash,
    nablaHardMinimumOutputRaw,
    nablaSoftMinimumOutputRaw,
    nablaApproveNonce: 0,
    nablaSwapNonce: 1,
    executeSpacewalkNonce: 2,
    createdAt: now,
    failureTimeoutAt: now + minutesInMs(10),
    sepResult,

    transactions: undefined,
  };

  storageService.set(OFFRAMPING_STATE_LOCAL_STORAGE_KEY, initialState);
  return initialState;
}

export async function clearOfframpingState() {
  storageService.remove(OFFRAMPING_STATE_LOCAL_STORAGE_KEY);
}

export function recoverFromFailure(state: OfframpingState | undefined) {
  if (state === undefined) {
    console.log('No offramping in process');
    return undefined;
  }

  if (state.failure !== undefined) {
    console.log('Current state is not a failure.');
    return state;
  }

  const newState = {
    ...state,
    failure: undefined,
    failureTimeoutAt: Date.now() + minutesInMs(5),
  };
  storageService.set(OFFRAMPING_STATE_LOCAL_STORAGE_KEY, newState);

  console.log('Recovered from failure');
  return newState;
}

export function readCurrentState() {
  return storageService.getParsed<OfframpingState>(OFFRAMPING_STATE_LOCAL_STORAGE_KEY);
}

export async function advanceOfframpingState(
  state: OfframpingState | undefined,
  context: ExecutionContext,
): Promise<OfframpingState | undefined> {
  if (state === undefined) {
    console.log('No offramping in process');
    return undefined;
  }

  const { phase, failure } = state;
  const phaseIsFinal = phase === 'success' || failure !== undefined;

  if (phaseIsFinal) {
    console.log('Offramping is already in a final phase:', phase);
    return state;
  }

  console.log('Advance offramping state in phase', phase);

  let newState: OfframpingState | undefined;
  try {
    newState = await STATE_ADVANCEMENT_HANDLERS[phase](state, context);
    if (newState) {
      Sentry.captureMessage(`Advancing to next offramping phase ${newState.phase}`);
    }
  } catch (error: unknown) {
    if ((error as Error)?.message === 'Wallet not connected') {
      // TODO: transmit error to caller
      console.error('Wallet not connected. Try to connect wallet');
      return state;
    }

    if (Date.now() < state.failureTimeoutAt) {
      console.error('Possible transient error within 10 minutes. Reloading page in 30 seconds.', error);
      await new Promise((resolve) => setTimeout(resolve, 30000));
      window.location.reload();
      return state;
    }

    console.error('Error advancing offramping state', error);
    newState = { ...state, failure: 'recoverable' };
  }

  if (newState !== undefined) {
    storageService.set(OFFRAMPING_STATE_LOCAL_STORAGE_KEY, newState);
  } else {
    storageService.remove(OFFRAMPING_STATE_LOCAL_STORAGE_KEY);
  }

  console.log('Done advancing offramping state and advance to', newState?.phase ?? 'completed');
  return newState;
}<|MERGE_RESOLUTION|>--- conflicted
+++ resolved
@@ -25,11 +25,9 @@
 import encodePayload from './squidrouter/payload';
 import { executeXCM } from './moonbeam';
 import { TrackableEvent } from '../contexts/events';
-<<<<<<< HEAD
+import { AMM_MINIMUM_OUTPUT_HARD_MARGIN, AMM_MINIMUM_OUTPUT_SOFT_MARGIN } from '../constants/constants';
 import * as Sentry from '@sentry/react';
-=======
-import { AMM_MINIMUM_OUTPUT_HARD_MARGIN, AMM_MINIMUM_OUTPUT_SOFT_MARGIN } from '../constants/constants';
->>>>>>> 119ad121
+
 
 const minutesInMs = (minutes: number) => minutes * 60 * 1000;
 
