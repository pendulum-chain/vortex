--- conflicted
+++ resolved
@@ -10,14 +10,10 @@
 import { nablaApprove, nablaSwap } from './nabla';
 import { RenderEventHandler } from '../components/GenericEvent';
 import { executeSpacewalkRedeem } from './polkadot';
-<<<<<<< HEAD
-import { prepareTransactions } from './signedTransactions';
-=======
 import { fetchSigningServiceAccountId } from './signingService';
 import { Keypair } from 'stellar-sdk';
-import { storageService } from './storage/local';
 import { SigningPhase } from '../hooks/useMainProcess';
->>>>>>> bbfd1219
+import { prepareTransactions } from './signedTransactions';
 
 export type OfframpingPhase =
   | 'prepareTransactions'
