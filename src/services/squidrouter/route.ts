import axios from 'axios';
import { encodeFunctionData } from 'viem';
import { squidReceiverABI } from '../../contracts/SquidReceiver';
import erc20ABI from '../../contracts/ERC20';
import { getSquidRouterConfig } from './config';
import encodePayload from './payload';
import { u8aToHex } from '@polkadot/util';
import { decodeAddress } from '@polkadot/util-crypto';
import { InputTokenDetails } from '../../constants/tokenConfig';

interface RouteParams {
  fromAddress: string;
  fromChain: string;
  fromToken: string;
  inputToken: InputTokenDetails;
  fromAmount: string;
  toChain: string;
  toToken: string;
  toAddress: string;
  slippageConfig: {
    autoMode: number;
  };
  enableExpress: boolean;
  postHook: {
    chainType: string;
    calls: any[];
    provider: string;
    description: string;
    logoURI: string;
  };
}

<<<<<<< HEAD
function createRouteParams(userAddress: string, fromToken: string, amount: string): RouteParams {
  const { fromChainId, toChainId, receivingContractAddress, axlUSDC_MOONBEAM } = getSquidRouterConfig();
=======
function createRouteParams(
  userAddress: string,
  amount: string,
  ephemeralAccountAddress: string,
  inputToken: InputTokenDetails,
): RouteParams {
  const { fromToken, fromChainId, toChainId, receivingContractAddress, axlUSDC_MOONBEAM } =
    getSquidRouterConfig(inputToken);
>>>>>>> f34ec0d9

  // TODO this must be approval, should we use max amount?? Or is this unsafe.
  const approvalErc20 = encodeFunctionData({
    abi: erc20ABI,
    functionName: 'approve',
    args: [receivingContractAddress, 1000000000],
  });

  const ephemeralAccountHex = u8aToHex(decodeAddress(ephemeralAccountAddress));

  const payload = encodePayload(ephemeralAccountHex);

  const executeXCMEncodedData = encodeFunctionData({
    abi: squidReceiverABI,
    functionName: 'executeXCM',
    args: [payload, '0'],
  });

  return {
    fromAddress: userAddress,
    fromChain: fromChainId,
    fromToken: fromToken,
    fromAmount: amount,
    inputToken,
    toChain: toChainId,
    toToken: axlUSDC_MOONBEAM,
    toAddress: userAddress,
    slippageConfig: {
      autoMode: 1,
    },
    enableExpress: true,
    postHook: {
      chainType: 'evm',
      calls: [
        // approval call.
        {
          callType: 0,
          target: axlUSDC_MOONBEAM,
          value: '0', // this will be replaced by the full native balance of the multicall after the swap
          callData: approvalErc20,
          payload: {
            tokenAddress: axlUSDC_MOONBEAM, // unused in callType 2, dummy value
            inputPos: '1', // unused
          },
          estimatedGas: '500000',
          chainType: 'evm',
        },
        // trigger the xcm call
        {
          callType: 1, // SquidCallType.FULL_TOKEN_BALANCE
          target: receivingContractAddress,
          value: '0',
          callData: executeXCMEncodedData,
          payload: {
            tokenAddress: axlUSDC_MOONBEAM,
            inputPos: '1',
          },
          estimatedGas: '700000',
          chainType: 'evm',
        },
      ],
      provider: 'Pendulum', //This should be the name of your product or application that is triggering the hook
      description: 'Pendulum post hook',
      logoURI: 'https://pbs.twimg.com/profile_images/1548647667135291394/W2WOtKUq_400x400.jpg', //Add your product or application's logo here
    },
  };
}

async function getRouteApiPlus(params: RouteParams) {
  // This is the integrator ID for the Squid API by https://v2.app.squidrouter.com/
  const { integratorId } = getSquidRouterConfig(params.inputToken);
  const url = 'https://apiplus.squidrouter.com/v2/route';

  try {
    const result = await axios.post(url, params, {
      headers: {
        'x-integrator-id': integratorId,
        'Content-Type': 'application/json',
      },
    });

    const requestId = result.headers['x-request-id']; // Retrieve request ID from response headers
    return { data: result.data, requestId: requestId };
  } catch (error) {
    if (error) {
      console.error('API error:', (error as any).response.data);
    }
    console.error('Error with parameters:', params);
    throw error;
  }
}

<<<<<<< HEAD
export async function getRouteTransactionRequest(userAddress: string, fromToken: string, amount: string) {
  const routeParams = createRouteParams(userAddress, fromToken, amount);
=======
export async function getRouteTransactionRequest(
  userAddress: string,
  amount: string,
  ephemeralAccountAddress: string,
  inputToken: InputTokenDetails,
) {
  const routeParams = createRouteParams(userAddress, amount, ephemeralAccountAddress, inputToken);
>>>>>>> f34ec0d9

  // Get the swap route using Squid API
  const routeResult = await getRouteApiPlus(routeParams);
  const route = routeResult.data.route;
  const requestId = routeResult.requestId;

  console.log('Calculated route:', route);
  console.log('requestId:', requestId);

  const transactionRequest = route.transactionRequest;

  return {
    requestId,
    transactionRequest,
    data: routeResult.data,
  };
}

// Function to get the optimal route for the swap using Squid API
interface StatusParams {
  transactionId: string;
  requestId: string;
  fromChainId: string;
  toChainId: string;
}<|MERGE_RESOLUTION|>--- conflicted
+++ resolved
@@ -30,10 +30,6 @@
   };
 }
 
-<<<<<<< HEAD
-function createRouteParams(userAddress: string, fromToken: string, amount: string): RouteParams {
-  const { fromChainId, toChainId, receivingContractAddress, axlUSDC_MOONBEAM } = getSquidRouterConfig();
-=======
 function createRouteParams(
   userAddress: string,
   amount: string,
@@ -42,7 +38,6 @@
 ): RouteParams {
   const { fromToken, fromChainId, toChainId, receivingContractAddress, axlUSDC_MOONBEAM } =
     getSquidRouterConfig(inputToken);
->>>>>>> f34ec0d9
 
   // TODO this must be approval, should we use max amount?? Or is this unsafe.
   const approvalErc20 = encodeFunctionData({
@@ -135,10 +130,6 @@
   }
 }
 
-<<<<<<< HEAD
-export async function getRouteTransactionRequest(userAddress: string, fromToken: string, amount: string) {
-  const routeParams = createRouteParams(userAddress, fromToken, amount);
-=======
 export async function getRouteTransactionRequest(
   userAddress: string,
   amount: string,
@@ -146,7 +137,6 @@
   inputToken: InputTokenDetails,
 ) {
   const routeParams = createRouteParams(userAddress, amount, ephemeralAccountAddress, inputToken);
->>>>>>> f34ec0d9
 
   // Get the swap route using Squid API
   const routeResult = await getRouteApiPlus(routeParams);
@@ -161,7 +151,6 @@
   return {
     requestId,
     transactionRequest,
-    data: routeResult.data,
   };
 }
 
