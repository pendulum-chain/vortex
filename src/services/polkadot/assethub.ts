--- conflicted
+++ resolved
@@ -54,11 +54,7 @@
       const tx = createAssethubAssetTransfer(assetHubNode.api, pendulumEphemeralAddress, inputAmount.raw);
       context.setSigningPhase('started');
       const { hash } = await tx.signAndSend(walletAccount.address, { signer: walletAccount.signer as Signer });
-<<<<<<< HEAD
       setSigningPhase?.('finished');
-=======
-      context.setSigningPhase('finished');
->>>>>>> 6d22cdb3
       return { ...state, assetHubXcmTransactionHash: hash.toString() };
     }
 
