<<<<<<< HEAD
import { describe, expect, it } from 'vitest';
=======
>>>>>>> f34ec0d9
import { Keypair } from 'stellar-sdk';
import { Keyring } from '@polkadot/api';
import { getApiManagerInstance } from '../polkadotApi';
import { getVaultsForCurrency, VaultService } from '../spacewalk';
<<<<<<< HEAD
=======
import { OUTPUT_TOKEN_CONFIG, OutputTokenType } from '../../../constants/tokenConfig';
>>>>>>> f34ec0d9

// The secret phrase of a substrate account on Pendulum used for requesting a redeem
const TEST_ACCOUNT_SECRET_PHRASE = process.env.TEST_ACCOUNT_SECRET_PHRASE || '';
// The Stellar destination address used for redeeming
const TEST_STELLAR_DESTINATION_ADDRESS = process.env.TEST_STELLAR_DESTINATION_ADDRESS || '';
const TEST_CURRENCY_SYMBOL = process.env.TEST_CURRENCY_SYMBOL || 'EURC';

// Set timeout to five minutes
const TIMEOUT = 5 * 60 * 1000;

function checkRequirements(): boolean {
  if (!TEST_ACCOUNT_SECRET_PHRASE) {
    console.log('Skipping tests because TEST_ACCOUNT_SECRET_PHRASE is not set.');
    return false;
  }
  if (!TEST_STELLAR_DESTINATION_ADDRESS) {
    console.log('Skipping tests because TEST_STELLAR_DESTINATION_ADDRESS is not set.');
    return false;
  }
  return true;
}

async function setupTest() {
  // Create a new instance of the PolkadotApi
  const apiManager = await getApiManagerInstance();
  const apiComponents = await apiManager.getApiComponents();
  const api = apiComponents.api;

  const testToken = OUTPUT_TOKEN_CONFIG[TEST_CURRENCY_SYMBOL.toLowerCase() as OutputTokenType];
  const vaultsForCurrency = await getVaultsForCurrency(
    api,
    testToken.stellarAsset.code.hex,
    testToken.stellarAsset.issuer.hex,
  );
  if (vaultsForCurrency.length === 0) {
    console.log(`No vaults found for currency ${TEST_CURRENCY_SYMBOL}`);
    return;
  }
  const testingVault = vaultsForCurrency[0];

  // Create polkadot.js keypair from secret phrase
  const keyring = new Keyring({ type: 'sr25519' });
  const keypair = keyring.addFromUri(TEST_ACCOUNT_SECRET_PHRASE);

  // Create a new VaultService instance
  const vaultService = new VaultService(testingVault.id, apiComponents);
  const stellarPk = Keypair.fromPublicKey(TEST_STELLAR_DESTINATION_ADDRESS);
  const stellarPkBytes = stellarPk.rawPublicKey();

  return {
    api,
    keypair,
    vaultService,
    stellarPkBytes,
  };
}

describe('VaultService', () => {
  describe('requestRedeem', () => {
    it(
      'should successfully request a redeem',
      async () => {
        if (!checkRequirements()) return;

        const setupComponents = await setupTest();
        if (!setupComponents) {
          return;
        }
        const { api, keypair, vaultService, stellarPkBytes } = setupComponents;

        const amount = await api.query.redeem.redeemMinimumTransferAmount();
        const amountString = amount.toString();

        const redeem = vaultService.requestRedeem(keypair, amountString, stellarPkBytes);
        expect(redeem).toBeInstanceOf(Promise);

        const redeemRequestEvent = await redeem;
        expect(redeemRequestEvent).toBeDefined();
        expect(redeemRequestEvent.redeemId).toBeDefined();
        expect(redeemRequestEvent.redeemer).toBeDefined();
        expect(redeemRequestEvent.vaultId).toBeDefined();
        expect(redeemRequestEvent.amount).toBeDefined();
        expect(redeemRequestEvent.amount).toEqual(amount.toNumber());
      },
      TIMEOUT,
    );
  });
});<|MERGE_RESOLUTION|>--- conflicted
+++ resolved
@@ -1,15 +1,9 @@
-<<<<<<< HEAD
 import { describe, expect, it } from 'vitest';
-=======
->>>>>>> f34ec0d9
 import { Keypair } from 'stellar-sdk';
 import { Keyring } from '@polkadot/api';
 import { getApiManagerInstance } from '../polkadotApi';
 import { getVaultsForCurrency, VaultService } from '../spacewalk';
-<<<<<<< HEAD
-=======
 import { OUTPUT_TOKEN_CONFIG, OutputTokenType } from '../../../constants/tokenConfig';
->>>>>>> f34ec0d9
 
 // The secret phrase of a substrate account on Pendulum used for requesting a redeem
 const TEST_ACCOUNT_SECRET_PHRASE = process.env.TEST_ACCOUNT_SECRET_PHRASE || '';
