import { Keypair } from 'stellar-sdk';
import { getVaultsForCurrency, prettyPrintVaultId, VaultService } from './spacewalk';
import { EventListener } from './eventListener';
import { EventStatus } from '../../components/GenericEvent';
import { OUTPUT_TOKEN_CONFIG, OutputTokenDetails } from '../../constants/tokenConfig';
import { getStellarBalanceUnits } from '../stellar/utils';
import Big from 'big.js';
import { ExecutionContext, OfframpingState } from '../offrampingFlow';
import { Keyring } from '@polkadot/api';
import { Extrinsic } from '@pendulum-chain/api-solang';
import { decodeSubmittableExtrinsic } from '../signedTransactions';
import { useGetEphemeralNonce } from './ephemeral';
import { ApiComponents, usePendulumNode } from '../../contexts/polkadotNode';

async function createVaultService(
  apiComponents: ApiComponents,
  assetCodeHex: string,
  assetIssuerHex: string,
  redeemAmountRaw: string,
) {
  const { api, ss58Format, decimals } = apiComponents;
  // we expect the list to have at least one vault, otherwise getVaultsForCurrency would throw
  const vaultsForCurrency = await getVaultsForCurrency(api, assetCodeHex, assetIssuerHex, redeemAmountRaw);
  const targetVaultId = vaultsForCurrency[0].id;
  return new VaultService(targetVaultId, { api, ss58Format, decimals });
}

export function usePrepareSpacewalkRedeemTransaction() {
  const pendulumNode = usePendulumNode();

  return async (state: OfframpingState, { renderEvent }: ExecutionContext): Promise<Extrinsic> => {
    if (!pendulumNode) {
      throw new Error('Pendulum node not available');
    }

    const { outputAmount, stellarEphemeralSecret, pendulumEphemeralSeed, outputTokenType, executeSpacewalkNonce } =
      state;
    const outputToken = OUTPUT_TOKEN_CONFIG[outputTokenType];
    const { ss58Format } = pendulumNode;

    // get ephemeral keypair and account
    const keyring = new Keyring({ type: 'sr25519', ss58Format });
    const ephemeralKeypair = keyring.addFromUri(pendulumEphemeralSeed);

    const stellarEphemeralKeypair = Keypair.fromSecret(stellarEphemeralSecret);
    const stellarTargetAccountId = stellarEphemeralKeypair.publicKey();
    // Generate raw public key for target
    const stellarTargetKeypair = Keypair.fromPublicKey(stellarTargetAccountId);
    const stellarTargetAccountIdRaw = stellarTargetKeypair.rawPublicKey();

    try {
      const vaultService = await createVaultService(
        pendulumNode,
        outputToken.stellarAsset.code.hex,
        outputToken.stellarAsset.issuer.hex,
        outputAmount.raw,
      );
      renderEvent(
        `Requesting redeem of ${outputAmount.units} tokens for vault ${prettyPrintVaultId(vaultService.vaultId)}`,
        EventStatus.Waiting,
      );

      return await vaultService.createRequestRedeemExtrinsic(
        ephemeralKeypair,
        outputAmount.raw,
        stellarTargetAccountIdRaw,
        executeSpacewalkNonce,
      );
    } catch (e) {
      console.error('Error in prepareSpacewalkRedeemTransaction: ', e);
    }
    throw Error("Couldn't create redeem extrinsic");
  };
}

<<<<<<< HEAD
export function useExecuteSpacewalkRedeem(): (
  state: OfframpingState,
  { renderEvent }: ExecutionContext,
) => Promise<OfframpingState> {
  const pendulumNode = usePendulumNode();
  const getEphemeralNonceHook = useGetEphemeralNonce();
=======
  const ephemeralAccountNonce = await getEphemeralNonce(state);
  if (ephemeralAccountNonce !== undefined && ephemeralAccountNonce > executeSpacewalkNonce) {
    await waitForOutputTokensToArriveOnStellar();
    return successorState;
  }

  if (!transactions) {
    const message = 'Transactions not prepared, cannot execute Spacewalk redeem';
    console.error(message);
    return { ...state, failure: { type: 'unrecoverable', message } };
  }
  let redeemRequestEvent;

  const pendulumApiComponents = await new ApiManager().getApiComponents();
  const { ss58Format, api } = pendulumApiComponents;

  // get ephemeral keypair and account
  const keyring = new Keyring({ type: 'sr25519', ss58Format });
  const ephemeralKeypair = keyring.addFromUri(pendulumEphemeralSeed);

  try {
    const vaultService = await createVaultService(
      pendulumApiComponents,
      outputToken.stellarAsset.code.hex,
      outputToken.stellarAsset.issuer.hex,
      outputAmount.raw,
    );
    renderEvent(
      `Requesting redeem of ${outputAmount.units} tokens for vault ${prettyPrintVaultId(vaultService.vaultId)}`,
      EventStatus.Waiting,
    );

    const redeemExtrinsic = decodeSubmittableExtrinsic(transactions.spacewalkRedeemTransaction, api);
    redeemRequestEvent = await vaultService.submitRedeem(ephemeralKeypair.address, redeemExtrinsic);

    console.log(
      `Successfully posed redeem request ${redeemRequestEvent.redeemId} for vault ${prettyPrintVaultId(
        vaultService.vaultId,
      )}`,
    );

    // Render event that the extrinsic passed, and we are now waiting for the execution of it
    renderEvent(
      `Redeem request passed, waiting up to ${maxWaitingTimeMinutes} minutes for redeem execution event...`,
      EventStatus.Waiting,
    );
>>>>>>> ba8c5542

  return async (state: OfframpingState, { renderEvent }: ExecutionContext): Promise<OfframpingState> => {
    if (!pendulumNode) {
      throw new Error('Pendulum node not available');
    }

    const {
      transactions,
      outputTokenType,
      outputAmount,
      pendulumEphemeralSeed,
      stellarEphemeralSecret,
      executeSpacewalkNonce,
    } = state;
    const outputToken = OUTPUT_TOKEN_CONFIG[outputTokenType];

    const successorState = {
      ...state,
      phase: 'pendulumCleanup',
    } as const;

    // We wait for up to 10 minutes
    const maxWaitingTimeMinutes = 10;
    const maxWaitingTimeMs = maxWaitingTimeMinutes * 60 * 1000;

    const waitForOutputTokensToArriveOnStellar = async () => {
      const amountUnitsBig = new Big(outputAmount.units);
      const stellarEphemeralKeypair = Keypair.fromSecret(stellarEphemeralSecret);
      const stellarTargetAccountId = stellarEphemeralKeypair.publicKey();
      const stellarPollingTimeMs = 1000;

      try {
        await checkBalancePeriodically(
          stellarTargetAccountId,
          outputToken,
          amountUnitsBig,
          stellarPollingTimeMs,
          maxWaitingTimeMs,
        );
        console.log('Balance check completed successfully.');
      } catch (balanceCheckError) {
        throw new Error(`Stellar balance did not arrive on time`);
      }
    };

    const ephemeralAccountNonce = await getEphemeralNonceHook(state);
    if (ephemeralAccountNonce !== undefined && ephemeralAccountNonce > executeSpacewalkNonce) {
      await waitForOutputTokensToArriveOnStellar();
      return successorState;
    }

    if (!transactions) {
      console.error('Transactions not prepared, cannot execute Spacewalk redeem');
      return { ...state, failure: 'unrecoverable' };
    }
    let redeemRequestEvent;

    const { ss58Format, api } = pendulumNode;

    // get ephemeral keypair and account
    const keyring = new Keyring({ type: 'sr25519', ss58Format });
    const ephemeralKeypair = keyring.addFromUri(pendulumEphemeralSeed);

    try {
      const vaultService = await createVaultService(
        pendulumNode,
        outputToken.stellarAsset.code.hex,
        outputToken.stellarAsset.issuer.hex,
        outputAmount.raw,
      );
      renderEvent(
        `Requesting redeem of ${outputAmount.units} tokens for vault ${prettyPrintVaultId(vaultService.vaultId)}`,
        EventStatus.Waiting,
      );

      const redeemExtrinsic = decodeSubmittableExtrinsic(transactions.spacewalkRedeemTransaction, api);
      redeemRequestEvent = await vaultService.submitRedeem(ephemeralKeypair.address, redeemExtrinsic);

      console.log(
        `Successfully posed redeem request ${redeemRequestEvent.redeemId} for vault ${prettyPrintVaultId(
          vaultService.vaultId,
        )}`,
      );

      // Render event that the extrinsic passed, and we are now waiting for the execution of it
      renderEvent(
        `Redeem request passed, waiting up to ${maxWaitingTimeMinutes} minutes for redeem execution event...`,
        EventStatus.Waiting,
      );

      try {
        const eventListener = EventListener.getEventListener(api);
        await eventListener.waitForRedeemExecuteEvent(redeemRequestEvent.redeemId, maxWaitingTimeMs);
      } catch (error) {
        // This is a potentially recoverable error (due to network delay)
        // in the future we should distinguish between recoverable and non-recoverable errors
        console.log(`Failed to wait for redeem execution: ${error}`);
        renderEvent(`Failed to wait for redeem execution: Max waiting time exceeded`, EventStatus.Error);
        throw new Error(`Failed to wait for redeem execution`);
      }
    } catch (error) {
      // This is a potentially recoverable error (due to redeem request done before app shut down, but not registered)
      if ((error as Error).message.includes('AmountExceedsUserBalance')) {
        console.log(`Recovery mode: Redeem already performed. Waiting for execution and Stellar balance arrival.`);
        await waitForOutputTokensToArriveOnStellar();
      } else {
        // Generic failure of the extrinsic itself OR lack of funds to even make the transaction
        console.log(`Failed to request redeem: ${error}`);
        throw new Error(`Failed to request redeem`);
      }
    }

    renderEvent('Redeem process completed, executing offramp transaction', EventStatus.Waiting);
    return successorState;
  };
}

function checkBalancePeriodically(
  stellarTargetAccountId: string,
  outputToken: OutputTokenDetails,
  amountDesiredUnitsBig: Big,
  intervalMs: number,
  timeoutMs: number,
) {
  return new Promise((resolve, reject) => {
    const startTime = Date.now();
    const intervalId = setInterval(async () => {
      try {
        const someBalanceUnits = await getStellarBalanceUnits(
          stellarTargetAccountId,
          outputToken.stellarAsset.code.string,
        );
        console.log(`Balance check: ${someBalanceUnits.toString()} / ${amountDesiredUnitsBig.toString()}`);

        if (someBalanceUnits.gte(amountDesiredUnitsBig)) {
          clearInterval(intervalId);
          resolve(someBalanceUnits);
        } else if (Date.now() - startTime > timeoutMs) {
          clearInterval(intervalId);
          reject(new Error(`Balance did not meet the limit within the specified time (${timeoutMs} ms)`));
        }
      } catch (error) {
        console.error('Error checking balance:', error);
        // Don't clear the interval here, allow it to continue checking
      }
    }, intervalMs);

    // Set a timeout to reject the promise if the total time exceeds timeoutMs
    setTimeout(() => {
      clearInterval(intervalId);
      reject(new Error(`Balance did not meet the limit within the specified time (${timeoutMs} ms)`));
    }, timeoutMs);
  });
}<|MERGE_RESOLUTION|>--- conflicted
+++ resolved
@@ -73,61 +73,12 @@
   };
 }
 
-<<<<<<< HEAD
 export function useExecuteSpacewalkRedeem(): (
   state: OfframpingState,
   { renderEvent }: ExecutionContext,
 ) => Promise<OfframpingState> {
   const pendulumNode = usePendulumNode();
   const getEphemeralNonceHook = useGetEphemeralNonce();
-=======
-  const ephemeralAccountNonce = await getEphemeralNonce(state);
-  if (ephemeralAccountNonce !== undefined && ephemeralAccountNonce > executeSpacewalkNonce) {
-    await waitForOutputTokensToArriveOnStellar();
-    return successorState;
-  }
-
-  if (!transactions) {
-    const message = 'Transactions not prepared, cannot execute Spacewalk redeem';
-    console.error(message);
-    return { ...state, failure: { type: 'unrecoverable', message } };
-  }
-  let redeemRequestEvent;
-
-  const pendulumApiComponents = await new ApiManager().getApiComponents();
-  const { ss58Format, api } = pendulumApiComponents;
-
-  // get ephemeral keypair and account
-  const keyring = new Keyring({ type: 'sr25519', ss58Format });
-  const ephemeralKeypair = keyring.addFromUri(pendulumEphemeralSeed);
-
-  try {
-    const vaultService = await createVaultService(
-      pendulumApiComponents,
-      outputToken.stellarAsset.code.hex,
-      outputToken.stellarAsset.issuer.hex,
-      outputAmount.raw,
-    );
-    renderEvent(
-      `Requesting redeem of ${outputAmount.units} tokens for vault ${prettyPrintVaultId(vaultService.vaultId)}`,
-      EventStatus.Waiting,
-    );
-
-    const redeemExtrinsic = decodeSubmittableExtrinsic(transactions.spacewalkRedeemTransaction, api);
-    redeemRequestEvent = await vaultService.submitRedeem(ephemeralKeypair.address, redeemExtrinsic);
-
-    console.log(
-      `Successfully posed redeem request ${redeemRequestEvent.redeemId} for vault ${prettyPrintVaultId(
-        vaultService.vaultId,
-      )}`,
-    );
-
-    // Render event that the extrinsic passed, and we are now waiting for the execution of it
-    renderEvent(
-      `Redeem request passed, waiting up to ${maxWaitingTimeMinutes} minutes for redeem execution event...`,
-      EventStatus.Waiting,
-    );
->>>>>>> ba8c5542
 
   return async (state: OfframpingState, { renderEvent }: ExecutionContext): Promise<OfframpingState> => {
     if (!pendulumNode) {
@@ -143,6 +94,12 @@
       executeSpacewalkNonce,
     } = state;
     const outputToken = OUTPUT_TOKEN_CONFIG[outputTokenType];
+
+    if (!transactions) {
+      const message = 'Transactions not prepared, cannot execute Spacewalk redeem';
+      console.error(message);
+      return { ...state, failure: { type: 'unrecoverable', message } };
+    }
 
     const successorState = {
       ...state,
@@ -180,8 +137,9 @@
     }
 
     if (!transactions) {
-      console.error('Transactions not prepared, cannot execute Spacewalk redeem');
-      return { ...state, failure: 'unrecoverable' };
+      const message = 'Transactions not prepared, cannot execute Spacewalk redeem';
+      console.error(message);
+      return { ...state, failure: { type: 'unrecoverable', message } };
     }
     let redeemRequestEvent;
 
