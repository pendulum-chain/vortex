import { Transaction, Keypair, Networks } from 'stellar-sdk';
import { EventStatus } from '../../components/GenericEvent';
import { OutputTokenDetails, OutputTokenType } from '../../constants/tokenConfig';
import { fetchSep10Signatures, fetchSigningServiceAccountId } from '../signingService';

import { config } from '../../config';
import { OUTPUT_TOKEN_CONFIG } from '../../constants/tokenConfig';

interface TomlValues {
  signingKey?: string;
  webAuthEndpoint?: string;
  sep24Url?: string;
  sep6Url?: string;
  kycServer?: string;
}

export interface ISep24Intermediate {
  url: string;
  id: string;
}

export interface IAnchorSessionParams {
  token: string;
  tomlValues: TomlValues;
  tokenConfig: OutputTokenDetails;
  offrampAmount: string;
}

export interface SepResult {
  amount: string;
  memo: string;
  memoType: string;
  offrampingAccount: string;
}

export function createStellarEphemeralSecret() {
  const ephemeralKeys = Keypair.random();
  return ephemeralKeys.secret();
}

const exists = (value?: string | null): value is string => !!value && value?.length > 0;

export const fetchTomlValues = async (TOML_FILE_URL: string): Promise<TomlValues> => {
  const response = await fetch(TOML_FILE_URL);
  if (response.status !== 200) {
    throw new Error(`Failed to fetch TOML file: ${response.statusText}`);
  }

  const tomlFileContent = (await response.text()).split('\n');
  const findValueInToml = (key: string): string | undefined => {
    const keyValue = tomlFileContent.find((line) => line.includes(key));
    return keyValue?.split('=')[1].trim().replaceAll('"', '');
  };

  return {
    signingKey: findValueInToml('SIGNING_KEY'),
    webAuthEndpoint: findValueInToml('WEB_AUTH_ENDPOINT'),
    sep24Url: findValueInToml('TRANSFER_SERVER_SEP0024'),
    sep6Url: findValueInToml('TRANSFER_SERVER'),
    kycServer: findValueInToml('KYC_SERVER'),
  };
};

<<<<<<< HEAD
// Return the URLSearchParams and the account (master/omnibus or ephemeral) that was used for SEP-10
async function getUrlParams(
  ephemeralAccount: string,
  usesMemo: boolean,
  address: `0x${string}`,
): Promise<{ urlParams: URLSearchParams; sep10Account: string }> {
  if (usesMemo) {
    const response = await fetch(`${SIGNING_SERVICE_URL}/v1/stellar/sep10`);

    if (!response.ok) {
      throw new Error('Failed to fetch client master SEP-10 public account.');
    }
    const { masterSep10Public } = await response.json();
    if (!masterSep10Public) {
      throw new Error('masterSep10Public not found in response.');
    }

    const sep10Account = masterSep10Public;

    return {
      urlParams: new URLSearchParams({
        account: sep10Account,
        client_domain: config.applicationClientDomain,
        memo: deriveMemoFromAddress(address),
      }),
      sep10Account,
    };
  }
  return {
    urlParams: new URLSearchParams({ account: ephemeralAccount, client_domain: config.applicationClientDomain }),
    sep10Account: ephemeralAccount,
  };
=======
async function getUrlParams(ephemeralAccount: string, supportsClientDomain: boolean): Promise<URLSearchParams> {
  if (supportsClientDomain) {
    return new URLSearchParams({ account: ephemeralAccount, client_domain: config.applicationClientDomain });
  }
  return new URLSearchParams({ account: ephemeralAccount });
>>>>>>> 84eee6c7
}

//TODO A very naive memo derivation for testing. NOT SECURE
const deriveMemoFromAddress = (address: `0x${string}`) => {
  return address.slice(5, 15).replace(/\D/g, '');
};

export const sep10 = async (
  tomlValues: TomlValues,
  stellarEphemeralSecret: string,
  outputToken: OutputTokenType,
  address: `0x${string}` | undefined,
  getOrRefreshSiweSignature: any,
  renderEvent: (event: string, status: EventStatus) => void,
): Promise<string> => {
  const { signingKey, webAuthEndpoint } = tomlValues;

  if (!exists(signingKey) || !exists(webAuthEndpoint)) {
    throw new Error('Missing values in TOML file');
  }
  const NETWORK_PASSPHRASE = Networks.PUBLIC;
  const ephemeralKeys = Keypair.fromSecret(stellarEphemeralSecret);
  const accountId = ephemeralKeys.publicKey();

<<<<<<< HEAD
  const { usesMemo } = OUTPUT_TOKEN_CONFIG[outputToken];

  // will select either clientMaster or the ephemeral account
  const { urlParams, sep10Account } = await getUrlParams(accountId, usesMemo, address!);
=======
  const { supportsClientDomain } = OUTPUT_TOKEN_CONFIG[outputToken];

  const urlParams = await getUrlParams(accountId, supportsClientDomain);
>>>>>>> 84eee6c7

  const challenge = await fetch(`${webAuthEndpoint}?${urlParams.toString()}`);
  if (challenge.status !== 200) {
    throw new Error(`Failed to fetch SEP-10 challenge: ${challenge.statusText}`);
  }

  const { transaction, network_passphrase } = await challenge.json();
  if (network_passphrase !== NETWORK_PASSPHRASE) {
    throw new Error(`Invalid network passphrase: ${network_passphrase}`);
  }

  const transactionSigned = new Transaction(transaction, NETWORK_PASSPHRASE);
  if (transactionSigned.source !== signingKey) {
    throw new Error(`Invalid source account: ${transactionSigned.source}`);
  }
  if (transactionSigned.sequence !== '0') {
    throw new Error(`Invalid sequence number: ${transactionSigned.sequence}`);
  }

<<<<<<< HEAD
  // TODO change to add a fx that will either try to get the signature from storage,
  // check if it's still valid, and if not ask for another one.
  const signatureData = await getOrRefreshSiweSignature();
  console.log('fetched: ', signatureData);
  let nonce;
  let signature;

  // TODO actually, if usesMemo and not maybeStored.. we need to ask for it again.
  if (signatureData && usesMemo) {
    const storedSignatureObject = signatureData.signature;
    nonce = storedSignatureObject.nonce;
    signature = storedSignatureObject.signature;
  }
  // sign both for client_domain + an extra signature for Anclap workaround
  const { masterSignature, clientSignature, clientPublic } = await fetchSep10Signatures(
    transactionSigned.toXDR(),
    outputToken,
    sep10Account,
    signature,
    nonce,
=======
  const { clientSignature, clientPublic } = await fetchSep10Signatures(
    transactionSigned.toXDR(),
    outputToken,
    accountId,
>>>>>>> 84eee6c7
  );

<<<<<<< HEAD
  if (!usesMemo) {
    transactionSigned.sign(ephemeralKeys);
  } else {
    transactionSigned.addSignature(sep10Account, masterSignature);
=======
  if (supportsClientDomain) {
    transactionSigned.addSignature(clientPublic, clientSignature);
>>>>>>> 84eee6c7
  }

  transactionSigned.sign(ephemeralKeys);

  const jwt = await fetch(webAuthEndpoint, {
    method: 'POST',
    headers: { 'Content-Type': 'application/json' },
    body: JSON.stringify({ transaction: transactionSigned.toXDR().toString() }),
  });

  if (jwt.status !== 200) {
    throw new Error(`Failed to submit SEP-10 response: ${jwt.statusText}`);
  }

  const { token } = await jwt.json();
  // print the ephemeral secret, for testing
  renderEvent(
    `Unique recovery code (Please keep safe in case something fails): ${'testing master account'}`,
    EventStatus.Waiting,
  );
  return token;
};

// TODO modify according to the anchor's requirements and implementation
// we should be able to do the whole flow on this function since we have all the
// information we need
/*
export async function sep6First(sessionParams: IAnchorSessionParams): Promise<SepResult> {
  const { token, tomlValues } = sessionParams;
  const { sep6Url } = tomlValues;

  return {
    amount: '10.4',
    memo: 'a memo',
    memoType: 'text',
    offrampingAccount: 'GCUHGQ6LY3L2NAB7FX2LJGUJFCG6LKAQHVIMJLZNNBMCZUQNBPJTXE6O',
  };

  const sep6Params = new URLSearchParams({
    asset_code: sessionParams.tokenConfig.assetCode!,
    type: 'bank_account',
    dest: '3eE4729a-123B-45c6-8d7e-F9aD567b9c1e', // Ntokens crashes when sending destination, complains of not having it??
  });

  const fetchUrl = `${sep6Url}/withdraw?`;
  const sep6Response = await fetch(fetchUrl + sep6Params, {
    method: 'GET',
    headers: { 'Content-Type': 'application/x-www-form-urlencoded', Authorization: `Bearer ${token}` },
  });
  console.log(sep6Response);
  if (sep6Response.status !== 200) {
    console.log(await sep6Response.json(), sep6Response.toString());
    throw new Error(`Failed to initiate SEP-6: ${sep6Response.statusText}`);
  }

  const { type, id } = await sep6Response.json();
  if (type !== 'interactive_customer_info_needed') {
    throw new Error(`Unexpected SEP-6 type: ${type}`);
  }
  //return { transactionId: id };
}*/

/*
export async function sep12First(sessionParams: IAnchorSessionParams): Promise<void> {
  const { token, tomlValues } = sessionParams;
  const { sep6Url } = tomlValues;

  const sep12Params = new URLSearchParams({
    account: '3eE4729a-123B-45c6-8d7e-F9aD567b9c1e',
  });

  const fetchUrl = `${sep6Url}/customer`;
  const sep12Response = await fetch(fetchUrl, {
    method: 'PUT',
    headers: { 'Content-Type': 'application/x-www-form-urlencoded', Authorization: `Bearer ${token}` },
    body: sep12Params.toString(),
  });
  console.log(sep12Response);
  if (sep12Response.status !== 200) {
    console.log(await sep12Response.json(), sep12Response.toString());
    throw new Error(`Failed to initiate SEP-6: ${sep12Response.statusText}`);
  }
  //>????
}*/

export async function sep24First(
  sessionParams: IAnchorSessionParams,
  sep10Account: string,
  outputToken: OutputTokenType,
  address: `0x${string}` | undefined,
): Promise<ISep24Intermediate> {
  if (config.test.mockSep24) {
    return { url: 'https://www.example.com', id: '1234' };
  }

  const { token, tomlValues } = sessionParams;
  const { sep24Url } = tomlValues;

<<<<<<< HEAD
  const { usesMemo } = OUTPUT_TOKEN_CONFIG[outputToken];

  let sep24Params;
  if (usesMemo) {
=======
  let sep24Params;
  if (outputToken == 'ars') {
    if (!sep10Account) {
      throw new Error('Master must be defined at this point.');
    }
>>>>>>> 84eee6c7
    sep24Params = new URLSearchParams({
      asset_code: sessionParams.tokenConfig.stellarAsset.code.stringStellar,
      amount: sessionParams.offrampAmount,
<<<<<<< HEAD
      account: sep10Account, // THIS is a particularity of Anclap. Should be able to work just with the epmhemeral account
      // or at least the anchor should be able to get it from the JWT.
      // Since we signed with the master/omnibus from the service, we need to specify the corresponding public here
      // memo: deriveMemoFromAddress(address!),
      // memo_type: 'id',
=======
      account: sep10Account, // THIS is a particularity of Anclap. Should be able to work without it, or with a different one
      // to that of the sep-10
>>>>>>> 84eee6c7
    });
  } else {
    sep24Params = new URLSearchParams({
      asset_code: sessionParams.tokenConfig.stellarAsset.code.stringStellar,
      amount: sessionParams.offrampAmount,
    });
  }

  const fetchUrl = `${sep24Url}/transactions/withdraw/interactive`;
  const sep24Response = await fetch(fetchUrl, {
    method: 'POST',
    headers: { 'Content-Type': 'application/x-www-form-urlencoded', Authorization: `Bearer ${token}` },
    body: sep24Params.toString(),
  });
  if (sep24Response.status !== 200) {
    console.log(await sep24Response.json(), sep24Params.toString());
    throw new Error(`Failed to initiate SEP-24: ${sep24Response.statusText}`);
  }

  const { type, url, id } = await sep24Response.json();
  if (type !== 'interactive_customer_info_needed') {
    throw new Error(`Unexpected SEP-24 type: ${type}`);
  }

  return { url, id };
}

export async function sep24Second(
  sep24Values: ISep24Intermediate,
  sessionParams: IAnchorSessionParams,
): Promise<SepResult> {
  const { id } = sep24Values;
  const { token, tomlValues } = sessionParams;
  const { sep24Url } = tomlValues;

  if (config.test.mockSep24) {
    return {
      amount: sessionParams.offrampAmount,
      memo: 'MYK1722323689',
      memoType: 'text',
      offrampingAccount: (await fetchSigningServiceAccountId()).stellar.public,
    };
  }

  let status;
  do {
    await new Promise((resolve) => setTimeout(resolve, 1000));
    const idParam = new URLSearchParams({ id });
    const statusResponse = await fetch(`${sep24Url}/transaction?${idParam.toString()}`, {
      headers: { Authorization: `Bearer ${token}` },
    });

    if (statusResponse.status !== 200) {
      throw new Error(`Failed to fetch SEP-24 status: ${statusResponse.statusText}`);
    }

    const { transaction } = await statusResponse.json();
    status = transaction;
  } while (status.status !== 'pending_user_transfer_start');

  return {
    amount: status.amount_in,
    memo: status.withdraw_memo,
    memoType: status.withdraw_memo_type,
    offrampingAccount: status.withdraw_anchor_account,
  };
}<|MERGE_RESOLUTION|>--- conflicted
+++ resolved
@@ -5,6 +5,7 @@
 
 import { config } from '../../config';
 import { OUTPUT_TOKEN_CONFIG } from '../../constants/tokenConfig';
+import { SIGNING_SERVICE_URL } from '../../constants/constants';
 
 interface TomlValues {
   signingKey?: string;
@@ -61,7 +62,6 @@
   };
 };
 
-<<<<<<< HEAD
 // Return the URLSearchParams and the account (master/omnibus or ephemeral) that was used for SEP-10
 async function getUrlParams(
   ephemeralAccount: string,
@@ -94,13 +94,6 @@
     urlParams: new URLSearchParams({ account: ephemeralAccount, client_domain: config.applicationClientDomain }),
     sep10Account: ephemeralAccount,
   };
-=======
-async function getUrlParams(ephemeralAccount: string, supportsClientDomain: boolean): Promise<URLSearchParams> {
-  if (supportsClientDomain) {
-    return new URLSearchParams({ account: ephemeralAccount, client_domain: config.applicationClientDomain });
-  }
-  return new URLSearchParams({ account: ephemeralAccount });
->>>>>>> 84eee6c7
 }
 
 //TODO A very naive memo derivation for testing. NOT SECURE
@@ -115,7 +108,7 @@
   address: `0x${string}` | undefined,
   getOrRefreshSiweSignature: any,
   renderEvent: (event: string, status: EventStatus) => void,
-): Promise<string> => {
+): Promise<{ token: string; sep10Account: string }> => {
   const { signingKey, webAuthEndpoint } = tomlValues;
 
   if (!exists(signingKey) || !exists(webAuthEndpoint)) {
@@ -125,16 +118,11 @@
   const ephemeralKeys = Keypair.fromSecret(stellarEphemeralSecret);
   const accountId = ephemeralKeys.publicKey();
 
-<<<<<<< HEAD
   const { usesMemo } = OUTPUT_TOKEN_CONFIG[outputToken];
 
   // will select either clientMaster or the ephemeral account
   const { urlParams, sep10Account } = await getUrlParams(accountId, usesMemo, address!);
-=======
   const { supportsClientDomain } = OUTPUT_TOKEN_CONFIG[outputToken];
-
-  const urlParams = await getUrlParams(accountId, supportsClientDomain);
->>>>>>> 84eee6c7
 
   const challenge = await fetch(`${webAuthEndpoint}?${urlParams.toString()}`);
   if (challenge.status !== 200) {
@@ -154,7 +142,6 @@
     throw new Error(`Invalid sequence number: ${transactionSigned.sequence}`);
   }
 
-<<<<<<< HEAD
   // TODO change to add a fx that will either try to get the signature from storage,
   // check if it's still valid, and if not ask for another one.
   const signatureData = await getOrRefreshSiweSignature();
@@ -164,37 +151,28 @@
 
   // TODO actually, if usesMemo and not maybeStored.. we need to ask for it again.
   if (signatureData && usesMemo) {
-    const storedSignatureObject = signatureData.signature;
-    nonce = storedSignatureObject.nonce;
-    signature = storedSignatureObject.signature;
+    nonce = signatureData.signature.nonce;
+    signature = signatureData.signature.signature;
   }
   // sign both for client_domain + an extra signature for Anclap workaround
-  const { masterSignature, clientSignature, clientPublic } = await fetchSep10Signatures(
+  const { masterClientSignature, clientSignature, clientPublic } = await fetchSep10Signatures(
     transactionSigned.toXDR(),
     outputToken,
     sep10Account,
     signature,
     nonce,
-=======
-  const { clientSignature, clientPublic } = await fetchSep10Signatures(
-    transactionSigned.toXDR(),
-    outputToken,
-    accountId,
->>>>>>> 84eee6c7
   );
 
-<<<<<<< HEAD
+  if (supportsClientDomain) {
+    transactionSigned.addSignature(clientPublic, clientSignature);
+  }
+
   if (!usesMemo) {
     transactionSigned.sign(ephemeralKeys);
   } else {
-    transactionSigned.addSignature(sep10Account, masterSignature);
-=======
-  if (supportsClientDomain) {
-    transactionSigned.addSignature(clientPublic, clientSignature);
->>>>>>> 84eee6c7
-  }
-
-  transactionSigned.sign(ephemeralKeys);
+    console.log(sep10Account);
+    transactionSigned.addSignature(sep10Account, masterClientSignature);
+  }
 
   const jwt = await fetch(webAuthEndpoint, {
     method: 'POST',
@@ -212,7 +190,7 @@
     `Unique recovery code (Please keep safe in case something fails): ${'testing master account'}`,
     EventStatus.Waiting,
   );
-  return token;
+  return { token, sep10Account };
 };
 
 // TODO modify according to the anchor's requirements and implementation
@@ -290,31 +268,18 @@
   const { token, tomlValues } = sessionParams;
   const { sep24Url } = tomlValues;
 
-<<<<<<< HEAD
   const { usesMemo } = OUTPUT_TOKEN_CONFIG[outputToken];
 
   let sep24Params;
   if (usesMemo) {
-=======
-  let sep24Params;
-  if (outputToken == 'ars') {
-    if (!sep10Account) {
-      throw new Error('Master must be defined at this point.');
-    }
->>>>>>> 84eee6c7
     sep24Params = new URLSearchParams({
       asset_code: sessionParams.tokenConfig.stellarAsset.code.stringStellar,
       amount: sessionParams.offrampAmount,
-<<<<<<< HEAD
       account: sep10Account, // THIS is a particularity of Anclap. Should be able to work just with the epmhemeral account
       // or at least the anchor should be able to get it from the JWT.
       // Since we signed with the master/omnibus from the service, we need to specify the corresponding public here
       // memo: deriveMemoFromAddress(address!),
       // memo_type: 'id',
-=======
-      account: sep10Account, // THIS is a particularity of Anclap. Should be able to work without it, or with a different one
-      // to that of the sep-10
->>>>>>> 84eee6c7
     });
   } else {
     sep24Params = new URLSearchParams({
