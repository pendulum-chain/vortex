--- conflicted
+++ resolved
@@ -1,13 +1,8 @@
 import { Transaction, Keypair, Networks } from 'stellar-sdk';
 import { EventStatus } from '../../components/GenericEvent';
 import { OutputTokenDetails, OutputTokenType } from '../../constants/tokenConfig';
-<<<<<<< HEAD
-import { fetchSigningServiceAccountId } from '../signingService';
-import { fetchClientDomainSep10 } from '../signingService';
-=======
 import { fetchSep10Signatures, fetchSigningServiceAccountId } from '../signingService';
 
->>>>>>> 519a349f
 import { config } from '../../config';
 import { SIGNING_SERVICE_URL } from '../../constants/constants';
 import { OUTPUT_TOKEN_CONFIG } from '../../constants/tokenConfig';
@@ -99,13 +94,7 @@
 export const sep10 = async (
   tomlValues: TomlValues,
   stellarEphemeralSecret: string,
-<<<<<<< HEAD
-  requiresClientDomain: boolean,
-  outTokenCode: OutputTokenType,
-  memo: string,
-=======
   outputToken: OutputTokenType,
->>>>>>> 519a349f
   renderEvent: (event: string, status: EventStatus) => void,
 ): Promise<{ sep10Account: string; token: string }> => {
   const { signingKey, webAuthEndpoint } = tomlValues;
@@ -117,33 +106,10 @@
   const ephemeralKeys = Keypair.fromSecret(stellarEphemeralSecret);
   const accountId = ephemeralKeys.publicKey();
 
-<<<<<<< HEAD
-  let urlParams;
-  //TODO requires testing, unclear what the anchors expect on each case.
-  if (requiresClientDomain) {
-    urlParams = new URLSearchParams({
-      account: `G.....`, // TODO master account we use to sign along with memo
-      memo: memo,
-      client_domain: config.applicationClientDomain,
-    });
-  } else {
-    if (memo !== '') {
-      urlParams = new URLSearchParams({
-        account: accountId,
-        memo: memo,
-      });
-    } else {
-      urlParams = new URLSearchParams({
-        account: accountId,
-      });
-    }
-  }
-=======
   const { requiresClientMasterOverride } = OUTPUT_TOKEN_CONFIG[outputToken];
 
   // will select either clientMaster or the ephemeral account
   const { urlParams, sep10Account } = await getUrlParams(accountId, requiresClientMasterOverride);
->>>>>>> 519a349f
 
   const challenge = await fetch(`${webAuthEndpoint}?${urlParams.toString()}`);
   if (challenge.status !== 200) {
@@ -163,33 +129,16 @@
     throw new Error(`Invalid sequence number: ${transactionSigned.sequence}`);
   }
 
-  // let signer-service sign the challenge to authenticate our
-  // client domain definition AND/OR sign the transaction with master identifying memo
-  if (requiresClientDomain || memo !== '') {
-    const { clientSignature, clientPublic } = await fetchClientDomainSep10(
-      transactionSigned.toXDR(),
-      outTokenCode,
-      ephemeralKeys.publicKey(),
-      memo,
-      undefined,
-    );
-    transactionSigned.addSignature(clientPublic, clientSignature);
-
-    // TODO we are missing the signature from the master account
-  }
-
   // More tests required, ignore for prototype
 
-<<<<<<< HEAD
-  // Ephemeral only signs if NOT identified by memo
-  if (memo === '') {
-    transactionSigned.sign(ephemeralKeys);
-=======
+  // TODO fetch and check signing signature from localstore,
+  const maybeChallengeSignature = undefined;
   // sign both for client_domain + an extra signature for Anclap workaround
   const { masterSignature, clientSignature, clientPublic } = await fetchSep10Signatures(
     transactionSigned.toXDR(),
     outputToken,
     sep10Account,
+    maybeChallengeSignature,
   );
   transactionSigned.addSignature(clientPublic, clientSignature);
 
@@ -197,7 +146,6 @@
     transactionSigned.sign(ephemeralKeys);
   } else {
     transactionSigned.addSignature(sep10Account, masterSignature);
->>>>>>> 519a349f
   }
 
   const jwt = await fetch(webAuthEndpoint, {
@@ -283,12 +231,8 @@
 
 export async function sep24First(
   sessionParams: IAnchorSessionParams,
-<<<<<<< HEAD
-  stellarPublic: string,
-=======
   sep10Account: string,
   outputToken: OutputTokenType,
->>>>>>> 519a349f
 ): Promise<ISep24Intermediate> {
   if (config.test.mockSep24) {
     return { url: 'https://www.example.com', id: '1234' };
@@ -297,18 +241,6 @@
   const { token, tomlValues } = sessionParams;
   const { sep24Url } = tomlValues;
 
-<<<<<<< HEAD
-  // at this stage, assetCode should be defined, if the config is consistent.
-  let sep24Params;
-
-  // TODO change
-  if (sessionParams.tokenConfig.stellarAsset.code.string === 'ARS\0') {
-    sep24Params = new URLSearchParams({
-      asset_code: 'ARS',
-      amount: sessionParams.offrampAmount,
-      account: stellarPublic,
-      // TODO do we also need memo here? we shouldn't even need account, in theory, so we probably need it also.
-=======
   const { requiresClientMasterOverride } = OUTPUT_TOKEN_CONFIG[outputToken];
 
   let sep24Params;
@@ -321,7 +253,6 @@
       amount: sessionParams.offrampAmount,
       account: sep10Account, // THIS is a particularity of Anclap. Should be able to work just with the epmhemeral account
       // Since we signed with the master from the service, we need to specify the corresponding public here
->>>>>>> 519a349f
     });
   } else {
     sep24Params = new URLSearchParams({
