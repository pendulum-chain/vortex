import { Transaction, Keypair, Networks } from 'stellar-sdk';
import { EventStatus } from '../../components/GenericEvent';
import { OutputTokenDetails, OutputTokenType } from '../../constants/tokenConfig';
<<<<<<< HEAD
import { fetchSigningServiceAccountId } from '../signingService';
import { fetchClientDomainSep10 } from '../signingService';
=======
import { fetchSigningServiceAccountId, fetchMasterSignatureSep10 } from '../signingService';
>>>>>>> bf9b1a69
import { config } from '../../config';
import { SIGNING_SERVICE_URL } from '../../constants/constants';
import { OUTPUT_TOKEN_CONFIG } from '../../constants/tokenConfig';

interface TomlValues {
  signingKey?: string;
  webAuthEndpoint?: string;
  sep24Url?: string;
  sep6Url?: string;
  kycServer?: string;
}

export interface ISep24Intermediate {
  url: string;
  id: string;
}

export interface IAnchorSessionParams {
  token: string;
  tomlValues: TomlValues;
  tokenConfig: OutputTokenDetails;
  offrampAmount: string;
}

export interface SepResult {
  amount: string;
  memo: string;
  memoType: string;
  offrampingAccount: string;
}

export function createStellarEphemeralSecret() {
  const ephemeralKeys = Keypair.random();
  return ephemeralKeys.secret();
}

const exists = (value?: string | null): value is string => !!value && value?.length > 0;

export const fetchTomlValues = async (TOML_FILE_URL: string): Promise<TomlValues> => {
  const response = await fetch(TOML_FILE_URL);
  if (response.status !== 200) {
    throw new Error(`Failed to fetch TOML file: ${response.statusText}`);
  }

  const tomlFileContent = (await response.text()).split('\n');
  const findValueInToml = (key: string): string | undefined => {
    const keyValue = tomlFileContent.find((line) => line.includes(key));
    return keyValue?.split('=')[1].trim().replaceAll('"', '');
  };

  return {
    signingKey: findValueInToml('SIGNING_KEY'),
    webAuthEndpoint: findValueInToml('WEB_AUTH_ENDPOINT'),
    sep24Url: findValueInToml('TRANSFER_SERVER_SEP0024'),
    sep6Url: findValueInToml('TRANSFER_SERVER'),
    kycServer: findValueInToml('KYC_SERVER'),
  };
};

async function getUrlParams(
  ephemeralAccount: string,
  requiresClientMasterOverride: boolean,
): Promise<{ urlParams: URLSearchParams; sep10Account: string }> {
  let sep10Account;
  if (requiresClientMasterOverride) {
    const response = await fetch(`${SIGNING_SERVICE_URL}/v1/stellar/sep10`);

    if (!response.ok) {
      throw new Error('Failed to fetch client master SEP-10 public account.');
    }

    const { masterSep10Public } = await response.json();

    if (!masterSep10Public) {
      throw new Error('masterSep10Public not found in response.');
    }

    sep10Account = masterSep10Public;
  } else {
    sep10Account = ephemeralAccount;
  }

  return { urlParams: new URLSearchParams({ account: sep10Account }), sep10Account };
}

export const sep10 = async (
  tomlValues: TomlValues,
  stellarEphemeralSecret: string,
<<<<<<< HEAD
  requiresClientDomain: boolean,
  outTokenCode: OutputTokenType,
=======
  outputToken: OutputTokenType,
>>>>>>> bf9b1a69
  renderEvent: (event: string, status: EventStatus) => void,
): Promise<{ sep10Account: string; token: string }> => {
  const { signingKey, webAuthEndpoint } = tomlValues;

  if (!exists(signingKey) || !exists(webAuthEndpoint)) {
    throw new Error('Missing values in TOML file');
  }
  const NETWORK_PASSPHRASE = Networks.PUBLIC;
  const ephemeralKeys = Keypair.fromSecret(stellarEphemeralSecret);
  const accountId = ephemeralKeys.publicKey();

<<<<<<< HEAD
  let urlParams;
  if (requiresClientDomain) {
    urlParams = new URLSearchParams({
      account: accountId,
      client_domain: config.applicationClientDomain,
    });
  } else {
    urlParams = new URLSearchParams({
      account: accountId,
    });
  }
=======
  const { requiresClientMasterOverride } = OUTPUT_TOKEN_CONFIG[outputToken];

  // will select either clientMaster or the ephemeral account
  const { urlParams, sep10Account } = await getUrlParams(accountId, requiresClientMasterOverride);
>>>>>>> bf9b1a69

  const challenge = await fetch(`${webAuthEndpoint}?${urlParams.toString()}`);
  if (challenge.status !== 200) {
    throw new Error(`Failed to fetch SEP-10 challenge: ${challenge.statusText}`);
  }

  const { transaction, network_passphrase } = await challenge.json();
  if (network_passphrase !== NETWORK_PASSPHRASE) {
    throw new Error(`Invalid network passphrase: ${network_passphrase}`);
  }

  const transactionSigned = new Transaction(transaction, NETWORK_PASSPHRASE);
  if (transactionSigned.source !== signingKey) {
    throw new Error(`Invalid source account: ${transactionSigned.source}`);
  }
  if (transactionSigned.sequence !== '0') {
    throw new Error(`Invalid sequence number: ${transactionSigned.sequence}`);
  }

  // More tests required, ignore for prototype
<<<<<<< HEAD

  // let signer-service sign the challenge to authenticate our
  // client domain definition.
  if (requiresClientDomain) {
    const { clientSignature, clientPublic } = await fetchClientDomainSep10(
      transactionSigned.toXDR(),
      outTokenCode,
      ephemeralKeys.publicKey(),
    );
    transactionSigned.addSignature(clientPublic, clientSignature);
  }

  transactionSigned.sign(ephemeralKeys);
=======
  // only sign if not ARS token, else call the temporary
  // signing service's endpoint

  if (!requiresClientMasterOverride) {
    transactionSigned.sign(ephemeralKeys);
  } else {
    const { masterSignature } = await fetchMasterSignatureSep10(transactionSigned.toXDR(), outputToken);
    transactionSigned.addSignature(sep10Account, masterSignature);
  }
>>>>>>> bf9b1a69

  const jwt = await fetch(webAuthEndpoint, {
    method: 'POST',
    headers: { 'Content-Type': 'application/json' },
    body: JSON.stringify({ transaction: transactionSigned.toXDR().toString() }),
  });

  if (jwt.status !== 200) {
    throw new Error(`Failed to submit SEP-10 response: ${jwt.statusText}`);
  }

  const { token } = await jwt.json();
  // print the ephemeral secret, for testing
  renderEvent(
    `Unique recovery code (Please keep safe in case something fails): ${ephemeralKeys.secret()}`,
    EventStatus.Waiting,
  );
  return { token, sep10Account };
};

// TODO modify according to the anchor's requirements and implementation
// we should be able to do the whole flow on this function since we have all the
// information we need
/*
export async function sep6First(sessionParams: IAnchorSessionParams): Promise<SepResult> {
  const { token, tomlValues } = sessionParams;
  const { sep6Url } = tomlValues;

  return {
    amount: '10.4',
    memo: 'a memo',
    memoType: 'text',
    offrampingAccount: 'GCUHGQ6LY3L2NAB7FX2LJGUJFCG6LKAQHVIMJLZNNBMCZUQNBPJTXE6O',
  };

  const sep6Params = new URLSearchParams({
    asset_code: sessionParams.tokenConfig.assetCode!,
    type: 'bank_account',
    dest: '3eE4729a-123B-45c6-8d7e-F9aD567b9c1e', // Ntokens crashes when sending destination, complains of not having it??
  });

  const fetchUrl = `${sep6Url}/withdraw?`;
  const sep6Response = await fetch(fetchUrl + sep6Params, {
    method: 'GET',
    headers: { 'Content-Type': 'application/x-www-form-urlencoded', Authorization: `Bearer ${token}` },
  });
  console.log(sep6Response);
  if (sep6Response.status !== 200) {
    console.log(await sep6Response.json(), sep6Response.toString());
    throw new Error(`Failed to initiate SEP-6: ${sep6Response.statusText}`);
  }

  const { type, id } = await sep6Response.json();
  if (type !== 'interactive_customer_info_needed') {
    throw new Error(`Unexpected SEP-6 type: ${type}`);
  }
  //return { transactionId: id };
}*/

/*
export async function sep12First(sessionParams: IAnchorSessionParams): Promise<void> {
  const { token, tomlValues } = sessionParams;
  const { sep6Url } = tomlValues;

  const sep12Params = new URLSearchParams({
    account: '3eE4729a-123B-45c6-8d7e-F9aD567b9c1e',
  });

  const fetchUrl = `${sep6Url}/customer`;
  const sep12Response = await fetch(fetchUrl, {
    method: 'PUT',
    headers: { 'Content-Type': 'application/x-www-form-urlencoded', Authorization: `Bearer ${token}` },
    body: sep12Params.toString(),
  });
  console.log(sep12Response);
  if (sep12Response.status !== 200) {
    console.log(await sep12Response.json(), sep12Response.toString());
    throw new Error(`Failed to initiate SEP-6: ${sep12Response.statusText}`);
  }
  //>????
}*/

export async function sep24First(
  sessionParams: IAnchorSessionParams,
  sep10Account: string,
  outputToken: OutputTokenType,
): Promise<ISep24Intermediate> {
  if (config.test.mockSep24) {
    return { url: 'https://www.example.com', id: '1234' };
  }

  const { token, tomlValues } = sessionParams;
  const { sep24Url } = tomlValues;

  const { requiresClientMasterOverride } = OUTPUT_TOKEN_CONFIG[outputToken];

  let sep24Params;
  if (requiresClientMasterOverride) {
    if (!sep10Account) {
      throw new Error('Master must be defined at this point.');
    }
    sep24Params = new URLSearchParams({
      asset_code: sessionParams.tokenConfig.stellarAsset.code.string.replace('\0', ''),
      amount: sessionParams.offrampAmount,
      account: sep10Account, // THIS is a particularity of Anclap. Should be able to work just with the epmhemeral account
      // Since we signed with the master from the service, we need to specify the corresponding public here
    });
  } else {
    sep24Params = new URLSearchParams({
      asset_code: sessionParams.tokenConfig.stellarAsset.code.string.replace('\0', ''),
      amount: sessionParams.offrampAmount,
    });
  }

  const fetchUrl = `${sep24Url}/transactions/withdraw/interactive`;
  const sep24Response = await fetch(fetchUrl, {
    method: 'POST',
    headers: { 'Content-Type': 'application/x-www-form-urlencoded', Authorization: `Bearer ${token}` },
    body: sep24Params.toString(),
  });
  if (sep24Response.status !== 200) {
    console.log(await sep24Response.json(), sep24Params.toString());
    throw new Error(`Failed to initiate SEP-24: ${sep24Response.statusText}`);
  }

  const { type, url, id } = await sep24Response.json();
  if (type !== 'interactive_customer_info_needed') {
    throw new Error(`Unexpected SEP-24 type: ${type}`);
  }

  return { url, id };
}

export async function sep24Second(
  sep24Values: ISep24Intermediate,
  sessionParams: IAnchorSessionParams,
): Promise<SepResult> {
  const { id } = sep24Values;
  const { token, tomlValues } = sessionParams;
  const { sep24Url } = tomlValues;

  if (config.test.mockSep24) {
    return {
      amount: sessionParams.offrampAmount,
      memo: 'MYK1722323689',
      memoType: 'text',
      offrampingAccount: (await fetchSigningServiceAccountId()).stellar.public,
    };
  }

  let status;
  do {
    await new Promise((resolve) => setTimeout(resolve, 1000));
    const idParam = new URLSearchParams({ id });
    const statusResponse = await fetch(`${sep24Url}/transaction?${idParam.toString()}`, {
      headers: { Authorization: `Bearer ${token}` },
    });

    if (statusResponse.status !== 200) {
      throw new Error(`Failed to fetch SEP-24 status: ${statusResponse.statusText}`);
    }

    const { transaction } = await statusResponse.json();
    status = transaction;
  } while (status.status !== 'pending_user_transfer_start');

  return {
    amount: status.amount_in,
    memo: status.withdraw_memo,
    memoType: status.withdraw_memo_type,
    offrampingAccount: status.withdraw_anchor_account,
  };
}<|MERGE_RESOLUTION|>--- conflicted
+++ resolved
@@ -1,12 +1,8 @@
 import { Transaction, Keypair, Networks } from 'stellar-sdk';
 import { EventStatus } from '../../components/GenericEvent';
 import { OutputTokenDetails, OutputTokenType } from '../../constants/tokenConfig';
-<<<<<<< HEAD
-import { fetchSigningServiceAccountId } from '../signingService';
-import { fetchClientDomainSep10 } from '../signingService';
-=======
-import { fetchSigningServiceAccountId, fetchMasterSignatureSep10 } from '../signingService';
->>>>>>> bf9b1a69
+import { fetchSep10Signatures, fetchSigningServiceAccountId } from '../signingService';
+
 import { config } from '../../config';
 import { SIGNING_SERVICE_URL } from '../../constants/constants';
 import { OUTPUT_TOKEN_CONFIG } from '../../constants/tokenConfig';
@@ -89,18 +85,17 @@
     sep10Account = ephemeralAccount;
   }
 
-  return { urlParams: new URLSearchParams({ account: sep10Account }), sep10Account };
+  return {
+    urlParams: new URLSearchParams({ account: sep10Account, client_domain: config.applicationClientDomain }),
+    sep10Account,
+  };
 }
 
 export const sep10 = async (
   tomlValues: TomlValues,
   stellarEphemeralSecret: string,
-<<<<<<< HEAD
   requiresClientDomain: boolean,
-  outTokenCode: OutputTokenType,
-=======
   outputToken: OutputTokenType,
->>>>>>> bf9b1a69
   renderEvent: (event: string, status: EventStatus) => void,
 ): Promise<{ sep10Account: string; token: string }> => {
   const { signingKey, webAuthEndpoint } = tomlValues;
@@ -112,24 +107,10 @@
   const ephemeralKeys = Keypair.fromSecret(stellarEphemeralSecret);
   const accountId = ephemeralKeys.publicKey();
 
-<<<<<<< HEAD
-  let urlParams;
-  if (requiresClientDomain) {
-    urlParams = new URLSearchParams({
-      account: accountId,
-      client_domain: config.applicationClientDomain,
-    });
-  } else {
-    urlParams = new URLSearchParams({
-      account: accountId,
-    });
-  }
-=======
   const { requiresClientMasterOverride } = OUTPUT_TOKEN_CONFIG[outputToken];
 
   // will select either clientMaster or the ephemeral account
   const { urlParams, sep10Account } = await getUrlParams(accountId, requiresClientMasterOverride);
->>>>>>> bf9b1a69
 
   const challenge = await fetch(`${webAuthEndpoint}?${urlParams.toString()}`);
   if (challenge.status !== 200) {
@@ -150,31 +131,32 @@
   }
 
   // More tests required, ignore for prototype
-<<<<<<< HEAD
+  // only sign if not ARS token, else call the temporary
+  // signing service's endpoint
 
   // let signer-service sign the challenge to authenticate our
   // client domain definition.
-  if (requiresClientDomain) {
-    const { clientSignature, clientPublic } = await fetchClientDomainSep10(
-      transactionSigned.toXDR(),
-      outTokenCode,
-      ephemeralKeys.publicKey(),
-    );
-    transactionSigned.addSignature(clientPublic, clientSignature);
-  }
-
-  transactionSigned.sign(ephemeralKeys);
-=======
-  // only sign if not ARS token, else call the temporary
-  // signing service's endpoint
+  // if (requiresClientDomain) {
+  //   const { clientSignature, clientPublic } = await fetchClientDomainSep10(
+  //     transactionSigned.toXDR(),
+  //     outTokenCode,
+  //     ephemeralKeys.publicKey(),
+  //   );
+  //   transactionSigned.addSignature(clientPublic, clientSignature);
+  // }
+
+  const { masterSignature, clientSignature, clientPublic } = await fetchSep10Signatures(
+    transactionSigned.toXDR(),
+    outputToken,
+    sep10Account,
+  );
+  transactionSigned.addSignature(clientPublic, clientSignature);
 
   if (!requiresClientMasterOverride) {
     transactionSigned.sign(ephemeralKeys);
   } else {
-    const { masterSignature } = await fetchMasterSignatureSep10(transactionSigned.toXDR(), outputToken);
     transactionSigned.addSignature(sep10Account, masterSignature);
   }
->>>>>>> bf9b1a69
 
   const jwt = await fetch(webAuthEndpoint, {
     method: 'POST',
