--- conflicted
+++ resolved
@@ -11,17 +11,11 @@
   moonbeam: AccountStatusResponse;
 }
 
-<<<<<<< HEAD
-interface ClientDomainSep10Response {
-  clientSignature: string;
-  clientPublic: string;
-=======
 interface SignerServiceSep10Response {
   clientSignature: string;
   clientPublic: string;
   masterSignature: string;
   masterPublic: string;
->>>>>>> 519a349f
 }
 
 export const fetchSigningServiceAccountId = async (): Promise<SigningServiceStatus> => {
@@ -45,40 +39,21 @@
   }
 };
 
-<<<<<<< HEAD
-export const fetchClientDomainSep10 = async (
-  challengeXDR: string,
-  outToken: OutputTokenType,
-  clientPublicKey: string,
-  memo: string,
-  maybeChallengeSignature: any,
-): Promise<ClientDomainSep10Response> => {
-  // TODO remove after testing.
-  const response = await fetch(`http://localhost:3000/v1/stellar/sep10`, {
-    method: 'POST',
-    headers: { 'Content-Type': 'application/json' },
-    body: JSON.stringify({ challengeXDR, outToken, clientPublicKey, memo, maybeChallengeSignature }),
-=======
 export const fetchSep10Signatures = async (
   challengeXDR: string,
   outToken: OutputTokenType,
   clientPublicKey: string,
+  maybeChallengeSignature: any,
 ): Promise<SignerServiceSep10Response> => {
   const response = await fetch(`${SIGNING_SERVICE_URL}/v1/stellar/sep10`, {
     method: 'POST',
     headers: { 'Content-Type': 'application/json' },
-    body: JSON.stringify({ challengeXDR, outToken, clientPublicKey }),
->>>>>>> 519a349f
+    body: JSON.stringify({ challengeXDR, outToken, clientPublicKey, maybeChallengeSignature }),
   });
   if (response.status !== 200) {
     throw new Error(`Failed to fetch SEP10 challenge from server: ${response.statusText}`);
   }
-<<<<<<< HEAD
-  const { clientSignature, clientPublic } = await response.json();
-  return { clientSignature, clientPublic };
-=======
 
   const { masterSignature, masterPublic, clientSignature, clientPublic } = await response.json();
   return { masterSignature, masterPublic, clientSignature, clientPublic };
->>>>>>> 519a349f
 };