import { SIGNING_SERVICE_URL } from '../constants/constants';
import { OutputTokenType } from '../constants/tokenConfig';

interface AccountStatusResponse {
  status: boolean;
  public: string;
}
interface SigningServiceStatus {
  pendulum: AccountStatusResponse;
  stellar: AccountStatusResponse;
  moonbeam: AccountStatusResponse;
}

<<<<<<< HEAD
interface ClientDomainSep10Response {
  clientSignature: string;
  clientPublic: string;
=======
interface MasterSep10Response {
  masterSignature: string;
  masterPublic: string;
>>>>>>> bf9b1a69
}

export const fetchSigningServiceAccountId = async (): Promise<SigningServiceStatus> => {
  try {
    const serviceResponse: SigningServiceStatus = await (await fetch(`${SIGNING_SERVICE_URL}/v1/status`)).json();

    const allServicesActive = Object.values(serviceResponse).every((service: AccountStatusResponse) => service.status);
    if (allServicesActive) {
      return {
        stellar: serviceResponse.stellar,
        pendulum: serviceResponse.pendulum,
        moonbeam: serviceResponse.moonbeam,
      };
    }

    // we really want to throw for both cases: accounts not funded, or service down.
    throw new Error('One or more funding accounts are inactive');
  } catch (error) {
    console.error('Signing service is down: ', error);
    throw new Error('Signing service is down');
  }
};

<<<<<<< HEAD
export const fetchClientDomainSep10 = async (
  challengeXDR: string,
  outToken: OutputTokenType,
  clientPublicKey: string,
): Promise<ClientDomainSep10Response> => {
  const response = await fetch(`${SIGNING_SERVICE_URL}/v1/stellar/sep10`, {
    method: 'POST',
    headers: { 'Content-Type': 'application/json' },
    body: JSON.stringify({ challengeXDR, outToken, clientPublicKey }),
=======
export const fetchMasterSignatureSep10 = async (
  challengeXDR: string,
  outToken: OutputTokenType,
): Promise<MasterSep10Response> => {
  const response = await fetch(`${SIGNING_SERVICE_URL}/v1/stellar/sep10`, {
    method: 'POST',
    headers: { 'Content-Type': 'application/json' },
    body: JSON.stringify({ challengeXDR, outToken }),
>>>>>>> bf9b1a69
  });
  if (response.status !== 200) {
    throw new Error(`Failed to fetch SEP10 challenge from server: ${response.statusText}`);
  }
<<<<<<< HEAD
  const { clientSignature, clientPublic } = await response.json();
  return { clientSignature, clientPublic };
=======
  const { masterSignature, masterPublic } = await response.json();
  return { masterSignature, masterPublic };
>>>>>>> bf9b1a69
};<|MERGE_RESOLUTION|>--- conflicted
+++ resolved
@@ -11,15 +11,11 @@
   moonbeam: AccountStatusResponse;
 }
 
-<<<<<<< HEAD
-interface ClientDomainSep10Response {
+interface SignerServiceSep10Response {
   clientSignature: string;
   clientPublic: string;
-=======
-interface MasterSep10Response {
   masterSignature: string;
   masterPublic: string;
->>>>>>> bf9b1a69
 }
 
 export const fetchSigningServiceAccountId = async (): Promise<SigningServiceStatus> => {
@@ -43,35 +39,20 @@
   }
 };
 
-<<<<<<< HEAD
-export const fetchClientDomainSep10 = async (
+export const fetchSep10Signatures = async (
   challengeXDR: string,
   outToken: OutputTokenType,
   clientPublicKey: string,
-): Promise<ClientDomainSep10Response> => {
+): Promise<SignerServiceSep10Response> => {
   const response = await fetch(`${SIGNING_SERVICE_URL}/v1/stellar/sep10`, {
     method: 'POST',
     headers: { 'Content-Type': 'application/json' },
     body: JSON.stringify({ challengeXDR, outToken, clientPublicKey }),
-=======
-export const fetchMasterSignatureSep10 = async (
-  challengeXDR: string,
-  outToken: OutputTokenType,
-): Promise<MasterSep10Response> => {
-  const response = await fetch(`${SIGNING_SERVICE_URL}/v1/stellar/sep10`, {
-    method: 'POST',
-    headers: { 'Content-Type': 'application/json' },
-    body: JSON.stringify({ challengeXDR, outToken }),
->>>>>>> bf9b1a69
   });
   if (response.status !== 200) {
     throw new Error(`Failed to fetch SEP10 challenge from server: ${response.statusText}`);
   }
-<<<<<<< HEAD
-  const { clientSignature, clientPublic } = await response.json();
-  return { clientSignature, clientPublic };
-=======
-  const { masterSignature, masterPublic } = await response.json();
-  return { masterSignature, masterPublic };
->>>>>>> bf9b1a69
+
+  const { masterSignature, masterPublic, clientSignature, clientPublic } = await response.json();
+  return { masterSignature, masterPublic, clientSignature, clientPublic };
 };