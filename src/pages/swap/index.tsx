import Big from 'big.js';
import { useEffect, useMemo, useRef, useState, useCallback } from 'preact/hooks';
import { ApiPromise } from '@polkadot/api';
import { Fragment } from 'preact';
import { motion } from 'framer-motion';

import { calculateTotalReceive, FeeCollapse } from '../../components/FeeCollapse';
import { PoolSelectorModal } from '../../components/InputKeys/SelectionModal';
import { SwapSubmitButton } from '../../components/buttons/SwapSubmitButton';
import { TermsAndConditions } from '../../components/TermsAndConditions';
import { AssetNumericInput } from '../../components/AssetNumericInput';
import { useSwapForm } from '../../components/Nabla/useSwapForm';
import { FeeComparison, FeeComparisonRef } from '../../components/FeeComparison';
import { BenefitsList } from '../../components/BenefitsList';
import { ExchangeRate } from '../../components/ExchangeRate';
import { LabeledInput } from '../../components/LabeledInput';
import { UserBalance } from '../../components/UserBalance';
import { SigningBox } from '../../components/SigningBox';
import { PoweredBy } from '../../components/PoweredBy';

import { PitchSection } from '../../components/PitchSection';
import { TrustedBy } from '../../components/TrustedBy';
import { WhyVortex } from '../../components/WhyVortex';

import {
  getInputTokenDetailsOrDefault,
  INPUT_TOKEN_CONFIG,
  InputTokenType,
  OUTPUT_TOKEN_CONFIG,
  OutputTokenType,
} from '../../constants/tokenConfig';
import { config } from '../../config';

import { useEventsContext, clearPersistentErrorEventStore } from '../../contexts/events';
import { useNetwork } from '../../contexts/network';
import { usePendulumNode } from '../../contexts/polkadotNode';

import { multiplyByPowerOfTen, stringifyBigWithSignificantDecimals } from '../../helpers/contracts';
import { showToast, ToastMessage } from '../../helpers/notifications';
import { isNetworkEVM } from '../../helpers/networks';

import { useInputTokenBalance } from '../../hooks/useInputTokenBalance';
import { useTokenOutAmount } from '../../hooks/nabla/useTokenAmountOut';
import { useMainProcess } from '../../hooks/offramp/useMainProcess';
import { useSwapUrlParams } from './useSwapUrlParams';

import { BaseLayout } from '../../layouts';
import { ProgressPage } from '../progress';
import { FailurePage } from '../failure';
import { SuccessPage } from '../success';
import {
  useOfframpActions,
  useOfframpSigningPhase,
  useOfframpState,
  useOfframpStarted,
  useOfframpInitiating,
} from '../../stores/offrampStore';
import { useVortexAccount } from '../../hooks/useVortexAccount';
import { useTermsAndConditions } from '../../hooks/useTermsAndConditions';
import { swapConfirm } from './helpers/swapConfirm';
import { usePolkadotWalletState } from '../../contexts/polkadotWallet';
<<<<<<< HEAD
import { Banner } from '../../components/Banner';
=======
import {
  MoonbeamFundingAccountError,
  PendulumFundingAccountError,
  StellarFundingAccountError,
  useSigningService,
} from '../../services/signingService';
import { OfframpSummaryDialog } from '../../components/OfframpSummaryDialog';

import satoshipayLogo from '../../assets/logo/satoshipay.svg';
>>>>>>> 8d726657

export const SwapPage = () => {
  const formRef = useRef<HTMLDivElement | null>(null);
  const feeComparisonRef = useRef<FeeComparisonRef>(null);
  const pendulumNode = usePendulumNode();
  const [api, setApi] = useState<ApiPromise | null>(null);
  const { isDisconnected, address } = useVortexAccount();
  const [initializeFailedMessage, setInitializeFailedMessage] = useState<string | null>(null);
  const [apiInitializeFailed, setApiInitializeFailed] = useState(false);
  const [isReady, setIsReady] = useState(false);
  const [showCompareFees, setShowCompareFees] = useState(false);
  const [isOfframpSummaryDialogVisible, setIsOfframpSummaryDialogVisible] = useState(false);
  const [cachedAnchorUrl, setCachedAnchorUrl] = useState<string | undefined>(undefined);
  const [cachedId, setCachedId] = useState<string | undefined>(undefined);
  const { trackEvent } = useEventsContext();
  const { selectedNetwork, setNetworkSelectorDisabled } = useNetwork();
  const { walletAccount } = usePolkadotWalletState();

  const [termsAnimationKey, setTermsAnimationKey] = useState(0);
  const {
    error: signingServiceError,
    isLoading: isSigningServiceLoading,
    isError: isSigningServiceError,
  } = useSigningService();

  const { setTermsAccepted, toggleTermsChecked, termsChecked, termsAccepted, termsError, setTermsError } =
    useTermsAndConditions();

  useEffect(() => {
    if (!pendulumNode.apiComponents?.api && pendulumNode?.isFetched) {
      setApiInitializeFailed(true);
      trackEvent({ event: 'initialization_error', error_message: 'node_connection_issue' });
    }
    if (pendulumNode.apiComponents?.api) {
      setApi(pendulumNode.apiComponents.api);
    }
  }, [pendulumNode, trackEvent, setApiInitializeFailed]);

  useEffect(() => {
    if (isSigningServiceError && !isSigningServiceLoading) {
      if (signingServiceError instanceof StellarFundingAccountError) {
        trackEvent({ event: 'initialization_error', error_message: 'stellar_account_issue' });
      } else if (signingServiceError instanceof PendulumFundingAccountError) {
        trackEvent({ event: 'initialization_error', error_message: 'pendulum_account_issue' });
      } else if (signingServiceError instanceof MoonbeamFundingAccountError) {
        trackEvent({ event: 'initialization_error', error_message: 'moonbeam_account_issue' });
      } else {
        trackEvent({ event: 'initialization_error', error_message: 'signer_service_issue' });
      }
      setInitializeFailed();
    }
  }, [isSigningServiceLoading, isSigningServiceError, signingServiceError, trackEvent]);

  useEffect(() => {
    if (api && !isSigningServiceError && !isSigningServiceLoading) {
      setIsReady(true);
      clearPersistentErrorEventStore();
    }
  }, [api, isSigningServiceError, isSigningServiceLoading]);

  // Maybe go into a state of UI errors??
  const setInitializeFailed = useCallback((message?: string | null) => {
    setInitializeFailedMessage(
      message ??
        "We're experiencing a digital traffic jam. Please hold tight while we clear the road and get things moving again!",
    );
  }, []);

  // Main process hook
  const {
    handleOnSubmit,
    finishOfframping,
    continueFailedFlow,
    firstSep24ResponseState,
    handleOnAnchorWindowOpen,
    maybeCancelSep24First,
  } = useMainProcess();

  const offrampStarted = useOfframpStarted();
  const offrampState = useOfframpState();
  const offrampSigningPhase = useOfframpSigningPhase();
  const offrampInitiating = useOfframpInitiating();
  const { setOfframpInitiating } = useOfframpActions();

  // Store the id as it is cleared after the user opens the anchor window
  useEffect(() => {
    if (firstSep24ResponseState?.id != undefined) {
      setCachedId(firstSep24ResponseState?.id);
    }
  }, [firstSep24ResponseState?.id]);

  // Store the anchor URL when it becomes available
  useEffect(() => {
    if (firstSep24ResponseState?.url) {
      setCachedAnchorUrl(firstSep24ResponseState.url);
      setIsOfframpSummaryDialogVisible(true);
    }
  }, [firstSep24ResponseState?.url]);

  const {
    isTokenSelectModalVisible,
    tokenSelectModalType,
    openTokenSelectModal,
    closeTokenSelectModal,
    onFromChange,
    onToChange,
    form,
    fromAmount,
    fromAmountString,
    from,
    to,
  } = useSwapForm();

  useSwapUrlParams({ form, setShowCompareFees });

  const fromToken = getInputTokenDetailsOrDefault(selectedNetwork, from);
  const toToken = OUTPUT_TOKEN_CONFIG[to];
  const formToAmount = form.watch('toAmount');
  // The price comparison is only available for Polygon (for now)
  const vortexPrice = useMemo(() => (formToAmount ? Big(formToAmount) : Big(0)), [formToAmount]);

  const userInputTokenBalance = useInputTokenBalance({ fromToken });

  const tokenOutAmount = useTokenOutAmount({
    wantsSwap: true,
    api,
    inputTokenType: from,
    outputTokenType: to,
    maximumFromAmount: undefined,
    fromAmountString,
    form,
    network: selectedNetwork,
  });

  const inputAmountIsStable =
    tokenOutAmount.stableAmountInUnits !== undefined &&
    tokenOutAmount.stableAmountInUnits != '' &&
    Big(tokenOutAmount.stableAmountInUnits).gt(Big(0));

  useEffect(() => {
    if (tokenOutAmount.data) {
      const toAmount = tokenOutAmount.data.roundedDownQuotedAmountOut;
      // Calculate the final amount after the offramp fees
      const totalReceive = calculateTotalReceive(toAmount, toToken);
      form.setValue('toAmount', totalReceive);
    } else if (!tokenOutAmount.isLoading || tokenOutAmount.error) {
      form.setValue('toAmount', '0');
    } else {
      // Do nothing
    }
  }, [form, tokenOutAmount.data, tokenOutAmount.error, tokenOutAmount.isLoading, toToken]);

  // We create one listener to listen for the anchor callback, on initialize.
  useEffect(() => {
    const handleMessage = (event: MessageEvent) => {
      if (event.origin != 'https://circle.anchor.mykobo.co') {
        return;
      }

      // See: https://github.com/stellar/stellar-protocol/blob/master/ecosystem/sep-0024.md
      // status: pending_user_transfer_start indicates the anchor is ready to receive funds
      if (event.data.transaction.status === 'pending_user_transfer_start') {
        console.log('Callback received from external site, anchor flow completed.');

        // We don't automatically close the window, as this could be confusing for the user.
        // event.source.close();

        setIsOfframpSummaryDialogVisible(false);
        showToast(ToastMessage.KYC_COMPLETED);
      }
    };

    // Add the message listener
    window.addEventListener('message', handleMessage);

    // Cleanup
    return () => {
      window.removeEventListener('message', handleMessage);
    };
  }, []);

  useEffect(() => {
    const isNetworkSelectorDisabled = offrampState?.phase !== undefined;
    setNetworkSelectorDisabled(isNetworkSelectorDisabled);
  }, [offrampState, setNetworkSelectorDisabled]);

  const ReceiveNumericInput = useMemo(
    () => (
      <AssetNumericInput
        assetIcon={toToken.fiat.assetIcon}
        tokenSymbol={toToken.fiat.symbol}
        onClick={() => openTokenSelectModal('to')}
        registerInput={form.register('toAmount')}
        disabled={tokenOutAmount.isLoading}
        readOnly={true}
        id="toAmount"
      />
    ),
    [toToken.fiat.assetIcon, toToken.fiat.symbol, form, tokenOutAmount.isLoading, openTokenSelectModal],
  );

  const WithdrawNumericInput = useMemo(
    () => (
      <>
        <AssetNumericInput
          registerInput={form.register('fromAmount')}
          tokenSymbol={fromToken.assetSymbol}
          assetIcon={fromToken.networkAssetIcon}
          onClick={() => openTokenSelectModal('from')}
          onChange={() => {
            // User interacted with the input field
            trackEvent({ event: 'amount_type' });
          }}
          id="fromAmount"
        />
        <UserBalance token={fromToken} onClick={(amount: string) => form.setValue('fromAmount', amount)} />
      </>
    ),
    [form, fromToken, openTokenSelectModal, trackEvent],
  );

  function getCurrentErrorMessage() {
    if (isDisconnected) return;

    if (typeof userInputTokenBalance === 'string') {
      if (Big(userInputTokenBalance).lt(fromAmount ?? 0) && walletAccount) {
        trackEvent({ event: 'form_error', error_message: 'insufficient_balance' });
        return `Insufficient balance. Your balance is ${userInputTokenBalance} ${fromToken?.assetSymbol}.`;
      }
    }

    const amountOut = tokenOutAmount.data?.roundedDownQuotedAmountOut;

    if (amountOut !== undefined) {
      const maxAmountUnits = multiplyByPowerOfTen(Big(toToken.maxWithdrawalAmountRaw), -toToken.decimals);
      const minAmountUnits = multiplyByPowerOfTen(Big(toToken.minWithdrawalAmountRaw), -toToken.decimals);

      if (maxAmountUnits.lt(amountOut)) {
        trackEvent({ event: 'form_error', error_message: 'more_than_maximum_withdrawal' });
        return `Maximum withdrawal amount is ${stringifyBigWithSignificantDecimals(maxAmountUnits, 2)} ${
          toToken.fiat.symbol
        }.`;
      }

      if (!config.test.overwriteMinimumTransferAmount && minAmountUnits.gt(amountOut)) {
        trackEvent({ event: 'form_error', error_message: 'less_than_minimum_withdrawal' });
        return `Minimum withdrawal amount is ${stringifyBigWithSignificantDecimals(minAmountUnits, 2)} ${
          toToken.fiat.symbol
        }.`;
      }
    }

    return tokenOutAmount.error;
  }

  const definitions =
    tokenSelectModalType === 'from'
      ? Object.entries(INPUT_TOKEN_CONFIG[selectedNetwork]).map(([key, value]) => ({
          type: key as InputTokenType,
          assetSymbol: value.assetSymbol,
          assetIcon: value.networkAssetIcon,
        }))
      : Object.entries(OUTPUT_TOKEN_CONFIG).map(([key, value]) => ({
          type: key as OutputTokenType,
          assetSymbol: value.fiat.symbol,
          assetIcon: value.fiat.assetIcon,
          name: value.fiat.name,
        }));

  const modals = (
    <>
      <PoolSelectorModal
        open={isTokenSelectModalVisible}
        onSelect={(token) => {
          tokenSelectModalType === 'from' ? onFromChange(token) : onToChange(token);
          maybeCancelSep24First();
        }}
        definitions={definitions}
        selected={tokenSelectModalType === 'from' ? from : to}
        onClose={() => closeTokenSelectModal()}
        isLoading={false}
      />
    </>
  );

  if (offrampState?.phase === 'success') {
    return <SuccessPage finishOfframping={finishOfframping} transactionId={cachedId} toToken={to} />;
  }

  if (offrampState?.failure !== undefined) {
    return (
      <FailurePage
        finishOfframping={finishOfframping}
        continueFailedFlow={continueFailedFlow}
        transactionId={cachedId}
        failure={offrampState.failure}
      />
    );
  }

  if (offrampState !== undefined || offrampStarted) {
    const isAssetHubFlow =
      !isNetworkEVM(selectedNetwork) &&
      (offrampState?.phase === 'pendulumFundEphemeral' || offrampState?.phase === 'executeAssetHubXCM');
    const showMainScreenAnyway =
      offrampState === undefined ||
      ['prepareTransactions', 'squidRouter'].includes(offrampState.phase) ||
      isAssetHubFlow;
    if (!showMainScreenAnyway) {
      return <ProgressPage offrampingState={offrampState} />;
    }
  }

  const onSwapConfirm = (e: Event) => {
    e.preventDefault();

    if (offrampStarted) {
      setIsOfframpSummaryDialogVisible(true);
      return;
    }

    if (!termsAccepted && !termsChecked) {
      setTermsError(true);

      // We need to trigger a re-render of the TermsAndConditions component to animate
      setTermsAnimationKey((prev) => prev + 1);
      return;
    }

    swapConfirm(e, {
      inputAmountIsStable,
      address,
      fromAmount,
      tokenOutAmount,
      api,
      to,
      from,
      selectedNetwork,
      fromAmountString,
      requiresSquidRouter: isNetworkEVM(selectedNetwork),
      setOfframpInitiating,
      setInitializeFailed,
      handleOnSubmit,
      setTermsAccepted,
    });

    setIsOfframpSummaryDialogVisible(true);
  };

  const main = (
    <main ref={formRef}>
      <OfframpSummaryDialog
        fromToken={fromToken}
        fromAmountString={fromAmountString}
        toToken={toToken}
        formToAmount={formToAmount}
        tokenOutAmount={tokenOutAmount}
        visible={isOfframpSummaryDialogVisible}
        anchorUrl={firstSep24ResponseState?.url || cachedAnchorUrl}
        onSubmit={() => {
          handleOnAnchorWindowOpen();
        }}
        onClose={() => setIsOfframpSummaryDialogVisible(false)}
      />
      <SigningBox step={offrampSigningPhase} />
      <motion.form
        initial={{ scale: 0.9, opacity: 0 }}
        animate={{ scale: 1, opacity: 1 }}
        transition={{ duration: 0.3 }}
        className="px-4 pt-4 mx-4 mt-8 mb-4 pb-2 rounded-lg shadow-custom md:mx-auto md:w-96"
        onSubmit={onSwapConfirm}
      >
        <h1 className="mt-2 mb-5 text-3xl font-bold text-center text-blue-700">Sell Crypto</h1>
        <LabeledInput label="You sell" htmlFor="fromAmount" Input={WithdrawNumericInput} />
        <div className="my-10" />
        <LabeledInput label="You receive" htmlFor="toAmount" Input={ReceiveNumericInput} />
        <p className="mb-6 text-red-600">{getCurrentErrorMessage()}</p>
        <FeeCollapse
          fromAmount={fromAmount?.toString()}
          toAmount={tokenOutAmount.data?.roundedDownQuotedAmountOut}
          toToken={toToken}
          exchangeRate={
            <ExchangeRate
              {...{
                tokenOutData: tokenOutAmount,
                fromToken,
                toTokenSymbol: toToken.fiat.symbol,
              }}
            />
          }
        />
        <section className="flex items-center justify-center w-full mt-5">
          <BenefitsList amount={fromAmount} currency={from} />
        </section>
        <section className="flex justify-center w-full mt-5">
          {(initializeFailedMessage || apiInitializeFailed) && (
            <div className="flex items-center gap-4">
              <p className="text-red-600">{initializeFailedMessage}</p>
            </div>
          )}
        </section>
        <section className="w-full mt-5">
          <TermsAndConditions
            key={termsAnimationKey}
            {...{ toggleTermsChecked, termsChecked, termsAccepted, termsError, setTermsError }}
          />
        </section>
        <div className="flex gap-3 mt-5">
          <button
            className="btn-vortex-primary-inverse btn"
            style={{ flex: '1 1 calc(50% - 0.75rem/2)' }}
            disabled={!inputAmountIsStable}
            onClick={(e) => {
              e.preventDefault();
              // We always show the fees comparison when the user clicks on the button. It will not be hidden again.
              if (!showCompareFees) setShowCompareFees(true);
              // Scroll to the comparison fees section (with a small delay to allow the component to render first)
              setTimeout(() => {
                feeComparisonRef.current?.scrollIntoView();
              }, 200);
            }}
          >
            Compare fees
          </button>
          <SwapSubmitButton
            text={
              offrampInitiating
                ? 'Confirming'
                : offrampStarted && isOfframpSummaryDialogVisible
                ? 'Processing'
                : 'Confirm'
            }
            disabled={Boolean(getCurrentErrorMessage()) || !inputAmountIsStable || !!initializeFailedMessage}
            pending={
              offrampInitiating ||
              (offrampStarted && Boolean(cachedAnchorUrl) && isOfframpSummaryDialogVisible) ||
              offrampState !== undefined
            }
          />
        </div>
        <div className="mb-16" />
        <PoweredBy />
      </motion.form>
      <p className="flex items-center justify-center mr-1 text-gray-500">
        <a
          href="https://satoshipay.io"
          target="_blank"
          rel="noopener noreferrer"
          className="flex gap-1 text-sm transition hover:opacity-80 items-center"
        >
          A <img src={satoshipayLogo} alt="Satoshipay" className="h-4" /> Company
        </a>
      </p>
      {showCompareFees && fromToken && fromAmount && toToken && (
        <FeeComparison
          sourceAssetSymbol={fromToken.assetSymbol}
          amount={fromAmount}
          targetAssetSymbol={toToken.fiat.symbol}
          vortexPrice={vortexPrice}
          network={selectedNetwork}
          ref={feeComparisonRef}
        />
      )}
      <PitchSection />
      <TrustedBy />
      <WhyVortex />
      <Banner />
    </main>
  );

  return <BaseLayout modals={modals} main={main} />;
};<|MERGE_RESOLUTION|>--- conflicted
+++ resolved
@@ -59,9 +59,7 @@
 import { useTermsAndConditions } from '../../hooks/useTermsAndConditions';
 import { swapConfirm } from './helpers/swapConfirm';
 import { usePolkadotWalletState } from '../../contexts/polkadotWallet';
-<<<<<<< HEAD
 import { Banner } from '../../components/Banner';
-=======
 import {
   MoonbeamFundingAccountError,
   PendulumFundingAccountError,
@@ -71,7 +69,6 @@
 import { OfframpSummaryDialog } from '../../components/OfframpSummaryDialog';
 
 import satoshipayLogo from '../../assets/logo/satoshipay.svg';
->>>>>>> 8d726657
 
 export const SwapPage = () => {
   const formRef = useRef<HTMLDivElement | null>(null);
@@ -123,6 +120,7 @@
       }
       setInitializeFailed();
     }
+    // eslint-disable-next-line react-hooks/exhaustive-deps
   }, [isSigningServiceLoading, isSigningServiceError, signingServiceError, trackEvent]);
 
   useEffect(() => {
@@ -441,7 +439,7 @@
         initial={{ scale: 0.9, opacity: 0 }}
         animate={{ scale: 1, opacity: 1 }}
         transition={{ duration: 0.3 }}
-        className="px-4 pt-4 mx-4 mt-8 mb-4 pb-2 rounded-lg shadow-custom md:mx-auto md:w-96"
+        className="px-4 pt-4 pb-2 mx-4 mt-8 mb-4 rounded-lg shadow-custom md:mx-auto md:w-96"
         onSubmit={onSwapConfirm}
       >
         <h1 className="mt-2 mb-5 text-3xl font-bold text-center text-blue-700">Sell Crypto</h1>
@@ -520,7 +518,7 @@
           href="https://satoshipay.io"
           target="_blank"
           rel="noopener noreferrer"
-          className="flex gap-1 text-sm transition hover:opacity-80 items-center"
+          className="flex items-center gap-1 text-sm transition hover:opacity-80"
         >
           A <img src={satoshipayLogo} alt="Satoshipay" className="h-4" /> Company
         </a>
