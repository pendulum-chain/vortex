import { useEffect, useMemo, useRef, useState } from 'preact/hooks';
import { Fragment } from 'preact';
import { ArrowDownIcon } from '@heroicons/react/20/solid';
import { useAccount } from 'wagmi';
import Big from 'big.js';

import { LabeledInput } from '../../components/LabeledInput';
import { BenefitsList } from '../../components/BenefitsList';
import { calculateTotalReceive, FeeCollapse } from '../../components/FeeCollapse';
import { useSwapForm } from '../../components/Nabla/useSwapForm';
import { ApiPromise, getApiManagerInstance } from '../../services/polkadot/polkadotApi';
import { useTokenOutAmount } from '../../hooks/nabla/useTokenAmountOut';
import { PoolSelectorModal } from '../../components/InputKeys/SelectionModal';
import { ExchangeRate } from '../../components/ExchangeRate';
import { AssetNumericInput } from '../../components/AssetNumericInput';
import { SwapSubmitButton } from '../../components/buttons/SwapSubmitButton';
import { SigningBox } from '../../components/SigningBox';
import { config } from '../../config';
import { INPUT_TOKEN_CONFIG, InputTokenType, OUTPUT_TOKEN_CONFIG, OutputTokenType } from '../../constants/tokenConfig';
import { BaseLayout } from '../../layouts';

import { multiplyByPowerOfTen, stringifyBigWithSignificantDecimals } from '../../helpers/contracts';
import { useMainProcess } from '../../hooks/useMainProcess';
import { ProgressPage } from '../progress';
import { SuccessPage } from '../success';
import { FailurePage } from '../failure';
import { useInputTokenBalance } from '../../hooks/useInputTokenBalance';
import { UserBalance } from '../../components/UserBalance';
import { useEventsContext } from '../../contexts/events';
import { showToast, ToastMessage } from '../../helpers/notifications';

import { testRoute } from '../../services/squidrouter/route';
import { initialChecks } from '../../services/initialChecks';
import { getVaultsForCurrency } from '../../services/polkadot/spacewalk';
import { SPACEWALK_REDEEM_SAFETY_MARGIN } from '../../constants/constants';
import { FeeComparison } from '../../components/FeeComparison';

const Arrow = () => (
  <div className="flex justify-center w-full my-5">
    <ArrowDownIcon className="text-blue-700 w-7" />
  </div>
);

export const SwapPage = () => {
  const formRef = useRef<HTMLDivElement | null>(null);
  const [api, setApi] = useState<ApiPromise | null>(null);
  const { isDisconnected, address } = useAccount();
  const [initializeFailed, setInitializeFailed] = useState(false);
  const [isReady, setIsReady] = useState(false);
<<<<<<< HEAD
  const [showCompareFees, setShowCompareFees] = useState(false);
=======
  const [cachedId, setCachedId] = useState<string | undefined>(undefined);
>>>>>>> 4eee8b64
  const { trackEvent } = useEventsContext();

  // Hook used for services on initialization and pre-offramp check
  // That is why no dependencies are used
  useEffect(() => {
    const initializeApp = async () => {
      const manager = await getApiManagerInstance();
      const { api } = await manager.getApiComponents();
      setApi(api);
      await initialChecks();
    };

    initializeApp()
      .then(() => {
        setIsReady(true);
      })
      .catch(() => {
        setInitializeFailed(true);
      });
  }, []);

  // Main process hook
  const {
    handleOnSubmit,
    finishOfframping,
    continueFailedFlow,
    offrampingStarted,
    firstSep24ResponseState,
    handleOnAnchorWindowOpen,
    offrampingState,
    isInitiating,
    signingPhase,
    setIsInitiating,
  } = useMainProcess();

  // Store the id as it is cleared after the user opens the anchor window
  useEffect(() => {
    if (firstSep24ResponseState?.id != undefined) {
      setCachedId(firstSep24ResponseState?.id);
    }
  }, [firstSep24ResponseState?.id]);

  const {
    tokensModal: [modalType, setModalType],
    onFromChange,
    onToChange,
    form,
    fromAmount,
    fromAmountString,
    from,
    to,
  } = useSwapForm();

  const fromToken = INPUT_TOKEN_CONFIG[from];
  const toToken = OUTPUT_TOKEN_CONFIG[to];
  const formToAmount = form.watch('toAmount');
  const vortexPrice = formToAmount ? Big(formToAmount) : Big(0);

  const userInputTokenBalance = useInputTokenBalance({ fromToken });

  const tokenOutData = useTokenOutAmount({
    wantsSwap: true,
    api,
    inputTokenType: from,
    outputTokenType: to,
    maximumFromAmount: undefined,
    fromAmountString,
    form,
  });

  const inputAmountIsStable =
    tokenOutData.stableAmountInUnits !== undefined &&
    tokenOutData.stableAmountInUnits != '' &&
    Big(tokenOutData.stableAmountInUnits).gt(Big(0));

  function onConfirm(e: Event) {
    e.preventDefault();

    if (!inputAmountIsStable) return;
    if (!address) return; // Address must exist as this point.

    if (fromAmount === undefined) {
      console.log('Input amount is undefined');
      return;
    }

    const minimumOutputAmount = tokenOutData.data?.amountOut;
    if (minimumOutputAmount === undefined) {
      console.log('Output amount is undefined');
      return;
    }

    // test the route for starting token, then proceed
    // will disable the confirm button
    setIsInitiating(true);

    const outputToken = OUTPUT_TOKEN_CONFIG[to];
    const inputToken = INPUT_TOKEN_CONFIG[from];

    // both route and stellar vault checks must be valid to proceed
    const outputAmountBigMargin = Big(minimumOutputAmount.preciseString)
      .round(2, 0)
      .mul(1 + SPACEWALK_REDEEM_SAFETY_MARGIN); // add an X percent margin to be sure
    const expectedRedeemAmountRaw = multiplyByPowerOfTen(outputAmountBigMargin, outputToken.decimals).toFixed();

    const inputAmountBig = Big(fromAmount);
    const inputAmountBigMargin = inputAmountBig.mul(1 + SPACEWALK_REDEEM_SAFETY_MARGIN);
    const inputAmountRaw = multiplyByPowerOfTen(inputAmountBigMargin, inputToken.decimals).toFixed();

    Promise.all([
      getVaultsForCurrency(
        api!,
        outputToken.stellarAsset.code.hex,
        outputToken.stellarAsset.issuer.hex,
        expectedRedeemAmountRaw,
      ),
      testRoute(fromToken, inputAmountRaw, address!), // Address is both sender and receiver (in different chains)
    ])
      .then(() => {
        console.log('Initial checks completed. Starting process..');
        handleOnSubmit({
          inputTokenType: from as InputTokenType,
          outputTokenType: to as OutputTokenType,
          amountInUnits: fromAmountString,
          minAmountOutUnits: minimumOutputAmount.preciseString,
        });
      })
      .catch((_error) => {
        setIsInitiating(false);
        setInitializeFailed(true);
      });
  }

  useEffect(() => {
    if (tokenOutData.data) {
      const toAmount = tokenOutData.data.amountOut.preciseBigDecimal.round(2, 0);
      // Calculate the final amount after the offramp fees
      const totalReceive = calculateTotalReceive(toAmount.toString(), toToken);
      form.setValue('toAmount', totalReceive);
    } else if (!tokenOutData.isLoading || tokenOutData.error) {
      form.setValue('toAmount', '0');
    } else {
      // Do nothing
    }
  }, [form, tokenOutData.data, tokenOutData.error, tokenOutData.isLoading, toToken]);

  const ReceiveNumericInput = useMemo(
    () => (
      <AssetNumericInput
        assetIcon={toToken.fiat.assetIcon}
        tokenSymbol={toToken.fiat.symbol}
        onClick={() => setModalType('to')}
        registerInput={form.register('toAmount')}
        disabled={tokenOutData.isLoading}
        readOnly={true}
        id="toAmount"
      />
    ),
    [toToken.fiat.symbol, toToken.fiat.assetIcon, form, tokenOutData.isLoading, setModalType],
  );

  const WithdrawNumericInput = useMemo(
    () => (
      <>
        <AssetNumericInput
          registerInput={form.register('fromAmount')}
          tokenSymbol={fromToken.assetSymbol}
          assetIcon={fromToken.polygonAssetIcon}
          onClick={() => setModalType('from')}
          id="fromAmount"
        />
        <UserBalance token={fromToken} onClick={(amount: string) => form.setValue('fromAmount', amount)} />
      </>
    ),
    [form, fromToken, setModalType],
  );

  function getCurrentErrorMessage() {
    // Do not show any error if the user is disconnected
    if (isDisconnected) return;

    if (typeof userInputTokenBalance === 'string') {
      if (Big(userInputTokenBalance).lt(fromAmount ?? 0)) {
        trackEvent({ event: 'form_error', error_message: 'insufficient_balance' });
        return `Insufficient balance. Your balance is ${userInputTokenBalance} ${fromToken?.assetSymbol}.`;
      }
    }

    const amountOut = tokenOutData.data?.amountOut;

    if (amountOut !== undefined) {
      const maxAmountRaw = Big(toToken.maxWithdrawalAmountRaw);
      const minAmountRaw = Big(toToken.minWithdrawalAmountRaw);

      if (maxAmountRaw.lt(Big(amountOut.rawBalance))) {
        const maxAmountUnits = multiplyByPowerOfTen(maxAmountRaw, -toToken.decimals);
        trackEvent({ event: 'form_error', error_message: 'more_than_maximum_withdrawal' });
        return `Maximum withdrawal amount is ${stringifyBigWithSignificantDecimals(maxAmountUnits, 2)} ${
          toToken.fiat.symbol
        }.`;
      }

      if (config.test.overwriteMinimumTransferAmount === false && minAmountRaw.gt(Big(amountOut.rawBalance))) {
        const minAmountUnits = multiplyByPowerOfTen(minAmountRaw, -toToken.decimals);
        trackEvent({ event: 'form_error', error_message: 'less_than_minimum_withdrawal' });
        return `Minimum withdrawal amount is ${stringifyBigWithSignificantDecimals(minAmountUnits, 2)} ${
          toToken.fiat.symbol
        }.`;
      }
    }

    return tokenOutData.error;
  }

  const definitions =
    modalType === 'from'
      ? Object.entries(INPUT_TOKEN_CONFIG).map(([key, value]) => ({
          type: key as InputTokenType,
          assetSymbol: value.assetSymbol,
          assetIcon: value.polygonAssetIcon,
        }))
      : Object.entries(OUTPUT_TOKEN_CONFIG).map(([key, value]) => ({
          type: key as OutputTokenType,
          assetSymbol: value.fiat.symbol,
          assetIcon: value.fiat.assetIcon,
        }));

  const modals = (
    <PoolSelectorModal
      open={!!modalType}
      onSelect={modalType === 'from' ? onFromChange : onToChange}
      definitions={definitions}
      selected={modalType === 'from' ? from : to}
      onClose={() => setModalType(undefined)}
    />
  );

  if (offrampingState?.phase === 'success') {
    return <SuccessPage finishOfframping={finishOfframping} transactionId={cachedId} />;
  }

  if (offrampingState?.failure !== undefined) {
    return (
      <FailurePage
        finishOfframping={finishOfframping}
        continueFailedFlow={continueFailedFlow}
        transactionId={cachedId}
        failure={offrampingState.failure}
      />
    );
  }

  if (offrampingState !== undefined || offrampingStarted) {
    const showMainScreenAnyway =
      offrampingState === undefined || ['prepareTransactions', 'squidRouter'].includes(offrampingState.phase);
    if (!showMainScreenAnyway) {
      return <ProgressPage offrampingState={offrampingState} />;
    }
  }

  // We create one listener to listen for the anchor callback, on initialize.
  useEffect(() => {
    const handleMessage = (event: any) => {
      if (event.origin != 'https://circle.anchor.mykobo.co') {
        return;
      }

      // See: https://github.com/stellar/stellar-protocol/blob/master/ecosystem/sep-0024.md
      // status: pending_user_transfer_start indicates the anchor is ready to receive funds
      if (event.data.transaction.status === 'pending_user_transfer_start') {
        console.log('Callback received from external site, anchor flow completed.');

        // We don't automatically close the window, as this could be confusing for the user.
        // event.source.close();

        showToast(ToastMessage.KYC_COMPLETED);
      }
    };

    // Add the message listener
    window.addEventListener('message', handleMessage);

    // Cleanup
    return () => {
      window.removeEventListener('message', handleMessage);
    };
  }, []);

  const main = (
    <main ref={formRef}>
      <SigningBox step={signingPhase} />
      <form
        className="max-w-2xl px-4 py-8 mx-4 mt-12 mb-4 rounded-lg shadow-custom md:mx-auto md:w-2/3 lg:w-3/5 xl:w-1/2"
        onSubmit={onConfirm}
      >
        <h1 className="mb-5 text-3xl font-bold text-center text-blue-700">Withdraw</h1>
        <LabeledInput label="You withdraw" htmlFor="fromAmount" Input={WithdrawNumericInput} />
        <Arrow />
        <LabeledInput label="You receive" htmlFor="toAmount" Input={ReceiveNumericInput} />
        <p className="mb-6 text-red-600">{getCurrentErrorMessage()}</p>
        <FeeCollapse
          fromAmount={fromAmount?.toString()}
          toAmount={tokenOutData.data?.amountOut.preciseString}
          toToken={toToken}
          exchangeRate={
            <ExchangeRate
              {...{
                tokenOutData,
                fromToken,
                toTokenSymbol: toToken.fiat.symbol,
              }}
            />
          }
        />
        <section className="flex items-center justify-center w-full mt-5">
          <BenefitsList amount={fromAmount} currency={from} />
        </section>
        <section className="flex justify-center w-full mt-5">
          {initializeFailed && (
            <p className="text-red-600">
              Application initialization failed. Please reload, or try again later if the problem persists.
            </p>
          )}
        </section>
        <div className="flex mt-5 gap-3">
          <button
            className="grow btn-vortex-secondary btn"
            disabled={!inputAmountIsStable}
            onClick={(e) => {
              e.preventDefault();
              setShowCompareFees(!showCompareFees);
              // Smooth scroll to bottom of page
              setTimeout(() => {
                window.scrollTo({ top: document.body.scrollHeight, behavior: 'smooth' });
              }, 300);
            }}
          >
            Compare fees
          </button>
          {firstSep24ResponseState?.url !== undefined ? (
            <a
              href={firstSep24ResponseState.url}
              target="_blank"
              rel="opener" //noopener forbids the use of postMessages.
              className="grow btn-vortex-primary btn rounded-xl"
              onClick={handleOnAnchorWindowOpen}
              // open in a tinier window
            >
              Continue with Partner
            </a>
          ) : (
            <SwapSubmitButton
              text={isInitiating ? 'Confirming' : offrampingStarted ? 'Processing Details' : 'Confirm'}
              disabled={Boolean(getCurrentErrorMessage()) || !inputAmountIsStable}
              pending={isInitiating || offrampingStarted || offrampingState !== undefined}
            />
          )}
        </div>
      </form>
      {showCompareFees && fromToken && fromAmount && toToken && tokenOutData.data && (
        <FeeComparison
          sourceAssetSymbol={fromToken.assetSymbol}
          amount={fromAmount}
          targetAssetSymbol={toToken.fiat.symbol}
          vortexPrice={vortexPrice}
        />
      )}
    </main>
  );

  return <BaseLayout modals={modals} main={main} />;
};<|MERGE_RESOLUTION|>--- conflicted
+++ resolved
@@ -47,11 +47,8 @@
   const { isDisconnected, address } = useAccount();
   const [initializeFailed, setInitializeFailed] = useState(false);
   const [isReady, setIsReady] = useState(false);
-<<<<<<< HEAD
   const [showCompareFees, setShowCompareFees] = useState(false);
-=======
   const [cachedId, setCachedId] = useState<string | undefined>(undefined);
->>>>>>> 4eee8b64
   const { trackEvent } = useEventsContext();
 
   // Hook used for services on initialization and pre-offramp check
