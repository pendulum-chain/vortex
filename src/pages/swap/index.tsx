import { useEffect, useMemo, useRef, useState, useCallback } from 'preact/hooks';
import { Fragment } from 'preact';
import { ArrowDownIcon } from '@heroicons/react/20/solid';
import Big from 'big.js';

import { ApiPromise } from '@polkadot/api';

import { calculateTotalReceive, FeeCollapse } from '../../components/FeeCollapse';
import { PoolSelectorModal } from '../../components/InputKeys/SelectionModal';
import { SwapSubmitButton } from '../../components/buttons/SwapSubmitButton';
import { TermsAndConditions } from '../../components/TermsAndConditions';
import { AssetNumericInput } from '../../components/AssetNumericInput';
import { useSwapForm } from '../../components/Nabla/useSwapForm';
import { FeeComparison } from '../../components/FeeComparison';
import { BenefitsList } from '../../components/BenefitsList';
import { ExchangeRate } from '../../components/ExchangeRate';
import { LabeledInput } from '../../components/LabeledInput';
import { UserBalance } from '../../components/UserBalance';
import { SigningBox } from '../../components/SigningBox';
import { SignInModal } from '../../components/SignIn';

import {
  getInputTokenDetailsOrDefault,
  INPUT_TOKEN_CONFIG,
  InputTokenType,
  OUTPUT_TOKEN_CONFIG,
  OutputTokenType,
} from '../../constants/tokenConfig';
import { config } from '../../config';

import { useEventsContext } from '../../contexts/events';
import { Networks, useNetwork } from '../../contexts/network';
import { usePendulumNode } from '../../contexts/polkadotNode';
import { useSiweContext } from '../../contexts/siwe';

import { multiplyByPowerOfTen, stringifyBigWithSignificantDecimals } from '../../helpers/contracts';
import { showToast, ToastMessage } from '../../helpers/notifications';

import { useInputTokenBalance } from '../../hooks/useInputTokenBalance';
import { useTokenOutAmount } from '../../hooks/nabla/useTokenAmountOut';
import { useMainProcess } from '../../hooks/offramp/useMainProcess';

import { initialChecks } from '../../services/initialChecks';

import { BaseLayout } from '../../layouts';
import { ProgressPage } from '../progress';
import { FailurePage } from '../failure';
import { SuccessPage } from '../success';
<<<<<<< HEAD
import {
  useOfframpActions,
  useOfframpSigningPhase,
  useOfframpState,
  useOfframpStarted,
  useOfframpInitiating,
} from '../../stores/offrampStore';
=======
import { swapConfirm } from './helpers/swapConfirm';
import { useTermsAndConditions } from '../../hooks/useTermsAndConditions';
import { useVortexAccount } from '../../hooks/useVortexAccount';
>>>>>>> 5e6a6933

const Arrow = () => (
  <div className="flex justify-center w-full my-5">
    <ArrowDownIcon className="text-blue-700 w-7" />
  </div>
);

export const SwapPage = () => {
  const formRef = useRef<HTMLDivElement | null>(null);
  const pendulumNode = usePendulumNode();
  const [api, setApi] = useState<ApiPromise | null>(null);
<<<<<<< HEAD
  const { isDisconnected, address } = useAccount();
  const [initializeFailedMessage, setInitializeFailedMessage] = useState<string | null>(null);
=======
  const { isDisconnected, address } = useVortexAccount();
  const [initializeFailed, setInitializeFailed] = useState(false);
>>>>>>> 5e6a6933
  const [apiInitializeFailed, setApiInitializeFailed] = useState(false);
  const [_, setIsReady] = useState(false);
  const [showCompareFees, setShowCompareFees] = useState(false);
  const [cachedId, setCachedId] = useState<string | undefined>(undefined);
  const { trackEvent } = useEventsContext();
  const { selectedNetwork, setNetworkSelectorDisabled } = useNetwork();
  const { signingPending, handleSign, handleCancel } = useSiweContext();

  const [termsAnimationKey, setTermsAnimationKey] = useState(0);

  const { setTermsAccepted, toggleTermsChecked, termsChecked, termsAccepted, termsError, setTermsError } =
    useTermsAndConditions();

  useEffect(() => {
    setApiInitializeFailed(!pendulumNode.apiComponents?.api && pendulumNode?.isFetched);
    if (pendulumNode.apiComponents?.api) {
      setApi(pendulumNode.apiComponents.api);
    }
  }, [pendulumNode]);

  useEffect(() => {
    const initialize = async () => {
      try {
        await initialChecks();
        setIsReady(true);
      } catch (error) {
        setInitializeFailed();
      }
    };

    initialize();
  }, []);

<<<<<<< HEAD
  // Define the function using useCallback
  const setInitializeFailed = useCallback(
    (message?: string | null) => {
      setInitializeFailedMessage(
        message ?? 'Application initialization failed. Please reload, or try again later if the problem persists.',
      );
    },
    [], // No dependencies, so the function remains stable
  );

  // Main process hook
=======
>>>>>>> 5e6a6933
  const {
    handleOnSubmit,
    finishOfframping,
    continueFailedFlow,
    firstSep24ResponseState,
    handleOnAnchorWindowOpen,
    maybeCancelSep24First,
  } = useMainProcess();

  const offrampStarted = useOfframpStarted();
  const offrampState = useOfframpState();
  const offrampSigningPhase = useOfframpSigningPhase();
  const offrampInitiating = useOfframpInitiating();
  const { setOfframpInitiating } = useOfframpActions();

  // Store the id as it is cleared after the user opens the anchor window
  useEffect(() => {
    if (firstSep24ResponseState?.id != undefined) {
      setCachedId(firstSep24ResponseState?.id);
    }
  }, [firstSep24ResponseState?.id]);

  const {
    isTokenSelectModalVisible,
    tokenSelectModalType,
    openTokenSelectModal,
    closeTokenSelectModal,
    onFromChange,
    onToChange,
    form,
    fromAmount,
    fromAmountString,
    from,
    to,
  } = useSwapForm();

  const fromToken = getInputTokenDetailsOrDefault(selectedNetwork, from);
  const toToken = OUTPUT_TOKEN_CONFIG[to];
  const formToAmount = form.watch('toAmount');
  // The price comparison is only available for Polygon (for now)
  const vortexPrice = useMemo(() => (formToAmount ? Big(formToAmount) : Big(0)), [formToAmount]);

  const userInputTokenBalance = useInputTokenBalance({ fromToken });

  const tokenOutAmount = useTokenOutAmount({
    wantsSwap: true,
    api,
    inputTokenType: from,
    outputTokenType: to,
    maximumFromAmount: undefined,
    fromAmountString,
    form,
    network: selectedNetwork,
  });

  const inputAmountIsStable =
    tokenOutAmount.stableAmountInUnits !== undefined &&
    tokenOutAmount.stableAmountInUnits != '' &&
    Big(tokenOutAmount.stableAmountInUnits).gt(Big(0));

<<<<<<< HEAD
  function onConfirm(e: Event) {
    e.preventDefault();

    if (!inputAmountIsStable) return;
    if (!address) return; // Address must exist as this point.

    if (fromAmount === undefined) {
      console.log('Input amount is undefined');
      return;
    }

    const tokenOutAmountData = tokenOutAmount.data;
    if (!tokenOutAmountData) {
      console.log('Output amount is undefined');
      return;
    }

    const preciseQuotedAmountOut = tokenOutAmountData.preciseQuotedAmountOut;

    // @todo: why do we need offrampInitiating? offrampStarted is not enough?

    // test the route for starting token, then proceed
    // will disable the confirm button
    setOfframpInitiating(true);

    const outputToken = OUTPUT_TOKEN_CONFIG[to];
    const inputToken = getInputTokenDetailsOrDefault(selectedNetwork, from);

    // both route and stellar vault checks must be valid to proceed
    const outputAmountBigMargin = preciseQuotedAmountOut.preciseBigDecimal
      .round(2, 0)
      .mul(1 + SPACEWALK_REDEEM_SAFETY_MARGIN); // add an X percent margin to be sure
    const expectedRedeemAmountRaw = multiplyByPowerOfTen(outputAmountBigMargin, outputToken.decimals).toFixed();

    const inputAmountBig = Big(fromAmount);
    const inputAmountBigMargin = inputAmountBig.mul(1 + SPACEWALK_REDEEM_SAFETY_MARGIN);
    const inputAmountRaw = multiplyByPowerOfTen(inputAmountBigMargin, inputToken.decimals).toFixed();

    Promise.all([
      getVaultsForCurrency(
        api!,
        outputToken.stellarAsset.code.hex,
        outputToken.stellarAsset.issuer.hex,
        expectedRedeemAmountRaw,
      ),
      testRoute(fromToken, inputAmountRaw, address!, selectedNetwork), // Address is both sender and receiver (in different chains)
    ])
      .then(() => {
        console.log('Initial checks completed. Starting process..');
        handleOnSubmit({
          inputTokenType: from as InputTokenType,
          outputTokenType: to as OutputTokenType,
          amountInUnits: fromAmountString,
          offrampAmount: tokenOutAmountData.roundedDownQuotedAmountOut,
          setInitializeFailed,
        });
      })
      .catch((_error) => {
        setOfframpInitiating(false);
        setInitializeFailed();
      });
  }

=======
>>>>>>> 5e6a6933
  useEffect(() => {
    if (tokenOutAmount.data) {
      const toAmount = tokenOutAmount.data.roundedDownQuotedAmountOut;
      // Calculate the final amount after the offramp fees
      const totalReceive = calculateTotalReceive(toAmount, toToken);
      form.setValue('toAmount', totalReceive);
    } else if (!tokenOutAmount.isLoading || tokenOutAmount.error) {
      form.setValue('toAmount', '0');
    } else {
      // Do nothing
    }
  }, [form, tokenOutAmount.data, tokenOutAmount.error, tokenOutAmount.isLoading, toToken]);

  // We create one listener to listen for the anchor callback, on initialize.
  useEffect(() => {
    const handleMessage = (event: MessageEvent) => {
      if (event.origin != 'https://circle.anchor.mykobo.co') {
        return;
      }

      // See: https://github.com/stellar/stellar-protocol/blob/master/ecosystem/sep-0024.md
      // status: pending_user_transfer_start indicates the anchor is ready to receive funds
      if (event.data.transaction.status === 'pending_user_transfer_start') {
        console.log('Callback received from external site, anchor flow completed.');

        // We don't automatically close the window, as this could be confusing for the user.
        // event.source.close();

        showToast(ToastMessage.KYC_COMPLETED);
      }
    };

    // Add the message listener
    window.addEventListener('message', handleMessage);

    // Cleanup
    return () => {
      window.removeEventListener('message', handleMessage);
    };
  }, []);

  useEffect(() => {
    if (offrampState?.phase !== undefined) {
      setNetworkSelectorDisabled(true);
    }
  }, [offrampState, setNetworkSelectorDisabled]);

  const ReceiveNumericInput = useMemo(
    () => (
      <AssetNumericInput
        assetIcon={toToken.fiat.assetIcon}
        tokenSymbol={toToken.fiat.symbol}
        onClick={() => openTokenSelectModal('to')}
        registerInput={form.register('toAmount')}
        disabled={tokenOutAmount.isLoading}
        readOnly={true}
        id="toAmount"
      />
    ),
    [toToken.fiat.assetIcon, toToken.fiat.symbol, form, tokenOutAmount.isLoading, openTokenSelectModal],
  );

  const WithdrawNumericInput = useMemo(
    () => (
      <>
        <AssetNumericInput
          registerInput={form.register('fromAmount')}
          tokenSymbol={fromToken.assetSymbol}
          assetIcon={fromToken.networkAssetIcon}
          onClick={() => openTokenSelectModal('from')}
          onChange={() => {
            // User interacted with the input field
            trackEvent({ event: 'amount_type' });
          }}
          id="fromAmount"
        />
        <UserBalance token={fromToken} onClick={(amount: string) => form.setValue('fromAmount', amount)} />
      </>
    ),
    [form, fromToken, openTokenSelectModal, trackEvent],
  );

  function getCurrentErrorMessage() {
    // Do not show any error if the user is disconnected
    if (isDisconnected) return;

    // if (typeof userInputTokenBalance === 'string') {
    //   if (Big(userInputTokenBalance).lt(fromAmount ?? 0)) {
    //     trackEvent({ event: 'form_error', error_message: 'insufficient_balance' });
    //     return `Insufficient balance. Your balance is ${userInputTokenBalance} ${fromToken?.assetSymbol}.`;
    //   }
    // }

    const amountOut = tokenOutAmount.data?.roundedDownQuotedAmountOut;

    if (amountOut !== undefined) {
      const maxAmountUnits = multiplyByPowerOfTen(Big(toToken.maxWithdrawalAmountRaw), -toToken.decimals);
      const minAmountUnits = multiplyByPowerOfTen(Big(toToken.minWithdrawalAmountRaw), -toToken.decimals);

      if (maxAmountUnits.lt(amountOut)) {
        trackEvent({ event: 'form_error', error_message: 'more_than_maximum_withdrawal' });
        return `Maximum withdrawal amount is ${stringifyBigWithSignificantDecimals(maxAmountUnits, 2)} ${
          toToken.fiat.symbol
        }.`;
      }

      if (!config.test.overwriteMinimumTransferAmount && minAmountUnits.gt(amountOut)) {
        trackEvent({ event: 'form_error', error_message: 'less_than_minimum_withdrawal' });
        return `Minimum withdrawal amount is ${stringifyBigWithSignificantDecimals(minAmountUnits, 2)} ${
          toToken.fiat.symbol
        }.`;
      }
    }

    return tokenOutAmount.error;
  }

  const definitions =
    tokenSelectModalType === 'from'
      ? Object.entries(INPUT_TOKEN_CONFIG[selectedNetwork]).map(([key, value]) => ({
          type: key as InputTokenType,
          assetSymbol: value.assetSymbol,
          assetIcon: value.networkAssetIcon,
        }))
      : Object.entries(OUTPUT_TOKEN_CONFIG).map(([key, value]) => ({
          type: key as OutputTokenType,
          assetSymbol: value.fiat.symbol,
          assetIcon: value.fiat.assetIcon,
        }));

  const modals = (
    <>
      <PoolSelectorModal
        open={isTokenSelectModalVisible}
        onSelect={(token) => {
          tokenSelectModalType === 'from' ? onFromChange(token) : onToChange(token);
          maybeCancelSep24First();
        }}
        definitions={definitions}
        selected={tokenSelectModalType === 'from' ? from : to}
        onClose={() => closeTokenSelectModal()}
        isLoading={false}
      />
    </>
  );

  if (offrampState?.phase === 'success') {
    return <SuccessPage finishOfframping={finishOfframping} transactionId={cachedId} toToken={to} />;
  }

  if (offrampState?.failure !== undefined) {
    return (
      <FailurePage
        finishOfframping={finishOfframping}
        continueFailedFlow={continueFailedFlow}
        transactionId={cachedId}
        failure={offrampState.failure}
      />
    );
  }

  if (offrampState !== undefined || offrampStarted) {
    const isAssetHubFlow =
      selectedNetwork === Networks.AssetHub &&
      (offrampState?.phase === 'pendulumFundEphemeral' || offrampState?.phase === 'executeAssetHubXCM');
    const showMainScreenAnyway =
      offrampState === undefined ||
      ['prepareTransactions', 'squidRouter'].includes(offrampState.phase) ||
      isAssetHubFlow;
    if (!showMainScreenAnyway) {
      return <ProgressPage offrampingState={offrampState} />;
    }
  }

  const onSwapConfirm = (e: Event) => {
    e.preventDefault();

    if (!termsAccepted && !termsChecked) {
      setTermsError(true);

      // We need to trigger a re-render of the TermsAndConditions component to animate
      setTermsAnimationKey((prev) => prev + 1);
      return;
    }

    swapConfirm(e, {
      inputAmountIsStable,
      address,
      fromAmount,
      tokenOutAmount,
      api,
      to,
      from,
      selectedNetwork,
      fromAmountString,
      requiresSquidRouter: selectedNetwork === Networks.Polygon,
      setIsInitiating,
      setInitializeFailed,
      handleOnSubmit,
      setTermsAccepted,
    });
  };

  const main = (
    <main ref={formRef}>
      <SignInModal signingPending={signingPending} closeModal={handleCancel} handleSignIn={handleSign} />
      <SigningBox step={offrampSigningPhase} />
      <form
        className="max-w-2xl px-4 py-8 mx-4 mt-12 mb-4 rounded-lg shadow-custom md:mx-auto md:w-2/3 lg:w-3/5 xl:w-1/2"
        onSubmit={onSwapConfirm}
      >
        <h1 className="mb-5 text-3xl font-bold text-center text-blue-700">Withdraw</h1>
        <LabeledInput label="You withdraw" htmlFor="fromAmount" Input={WithdrawNumericInput} />
        <Arrow />
        <LabeledInput label="You receive" htmlFor="toAmount" Input={ReceiveNumericInput} />
        <p className="mb-6 text-red-600">{getCurrentErrorMessage()}</p>
        <FeeCollapse
          fromAmount={fromAmount?.toString()}
          toAmount={tokenOutAmount.data?.roundedDownQuotedAmountOut}
          toToken={toToken}
          exchangeRate={
            <ExchangeRate
              {...{
                tokenOutData: tokenOutAmount,
                fromToken,
                toTokenSymbol: toToken.fiat.symbol,
              }}
            />
          }
        />
        <section className="flex items-center justify-center w-full mt-5">
          <BenefitsList amount={fromAmount} currency={from} />
        </section>
        <section className="flex justify-center w-full mt-5">
          {(initializeFailedMessage || apiInitializeFailed) && (
            <p className="text-red-600">{initializeFailedMessage}</p>
          )}
        </section>
        <section className="w-full mt-5">
          <TermsAndConditions
            key={termsAnimationKey}
            {...{ toggleTermsChecked, termsChecked, termsAccepted, termsError, setTermsError }}
          />
        </section>
        <div className="flex gap-3 mt-5">
          <button
            className="btn-vortex-secondary btn"
            style={{ flex: '1 1 calc(50% - 0.75rem/2)' }}
            disabled={!inputAmountIsStable}
            onClick={(e) => {
              e.preventDefault();
              setShowCompareFees(!showCompareFees);
              // Smooth scroll to bottom of page
              setTimeout(() => {
                window.scrollTo({ top: document.body.scrollHeight, behavior: 'smooth' });
              }, 300);
            }}
          >
            Compare fees
          </button>

          {firstSep24ResponseState?.url !== undefined ? (
            // eslint-disable-next-line react/jsx-no-target-blank
            <a
              href={firstSep24ResponseState.url}
              target="_blank"
              rel="opener" //noopener forbids the use of postMessages.
              className="btn-vortex-primary btn rounded-xl"
              style={{ flex: '1 1 calc(50% - 0.75rem/2)' }}
              onClick={handleOnAnchorWindowOpen}
              // open in a tinier window
            >
              Continue with Partner
            </a>
          ) : (
            <SwapSubmitButton
              text={offrampInitiating ? 'Confirming' : offrampStarted ? 'Processing Details' : 'Confirm'}
              disabled={Boolean(getCurrentErrorMessage()) || !inputAmountIsStable}
              pending={offrampInitiating || offrampStarted || offrampState !== undefined}
            />
          )}
        </div>
      </form>
      {showCompareFees && fromToken && fromAmount && toToken && (
        <FeeComparison
          sourceAssetSymbol={fromToken.assetSymbol}
          amount={fromAmount}
          targetAssetSymbol={toToken.fiat.symbol}
          vortexPrice={vortexPrice}
          network={Networks.Polygon} // TODO, need to pass the proper selected network, unless it is substrate. Also, assuming it works with all supported EVMs
        />
      )}
    </main>
  );

  return <BaseLayout modals={modals} main={main} />;
};<|MERGE_RESOLUTION|>--- conflicted
+++ resolved
@@ -18,6 +18,7 @@
 import { UserBalance } from '../../components/UserBalance';
 import { SigningBox } from '../../components/SigningBox';
 import { SignInModal } from '../../components/SignIn';
+import { SPACEWALK_REDEEM_SAFETY_MARGIN } from '../../constants/constants';
 
 import {
   getInputTokenDetailsOrDefault,
@@ -29,7 +30,7 @@
 import { config } from '../../config';
 
 import { useEventsContext } from '../../contexts/events';
-import { Networks, useNetwork } from '../../contexts/network';
+import { isNetworkEVM, Networks, useNetwork } from '../../contexts/network';
 import { usePendulumNode } from '../../contexts/polkadotNode';
 import { useSiweContext } from '../../contexts/siwe';
 
@@ -41,12 +42,13 @@
 import { useMainProcess } from '../../hooks/offramp/useMainProcess';
 
 import { initialChecks } from '../../services/initialChecks';
+import { getVaultsForCurrency } from '../../services/phases/polkadot/spacewalk';
+import { testRoute } from '../../services/phases/squidrouter/route';
 
 import { BaseLayout } from '../../layouts';
 import { ProgressPage } from '../progress';
 import { FailurePage } from '../failure';
 import { SuccessPage } from '../success';
-<<<<<<< HEAD
 import {
   useOfframpActions,
   useOfframpSigningPhase,
@@ -54,11 +56,8 @@
   useOfframpStarted,
   useOfframpInitiating,
 } from '../../stores/offrampStore';
-=======
-import { swapConfirm } from './helpers/swapConfirm';
+import { useVortexAccount } from '../../hooks/useVortexAccount';
 import { useTermsAndConditions } from '../../hooks/useTermsAndConditions';
-import { useVortexAccount } from '../../hooks/useVortexAccount';
->>>>>>> 5e6a6933
 
 const Arrow = () => (
   <div className="flex justify-center w-full my-5">
@@ -70,13 +69,8 @@
   const formRef = useRef<HTMLDivElement | null>(null);
   const pendulumNode = usePendulumNode();
   const [api, setApi] = useState<ApiPromise | null>(null);
-<<<<<<< HEAD
-  const { isDisconnected, address } = useAccount();
+  const { isDisconnected, address } = useVortexAccount();
   const [initializeFailedMessage, setInitializeFailedMessage] = useState<string | null>(null);
-=======
-  const { isDisconnected, address } = useVortexAccount();
-  const [initializeFailed, setInitializeFailed] = useState(false);
->>>>>>> 5e6a6933
   const [apiInitializeFailed, setApiInitializeFailed] = useState(false);
   const [_, setIsReady] = useState(false);
   const [showCompareFees, setShowCompareFees] = useState(false);
@@ -110,7 +104,6 @@
     initialize();
   }, []);
 
-<<<<<<< HEAD
   // Define the function using useCallback
   const setInitializeFailed = useCallback(
     (message?: string | null) => {
@@ -122,8 +115,6 @@
   );
 
   // Main process hook
-=======
->>>>>>> 5e6a6933
   const {
     handleOnSubmit,
     finishOfframping,
@@ -184,7 +175,6 @@
     tokenOutAmount.stableAmountInUnits != '' &&
     Big(tokenOutAmount.stableAmountInUnits).gt(Big(0));
 
-<<<<<<< HEAD
   function onConfirm(e: Event) {
     e.preventDefault();
 
@@ -248,8 +238,6 @@
       });
   }
 
-=======
->>>>>>> 5e6a6933
   useEffect(() => {
     if (tokenOutAmount.data) {
       const toAmount = tokenOutAmount.data.roundedDownQuotedAmountOut;
@@ -413,7 +401,7 @@
 
   if (offrampState !== undefined || offrampStarted) {
     const isAssetHubFlow =
-      selectedNetwork === Networks.AssetHub &&
+      !isNetworkEVM(selectedNetwork) &&
       (offrampState?.phase === 'pendulumFundEphemeral' || offrampState?.phase === 'executeAssetHubXCM');
     const showMainScreenAnyway =
       offrampState === undefined ||
@@ -424,42 +412,13 @@
     }
   }
 
-  const onSwapConfirm = (e: Event) => {
-    e.preventDefault();
-
-    if (!termsAccepted && !termsChecked) {
-      setTermsError(true);
-
-      // We need to trigger a re-render of the TermsAndConditions component to animate
-      setTermsAnimationKey((prev) => prev + 1);
-      return;
-    }
-
-    swapConfirm(e, {
-      inputAmountIsStable,
-      address,
-      fromAmount,
-      tokenOutAmount,
-      api,
-      to,
-      from,
-      selectedNetwork,
-      fromAmountString,
-      requiresSquidRouter: selectedNetwork === Networks.Polygon,
-      setIsInitiating,
-      setInitializeFailed,
-      handleOnSubmit,
-      setTermsAccepted,
-    });
-  };
-
   const main = (
     <main ref={formRef}>
       <SignInModal signingPending={signingPending} closeModal={handleCancel} handleSignIn={handleSign} />
       <SigningBox step={offrampSigningPhase} />
       <form
         className="max-w-2xl px-4 py-8 mx-4 mt-12 mb-4 rounded-lg shadow-custom md:mx-auto md:w-2/3 lg:w-3/5 xl:w-1/2"
-        onSubmit={onSwapConfirm}
+        onSubmit={onConfirm}
       >
         <h1 className="mb-5 text-3xl font-bold text-center text-blue-700">Withdraw</h1>
         <LabeledInput label="You withdraw" htmlFor="fromAmount" Input={WithdrawNumericInput} />
