--- conflicted
+++ resolved
@@ -403,11 +403,11 @@
             </p>
           )}
         </section>
-<<<<<<< HEAD
         <div className="flex gap-3 mt-5">
           {isPriceComparisonAvailable && (
             <button
-              className="grow btn-vortex-secondary btn"
+              className="btn-vortex-secondary btn"
+              style={{ flex: '1 1 calc(50% - 0.75rem/2)' }}
               disabled={!inputAmountIsStable}
               onClick={(e) => {
                 e.preventDefault();
@@ -421,24 +421,6 @@
               Compare fees
             </button>
           )}
-=======
-        <div className="flex mt-5 gap-3">
-          <button
-            className="btn-vortex-secondary btn"
-            style={{ flex: '1 1 calc(50% - 0.75rem/2)' }}
-            disabled={!inputAmountIsStable}
-            onClick={(e) => {
-              e.preventDefault();
-              setShowCompareFees(!showCompareFees);
-              // Smooth scroll to bottom of page
-              setTimeout(() => {
-                window.scrollTo({ top: document.body.scrollHeight, behavior: 'smooth' });
-              }, 300);
-            }}
-          >
-            Compare fees
-          </button>
->>>>>>> 6f852cd5
           {firstSep24ResponseState?.url !== undefined ? (
             // eslint-disable-next-line react/jsx-no-target-blank
             <a
