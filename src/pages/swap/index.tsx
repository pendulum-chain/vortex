--- conflicted
+++ resolved
@@ -77,11 +77,7 @@
   const [cachedId, setCachedId] = useState<string | undefined>(undefined);
   const { trackEvent } = useEventsContext();
   const { selectedNetwork, setNetworkSelectorDisabled } = useNetwork();
-<<<<<<< HEAD
-=======
-  const { signingPending, handleSign, handleCancel } = useSiweContext();
   const { walletAccount } = usePolkadotWalletState();
->>>>>>> 1e4ef186
 
   const [termsAnimationKey, setTermsAnimationKey] = useState(0);
 
