--- conflicted
+++ resolved
@@ -50,7 +50,15 @@
   }, []);
 
   // Main process hook
-  const { canInitiate, anchorSessionParams, isRecovery, externalWindowOpened, handleOnSubmit, handleSepCompletion, onExternalWindowClicked } = useMainProcess();
+  const {
+    canInitiate,
+    anchorSessionParams,
+    isRecovery,
+    externalWindowOpened,
+    handleOnSubmit,
+    handleSepCompletion,
+    onExternalWindowClicked,
+  } = useMainProcess();
 
   const {
     tokensModal: [modalType, setModalType],
@@ -114,7 +122,7 @@
     // TODO we need to pass the bank account/tax id also, required for sep12 probably.
     const swapOptions: SwapOptions = {
       assetIn: from,
-      minAmountOut: tokenOutData.data?.amountOut.preciseBigDecimal!,
+      minAmountOut: tokenOutData.data?.amountOut.preciseBigDecimal,
     };
     handleOnSubmit({
       assetToOfframp: to as TokenType,
@@ -235,17 +243,11 @@
           ) : (
             <></>
           )}
-<<<<<<< HEAD
-          <SwapSubmitButton text={isExchangeSectionSubmitted ? 'Confirm' : 'Continue'} />
-          <div>
-
-    </div>
-=======
           <SwapSubmitButton
             text={isExchangeSectionSubmitted ? 'Confirm' : 'Continue'}
-            disabled={isSubmitButtonDisabled || Boolean(getCurrentErrorMessage())}
+            disabled={Boolean(getCurrentErrorMessage())}
           />
->>>>>>> 045a852a
+          <div></div>
         </form>
       </main>
     </>
