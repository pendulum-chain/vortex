import { useEffect, useMemo, useRef, useState } from 'preact/hooks';
import { Fragment } from 'preact';
import { ArrowDownIcon } from '@heroicons/react/20/solid';
import { useAccount } from 'wagmi';
import Big from 'big.js';

import { LabeledInput } from '../../components/LabeledInput';
import { BenefitsList } from '../../components/BenefitsList';
import { calculateTotalReceive, FeeCollapse } from '../../components/FeeCollapse';
import { useSwapForm } from '../../components/Nabla/useSwapForm';
import { ApiPromise, getApiManagerInstance } from '../../services/polkadot/polkadotApi';
import { useTokenOutAmount } from '../../hooks/nabla/useTokenAmountOut';
import { PoolSelectorModal } from '../../components/InputKeys/SelectionModal';
import { ExchangeRate } from '../../components/ExchangeRate';
import { AssetNumericInput } from '../../components/AssetNumericInput';
import { SwapSubmitButton } from '../../components/buttons/SwapSubmitButton';
import { SigningBox } from '../../components/SigningBox';
import { config } from '../../config';
import {
  getInputTokenDetails,
  INPUT_TOKEN_CONFIG,
  InputTokenDetails,
  InputTokenType,
  OUTPUT_TOKEN_CONFIG,
  OutputTokenType,
} from '../../constants/tokenConfig';
import { BaseLayout } from '../../layouts';

import { multiplyByPowerOfTen, stringifyBigWithSignificantDecimals } from '../../helpers/contracts';
import { useMainProcess } from '../../hooks/useMainProcess';
import { ProgressPage } from '../progress';
import { SuccessPage } from '../success';
import { FailurePage } from '../failure';
import { TermsAndConditions } from '../../components/TermsAndConditions';
import { useInputTokenBalance } from '../../hooks/useInputTokenBalance';
import { UserBalance } from '../../components/UserBalance';
import { useEventsContext } from '../../contexts/events';
import { showToast, ToastMessage } from '../../helpers/notifications';

import { testRoute } from '../../services/squidrouter/route';
import { initialChecks } from '../../services/initialChecks';
import { getVaultsForCurrency } from '../../services/polkadot/spacewalk';
import { SPACEWALK_REDEEM_SAFETY_MARGIN } from '../../constants/constants';
import { FeeComparison } from '../../components/FeeComparison';
import { useNetwork } from '../../contexts/network';
import { SupportedNetworks } from '../../services/quotes';

import { SignInModal } from '../../components/SignIn';
import { useSiweContext } from '../../contexts/siwe';

const Arrow = () => (
  <div className="flex justify-center w-full my-5">
    <ArrowDownIcon className="text-blue-700 w-7" />
  </div>
);

export const SwapPage = () => {
  const formRef = useRef<HTMLDivElement | null>(null);
  const [api, setApi] = useState<ApiPromise | null>(null);
  const { isDisconnected, address } = useAccount();
  const [initializeFailed, setInitializeFailed] = useState(false);
<<<<<<< HEAD
  const [_, setIsReady] = useState(false);
  const [showCompareFees, setShowCompareFees] = useState(false);
  const [cachedId, setCachedId] = useState<string | undefined>(undefined);
  const { trackEvent } = useEventsContext();
  const { selectedNetwork } = useNetwork();
=======
  const [, setIsReady] = useState(false);
  const [showCompareFees, setShowCompareFees] = useState(false);
  const [cachedId, setCachedId] = useState<string | undefined>(undefined);
  const { trackEvent } = useEventsContext();
  const { signingPending, handleSign, handleCancel } = useSiweContext();
>>>>>>> e2357087

  // Hook used for services on initialization and pre-offramp check
  // That is why no dependencies are used
  useEffect(() => {
    const initializeApp = async () => {
      const manager = await getApiManagerInstance();
      const { api } = await manager.getApiComponents();
      setApi(api);
      await initialChecks();
    };

    initializeApp()
      .then(() => {
        setIsReady(true);
      })
      .catch(() => {
        setInitializeFailed(true);
      });
  }, []);

  // Main process hook
  const {
    handleOnSubmit,
    finishOfframping,
    continueFailedFlow,
    offrampingStarted,
    firstSep24ResponseState,
    handleOnAnchorWindowOpen,
    offrampingState,
    isInitiating,
    signingPhase,
    setIsInitiating,
    maybeCancelSep24First,
  } = useMainProcess();

  // Store the id as it is cleared after the user opens the anchor window
  useEffect(() => {
    if (firstSep24ResponseState?.id != undefined) {
      setCachedId(firstSep24ResponseState?.id);
    }
  }, [firstSep24ResponseState?.id]);

  const {
    tokensModal: [modalType, setModalType],
    onFromChange,
    onToChange,
    form,
    fromAmount,
    fromAmountString,
    from,
    to,
  } = useSwapForm();

  const fromToken = getInputTokenDetails(selectedNetwork, from);
  const toToken = OUTPUT_TOKEN_CONFIG[to];
  const formToAmount = form.watch('toAmount');
  const vortexPrice = formToAmount ? Big(formToAmount) : Big(0);

  const userInputTokenBalance = useInputTokenBalance({ fromToken });

  const tokenOutAmount = useTokenOutAmount({
    wantsSwap: true,
    api,
    inputTokenType: from,
    outputTokenType: to,
    maximumFromAmount: undefined,
    fromAmountString,
    form,
    network: selectedNetwork,
  });

  const inputAmountIsStable =
    tokenOutAmount.stableAmountInUnits !== undefined &&
    tokenOutAmount.stableAmountInUnits != '' &&
    Big(tokenOutAmount.stableAmountInUnits).gt(Big(0));

  function onConfirm(e: Event) {
    e.preventDefault();

    if (!inputAmountIsStable) return;
    if (!address) return; // Address must exist as this point.

    if (fromAmount === undefined) {
      console.log('Input amount is undefined');
      return;
    }

    const tokenOutAmountData = tokenOutAmount.data;
    if (!tokenOutAmountData) {
      console.log('Output amount is undefined');
      return;
    }

    const preciseQuotedAmountOut = tokenOutAmountData.preciseQuotedAmountOut;

    // test the route for starting token, then proceed
    // will disable the confirm button
    setIsInitiating(true);

    const outputToken = OUTPUT_TOKEN_CONFIG[to];
    const inputToken = getInputTokenDetails(selectedNetwork, from);

    // both route and stellar vault checks must be valid to proceed
    const outputAmountBigMargin = preciseQuotedAmountOut.preciseBigDecimal
      .round(2, 0)
      .mul(1 + SPACEWALK_REDEEM_SAFETY_MARGIN); // add an X percent margin to be sure
    const expectedRedeemAmountRaw = multiplyByPowerOfTen(outputAmountBigMargin, outputToken.decimals).toFixed();

    const inputAmountBig = Big(fromAmount);
    const inputAmountBigMargin = inputAmountBig.mul(1 + SPACEWALK_REDEEM_SAFETY_MARGIN);
    const inputAmountRaw = multiplyByPowerOfTen(inputAmountBigMargin, inputToken.decimals).toFixed();

    Promise.all([
      getVaultsForCurrency(
        api!,
        outputToken.stellarAsset.code.hex,
        outputToken.stellarAsset.issuer.hex,
        expectedRedeemAmountRaw,
      ),
      testRoute(fromToken, inputAmountRaw, address!), // Address is both sender and receiver (in different chains)
    ])
      .then(() => {
        console.log('Initial checks completed. Starting process..');
        handleOnSubmit({
          inputTokenType: from as InputTokenType,
          outputTokenType: to as OutputTokenType,
          amountInUnits: fromAmountString,
          offrampAmount: tokenOutAmountData.roundedDownQuotedAmountOut,
          setInitializeFailed,
        });
      })
      .catch((_error) => {
        setIsInitiating(false);
        setInitializeFailed(true);
      });
  }

  useEffect(() => {
    if (tokenOutAmount.data) {
      const toAmount = tokenOutAmount.data.roundedDownQuotedAmountOut;
      // Calculate the final amount after the offramp fees
      const totalReceive = calculateTotalReceive(toAmount, toToken);
      form.setValue('toAmount', totalReceive);
    } else if (!tokenOutAmount.isLoading || tokenOutAmount.error) {
      form.setValue('toAmount', '0');
    } else {
      // Do nothing
    }
  }, [form, tokenOutAmount.data, tokenOutAmount.error, tokenOutAmount.isLoading, toToken]);

  // We create one listener to listen for the anchor callback, on initialize.
  useEffect(() => {
    const handleMessage = (event: MessageEvent) => {
      if (event.origin != 'https://circle.anchor.mykobo.co') {
        return;
      }

      // See: https://github.com/stellar/stellar-protocol/blob/master/ecosystem/sep-0024.md
      // status: pending_user_transfer_start indicates the anchor is ready to receive funds
      if (event.data.transaction.status === 'pending_user_transfer_start') {
        console.log('Callback received from external site, anchor flow completed.');

        // We don't automatically close the window, as this could be confusing for the user.
        // event.source.close();

        showToast(ToastMessage.KYC_COMPLETED);
      }
    };

    // Add the message listener
    window.addEventListener('message', handleMessage);

    // Cleanup
    return () => {
      window.removeEventListener('message', handleMessage);
    };
  }, []);

  const ReceiveNumericInput = useMemo(
    () => (
      <AssetNumericInput
        assetIcon={toToken.fiat.assetIcon}
        tokenSymbol={toToken.fiat.symbol}
        onClick={() => setModalType('to')}
        registerInput={form.register('toAmount')}
        disabled={tokenOutAmount.isLoading}
        readOnly={true}
        id="toAmount"
      />
    ),
    [toToken.fiat.symbol, toToken.fiat.assetIcon, form, tokenOutAmount.isLoading, setModalType],
  );

  const WithdrawNumericInput = useMemo(
    () => (
      <>
        <AssetNumericInput
          registerInput={form.register('fromAmount')}
          tokenSymbol={fromToken.assetSymbol}
          assetIcon={fromToken.networkAssetIcon}
          onClick={() => setModalType('from')}
          onChange={(e) => {
            // User interacted with the input field
            trackEvent({ event: 'amount_type' });
          }}
          id="fromAmount"
        />
        <UserBalance token={fromToken} onClick={(amount: string) => form.setValue('fromAmount', amount)} />
      </>
    ),
    [form, fromToken, setModalType],
  );

  function getCurrentErrorMessage() {
    // Do not show any error if the user is disconnected
    if (isDisconnected) return;

    if (typeof userInputTokenBalance === 'string') {
      if (Big(userInputTokenBalance).lt(fromAmount ?? 0)) {
        trackEvent({ event: 'form_error', error_message: 'insufficient_balance' });
        return `Insufficient balance. Your balance is ${userInputTokenBalance} ${fromToken?.assetSymbol}.`;
      }
    }

    const amountOut = tokenOutAmount.data?.roundedDownQuotedAmountOut;

    if (amountOut !== undefined) {
      const maxAmountUnits = multiplyByPowerOfTen(Big(toToken.maxWithdrawalAmountRaw), -toToken.decimals);
      const minAmountUnits = multiplyByPowerOfTen(Big(toToken.minWithdrawalAmountRaw), -toToken.decimals);

      if (maxAmountUnits.lt(amountOut)) {
        trackEvent({ event: 'form_error', error_message: 'more_than_maximum_withdrawal' });
        return `Maximum withdrawal amount is ${stringifyBigWithSignificantDecimals(maxAmountUnits, 2)} ${
          toToken.fiat.symbol
        }.`;
      }

      if (config.test.overwriteMinimumTransferAmount === false && minAmountUnits.gt(amountOut)) {
        trackEvent({ event: 'form_error', error_message: 'less_than_minimum_withdrawal' });
        return `Minimum withdrawal amount is ${stringifyBigWithSignificantDecimals(minAmountUnits, 2)} ${
          toToken.fiat.symbol
        }.`;
      }
    }

    return tokenOutAmount.error;
  }

  const definitions =
    modalType === 'from'
      ? Object.entries(INPUT_TOKEN_CONFIG[selectedNetwork]).map(([key, value]) => ({
          type: key as InputTokenType,
          assetSymbol: value.assetSymbol,
          assetIcon: value.networkAssetIcon,
        }))
      : Object.entries(OUTPUT_TOKEN_CONFIG).map(([key, value]) => ({
          type: key as OutputTokenType,
          assetSymbol: value.fiat.symbol,
          assetIcon: value.fiat.assetIcon,
        }));

  const modals = (
    <>
      <TermsAndConditions />
      <PoolSelectorModal
        open={!!modalType}
        onSelect={(token) => {
          modalType === 'from' ? onFromChange(token) : onToChange(token);
          maybeCancelSep24First();
        }}
        definitions={definitions}
        selected={modalType === 'from' ? from : to}
        onClose={() => setModalType(undefined)}
        isLoading={false}
      />
    </>
  );

  if (offrampingState?.phase === 'success') {
    return <SuccessPage finishOfframping={finishOfframping} transactionId={cachedId} toToken={to} />;
  }

  if (offrampingState?.failure !== undefined) {
    return (
      <FailurePage
        finishOfframping={finishOfframping}
        continueFailedFlow={continueFailedFlow}
        transactionId={cachedId}
        failure={offrampingState.failure}
      />
    );
  }

  if (offrampingState !== undefined || offrampingStarted) {
    const showMainScreenAnyway =
      offrampingState === undefined || ['prepareTransactions', 'squidRouter'].includes(offrampingState.phase);
    if (!showMainScreenAnyway) {
      return <ProgressPage offrampingState={offrampingState} />;
    }
  }

  const main = (
    <main ref={formRef}>
      <SignInModal signingPending={signingPending} closeModal={handleCancel} handleSignIn={handleSign} />
      <SigningBox step={signingPhase} />
      <form
        className="max-w-2xl px-4 py-8 mx-4 mt-12 mb-4 rounded-lg shadow-custom md:mx-auto md:w-2/3 lg:w-3/5 xl:w-1/2"
        onSubmit={onConfirm}
      >
        <h1 className="mb-5 text-3xl font-bold text-center text-blue-700">Withdraw</h1>
        <LabeledInput label="You withdraw" htmlFor="fromAmount" Input={WithdrawNumericInput} />
        <Arrow />
        <LabeledInput label="You receive" htmlFor="toAmount" Input={ReceiveNumericInput} />
        <p className="mb-6 text-red-600">{getCurrentErrorMessage()}</p>
        <FeeCollapse
          fromAmount={fromAmount?.toString()}
          toAmount={tokenOutAmount.data?.roundedDownQuotedAmountOut}
          toToken={toToken}
          exchangeRate={
            <ExchangeRate
              {...{
                tokenOutData: tokenOutAmount,
                fromToken,
                toTokenSymbol: toToken.fiat.symbol,
              }}
            />
          }
        />
        <section className="flex items-center justify-center w-full mt-5">
          <BenefitsList amount={fromAmount} currency={from} />
        </section>
        <section className="flex justify-center w-full mt-5">
          {initializeFailed && (
            <p className="text-red-600">
              Application initialization failed. Please reload, or try again later if the problem persists.
            </p>
          )}
        </section>
        <div className="flex gap-3 mt-5">
          <button
            className="grow btn-vortex-secondary btn"
            disabled={!inputAmountIsStable}
            onClick={(e) => {
              e.preventDefault();
              setShowCompareFees(!showCompareFees);
              // Smooth scroll to bottom of page
              setTimeout(() => {
                window.scrollTo({ top: document.body.scrollHeight, behavior: 'smooth' });
              }, 300);
            }}
          >
            Compare fees
          </button>
          {firstSep24ResponseState?.url !== undefined ? (
            // eslint-disable-next-line react/jsx-no-target-blank
            <a
              href={firstSep24ResponseState.url}
              target="_blank"
              rel="opener" //noopener forbids the use of postMessages.
              className="grow btn-vortex-primary btn rounded-xl"
              onClick={handleOnAnchorWindowOpen}
              // open in a tinier window
            >
              Continue with Partner
            </a>
          ) : (
            <SwapSubmitButton
              text={isInitiating ? 'Confirming' : offrampingStarted ? 'Processing Details' : 'Confirm'}
              disabled={Boolean(getCurrentErrorMessage()) || !inputAmountIsStable}
              pending={isInitiating || offrampingStarted || offrampingState !== undefined}
            />
          )}
        </div>
      </form>
      {showCompareFees && fromToken && fromAmount && toToken && fromToken.network === 'Polygon' && (
        <FeeComparison
          sourceAssetSymbol={fromToken.assetSymbol}
          amount={fromAmount}
          targetAssetSymbol={toToken.fiat.symbol}
          vortexPrice={vortexPrice}
          network={fromToken.network}
        />
      )}
    </main>
  );

  return <BaseLayout modals={modals} main={main} />;
};<|MERGE_RESOLUTION|>--- conflicted
+++ resolved
@@ -18,11 +18,10 @@
 import { config } from '../../config';
 import {
   getInputTokenDetails,
+  InputTokenType,
+  OutputTokenType,
   INPUT_TOKEN_CONFIG,
-  InputTokenDetails,
-  InputTokenType,
   OUTPUT_TOKEN_CONFIG,
-  OutputTokenType,
 } from '../../constants/tokenConfig';
 import { BaseLayout } from '../../layouts';
 
@@ -59,19 +58,12 @@
   const [api, setApi] = useState<ApiPromise | null>(null);
   const { isDisconnected, address } = useAccount();
   const [initializeFailed, setInitializeFailed] = useState(false);
-<<<<<<< HEAD
   const [_, setIsReady] = useState(false);
   const [showCompareFees, setShowCompareFees] = useState(false);
   const [cachedId, setCachedId] = useState<string | undefined>(undefined);
   const { trackEvent } = useEventsContext();
   const { selectedNetwork } = useNetwork();
-=======
-  const [, setIsReady] = useState(false);
-  const [showCompareFees, setShowCompareFees] = useState(false);
-  const [cachedId, setCachedId] = useState<string | undefined>(undefined);
-  const { trackEvent } = useEventsContext();
   const { signingPending, handleSign, handleCancel } = useSiweContext();
->>>>>>> e2357087
 
   // Hook used for services on initialization and pre-offramp check
   // That is why no dependencies are used
@@ -282,7 +274,7 @@
         <UserBalance token={fromToken} onClick={(amount: string) => form.setValue('fromAmount', amount)} />
       </>
     ),
-    [form, fromToken, setModalType],
+    [form, fromToken, setModalType, trackEvent],
   );
 
   function getCurrentErrorMessage() {
