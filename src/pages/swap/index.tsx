--- conflicted
+++ resolved
@@ -382,7 +382,6 @@
 
   const main = (
     <main ref={formRef}>
-<<<<<<< HEAD
       <OfframpSummaryDialog
         fromToken={fromToken}
         fromAmountString={fromAmountString}
@@ -398,9 +397,6 @@
         }}
         onClose={() => setIsOfframpSummaryDialogVisible(false)}
       />
-      <SignInModal signingPending={signingPending} closeModal={handleCancel} handleSignIn={handleSign} />
-=======
->>>>>>> 6252890b
       <SigningBox step={offrampSigningPhase} />
       <motion.form
         initial={{ scale: 0.9, opacity: 0 }}
