--- conflicted
+++ resolved
@@ -50,15 +50,8 @@
   const [isReady, setIsReady] = useState(false);
   const { trackEvent } = useEventsContext();
 
-<<<<<<< HEAD
   // Hook used for services on initialization and pre-offramp check
   // That is why no dependencies are used
-=======
-  const { isDisconnected } = useAccount();
-
-  const { trackEvent } = useEventsContext();
-
->>>>>>> 18a9e1e1
   useEffect(() => {
     const initializeApp = async () => {
       const manager = await getApiManagerInstance();
