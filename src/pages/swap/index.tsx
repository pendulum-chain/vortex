--- conflicted
+++ resolved
@@ -267,11 +267,7 @@
         <UserBalance token={fromToken} onClick={(amount: string) => form.setValue('fromAmount', amount)} />
       </>
     ),
-<<<<<<< HEAD
-    [form, fromToken, setModalType, trackEvent],
-=======
     [form, fromToken, openTokenSelectModal, trackEvent],
->>>>>>> 72d314db
   );
 
   function getCurrentErrorMessage() {
