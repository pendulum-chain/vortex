--- conflicted
+++ resolved
@@ -341,28 +341,19 @@
     const maxAmountUnits = multiplyByPowerOfTen(Big(toToken.maxWithdrawalAmountRaw), -toToken.decimals);
     const minAmountUnits = multiplyByPowerOfTen(Big(toToken.minWithdrawalAmountRaw), -toToken.decimals);
 
-<<<<<<< HEAD
-      if (maxAmountUnits.lt(amountOut)) {
-        trackEvent({
-          event: 'form_error',
-          error_message: 'more_than_maximum_withdrawal',
-          input_amount: fromAmount ? fromAmount.toString() : '0',
-        });
-        return `Maximum withdrawal amount is ${stringifyBigWithSignificantDecimals(maxAmountUnits, 2)} ${
-          toToken.fiat.symbol
-        }.`;
-      }
-=======
     const exchangeRate = tokenOutAmount.data?.effectiveExchangeRate || exchangeRateCache[from]?.[to];
 
     if (fromAmount && exchangeRate && maxAmountUnits.lt(fromAmount.mul(exchangeRate))) {
       console.log(exchangeRate, fromAmount!.mul(exchangeRate).toNumber());
-      trackEvent({ event: 'form_error', error_message: 'more_than_maximum_withdrawal' });
+      trackEvent({
+        event: 'form_error',
+        error_message: 'more_than_maximum_withdrawal',
+        input_amount: fromAmount ? fromAmount.toString() : '0',
+      });
       return `Maximum withdrawal amount is ${stringifyBigWithSignificantDecimals(maxAmountUnits, 2)} ${
         toToken.fiat.symbol
       }.`;
     }
->>>>>>> 4da2dbdb
 
     if (amountOut !== undefined) {
       if (!config.test.overwriteMinimumTransferAmount && minAmountUnits.gt(amountOut)) {
