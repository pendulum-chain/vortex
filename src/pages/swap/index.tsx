import Big from 'big.js';
import { useEffect, useMemo, useRef, useState, useCallback } from 'preact/hooks';
import { ApiPromise } from '@polkadot/api';
import { Fragment } from 'preact';
import { motion } from 'framer-motion';

import { calculateTotalReceive, FeeCollapse } from '../../components/FeeCollapse';
import { PoolSelectorModal } from '../../components/InputKeys/SelectionModal';
import { SwapSubmitButton } from '../../components/buttons/SwapSubmitButton';
import { TermsAndConditions } from '../../components/TermsAndConditions';
import { AssetNumericInput } from '../../components/AssetNumericInput';
import { useSwapForm } from '../../components/Nabla/useSwapForm';
import { FeeComparison, FeeComparisonRef } from '../../components/FeeComparison';
import { BenefitsList } from '../../components/BenefitsList';
import { ExchangeRate } from '../../components/ExchangeRate';
import { LabeledInput } from '../../components/LabeledInput';
import { UserBalance } from '../../components/UserBalance';
import { SigningBox } from '../../components/SigningBox';
import { PoweredBy } from '../../components/PoweredBy';

import {
  getInputTokenDetailsOrDefault,
  INPUT_TOKEN_CONFIG,
  InputTokenType,
  OUTPUT_TOKEN_CONFIG,
  OutputTokenType,
} from '../../constants/tokenConfig';
import { config } from '../../config';

import { useEventsContext, clearPersistentErrorEventStore } from '../../contexts/events';
import { useNetwork } from '../../contexts/network';
import { usePendulumNode } from '../../contexts/polkadotNode';

import { multiplyByPowerOfTen, stringifyBigWithSignificantDecimals } from '../../helpers/contracts';
import { showToast, ToastMessage } from '../../helpers/notifications';
import { isNetworkEVM } from '../../helpers/networks';

import { useInputTokenBalance } from '../../hooks/useInputTokenBalance';
import { useTokenOutAmount } from '../../hooks/nabla/useTokenAmountOut';
import { useMainProcess } from '../../hooks/offramp/useMainProcess';
import { useSwapUrlParams } from './useSwapUrlParams';

import { BaseLayout } from '../../layouts';
import { ProgressPage } from '../progress';
import { FailurePage } from '../failure';
import { SuccessPage } from '../success';
import {
  useOfframpActions,
  useOfframpSigningPhase,
  useOfframpState,
  useOfframpStarted,
  useOfframpInitiating,
} from '../../stores/offrampStore';
import { useVortexAccount } from '../../hooks/useVortexAccount';
import { useTermsAndConditions } from '../../hooks/useTermsAndConditions';
import { swapConfirm } from './helpers/swapConfirm';
import { TrustedBy } from '../../components/TrustedBy';
import { WhyVortex } from '../../components/WhyVortex';
import { usePolkadotWalletState } from '../../contexts/polkadotWallet';
<<<<<<< HEAD
import {
  MoonbeamFundingAccountError,
  PendulumFundingAccountError,
  StellarFundingAccountError,
  useSigningService,
} from '../../services/signingService';
=======
import { OfframpSummaryDialog } from '../../components/OfframpSummaryDialog';

import satoshipayLogo from '../../assets/logo/satoshipay.svg';
>>>>>>> c6fc5e96

export const SwapPage = () => {
  const formRef = useRef<HTMLDivElement | null>(null);
  const feeComparisonRef = useRef<FeeComparisonRef>(null);
  const pendulumNode = usePendulumNode();
  const [api, setApi] = useState<ApiPromise | null>(null);
  const { isDisconnected, address } = useVortexAccount();
  const [initializeFailedMessage, setInitializeFailedMessage] = useState<string | null>(null);
  const [apiInitializeFailed, setApiInitializeFailed] = useState(false);
  const [isReady, setIsReady] = useState(false);
  const [showCompareFees, setShowCompareFees] = useState(false);
  const [isOfframpSummaryDialogVisible, setIsOfframpSummaryDialogVisible] = useState(false);
  const [cachedAnchorUrl, setCachedAnchorUrl] = useState<string | undefined>(undefined);
  const [cachedId, setCachedId] = useState<string | undefined>(undefined);
  const { trackEvent } = useEventsContext();
  const { selectedNetwork, setNetworkSelectorDisabled } = useNetwork();
  const { walletAccount } = usePolkadotWalletState();

  const [termsAnimationKey, setTermsAnimationKey] = useState(0);
  const {
    error: signingServiceError,
    isLoading: isSigningServiceLoading,
    isError: isSigningServiceError,
  } = useSigningService();

  const { setTermsAccepted, toggleTermsChecked, termsChecked, termsAccepted, termsError, setTermsError } =
    useTermsAndConditions();

  useEffect(() => {
    if (!pendulumNode.apiComponents?.api && pendulumNode?.isFetched) {
      setApiInitializeFailed(true);
      trackEvent({ event: 'initialization_error', error_message: 'node_connection_issue' });
    }
    if (pendulumNode.apiComponents?.api) {
      setApi(pendulumNode.apiComponents.api);
    }
  }, [pendulumNode]);

  useEffect(() => {
    if (isSigningServiceError && !isSigningServiceLoading) {
      if (signingServiceError instanceof StellarFundingAccountError) {
        trackEvent({ event: 'initialization_error', error_message: 'stellar_account_issue' });
      } else if (signingServiceError instanceof PendulumFundingAccountError) {
        trackEvent({ event: 'initialization_error', error_message: 'pendulum_account_issue' });
      } else if (signingServiceError instanceof MoonbeamFundingAccountError) {
        trackEvent({ event: 'initialization_error', error_message: 'moonbeam_account_issue' });
      } else {
        trackEvent({ event: 'initialization_error', error_message: 'signer_service_issue' });
      }
      setInitializeFailed();
    }
  }, [isSigningServiceLoading, isSigningServiceError, signingServiceError, trackEvent]);

  useEffect(() => {
    if (api && !isSigningServiceError && !isSigningServiceLoading) {
      setIsReady(true);
      clearPersistentErrorEventStore();
    }
  }, [api, isSigningServiceError, isSigningServiceLoading]);

  // Maybe go into a state of UI errors??
  const setInitializeFailed = useCallback((message?: string | null) => {
    setInitializeFailedMessage(
      message ??
        "We're experiencing a digital traffic jam. Please hold tight while we clear the road and get things moving again!",
    );
  }, []);

  // Main process hook
  const {
    handleOnSubmit,
    finishOfframping,
    continueFailedFlow,
    firstSep24ResponseState,
    handleOnAnchorWindowOpen,
    maybeCancelSep24First,
  } = useMainProcess();

  const offrampStarted = useOfframpStarted();
  const offrampState = useOfframpState();
  const offrampSigningPhase = useOfframpSigningPhase();
  const offrampInitiating = useOfframpInitiating();
  const { setOfframpInitiating } = useOfframpActions();

  // Store the id as it is cleared after the user opens the anchor window
  useEffect(() => {
    if (firstSep24ResponseState?.id != undefined) {
      setCachedId(firstSep24ResponseState?.id);
    }
  }, [firstSep24ResponseState?.id]);

  // Store the anchor URL when it becomes available
  useEffect(() => {
    if (firstSep24ResponseState?.url) {
      setCachedAnchorUrl(firstSep24ResponseState.url);
      setIsOfframpSummaryDialogVisible(true);
    }
  }, [firstSep24ResponseState?.url]);

  const {
    isTokenSelectModalVisible,
    tokenSelectModalType,
    openTokenSelectModal,
    closeTokenSelectModal,
    onFromChange,
    onToChange,
    form,
    fromAmount,
    fromAmountString,
    from,
    to,
  } = useSwapForm();

  useSwapUrlParams({ form, setShowCompareFees });

  const fromToken = getInputTokenDetailsOrDefault(selectedNetwork, from);
  const toToken = OUTPUT_TOKEN_CONFIG[to];
  const formToAmount = form.watch('toAmount');
  // The price comparison is only available for Polygon (for now)
  const vortexPrice = useMemo(() => (formToAmount ? Big(formToAmount) : Big(0)), [formToAmount]);

  const userInputTokenBalance = useInputTokenBalance({ fromToken });

  const tokenOutAmount = useTokenOutAmount({
    wantsSwap: true,
    api,
    inputTokenType: from,
    outputTokenType: to,
    maximumFromAmount: undefined,
    fromAmountString,
    form,
    network: selectedNetwork,
  });

  const inputAmountIsStable =
    tokenOutAmount.stableAmountInUnits !== undefined &&
    tokenOutAmount.stableAmountInUnits != '' &&
    Big(tokenOutAmount.stableAmountInUnits).gt(Big(0));

  useEffect(() => {
    if (tokenOutAmount.data) {
      const toAmount = tokenOutAmount.data.roundedDownQuotedAmountOut;
      // Calculate the final amount after the offramp fees
      const totalReceive = calculateTotalReceive(toAmount, toToken);
      form.setValue('toAmount', totalReceive);
    } else if (!tokenOutAmount.isLoading || tokenOutAmount.error) {
      form.setValue('toAmount', '0');
    } else {
      // Do nothing
    }
  }, [form, tokenOutAmount.data, tokenOutAmount.error, tokenOutAmount.isLoading, toToken]);

  // We create one listener to listen for the anchor callback, on initialize.
  useEffect(() => {
    const handleMessage = (event: MessageEvent) => {
      if (event.origin != 'https://circle.anchor.mykobo.co') {
        return;
      }

      // See: https://github.com/stellar/stellar-protocol/blob/master/ecosystem/sep-0024.md
      // status: pending_user_transfer_start indicates the anchor is ready to receive funds
      if (event.data.transaction.status === 'pending_user_transfer_start') {
        console.log('Callback received from external site, anchor flow completed.');

        // We don't automatically close the window, as this could be confusing for the user.
        // event.source.close();

        setIsOfframpSummaryDialogVisible(false);
        showToast(ToastMessage.KYC_COMPLETED);
      }
    };

    // Add the message listener
    window.addEventListener('message', handleMessage);

    // Cleanup
    return () => {
      window.removeEventListener('message', handleMessage);
    };
  }, []);

  useEffect(() => {
    const isNetworkSelectorDisabled = offrampState?.phase !== undefined;
    setNetworkSelectorDisabled(isNetworkSelectorDisabled);
  }, [offrampState, setNetworkSelectorDisabled]);

  const ReceiveNumericInput = useMemo(
    () => (
      <AssetNumericInput
        assetIcon={toToken.fiat.assetIcon}
        tokenSymbol={toToken.fiat.symbol}
        onClick={() => openTokenSelectModal('to')}
        registerInput={form.register('toAmount')}
        disabled={tokenOutAmount.isLoading}
        readOnly={true}
        id="toAmount"
      />
    ),
    [toToken.fiat.assetIcon, toToken.fiat.symbol, form, tokenOutAmount.isLoading, openTokenSelectModal],
  );

  const WithdrawNumericInput = useMemo(
    () => (
      <>
        <AssetNumericInput
          registerInput={form.register('fromAmount')}
          tokenSymbol={fromToken.assetSymbol}
          assetIcon={fromToken.networkAssetIcon}
          onClick={() => openTokenSelectModal('from')}
          onChange={() => {
            // User interacted with the input field
            trackEvent({ event: 'amount_type' });
          }}
          id="fromAmount"
        />
        <UserBalance token={fromToken} onClick={(amount: string) => form.setValue('fromAmount', amount)} />
      </>
    ),
    [form, fromToken, openTokenSelectModal, trackEvent],
  );

  function getCurrentErrorMessage() {
    if (isDisconnected) return;

    if (typeof userInputTokenBalance === 'string') {
      if (Big(userInputTokenBalance).lt(fromAmount ?? 0) && walletAccount) {
        trackEvent({ event: 'form_error', error_message: 'insufficient_balance' });
        return `Insufficient balance. Your balance is ${userInputTokenBalance} ${fromToken?.assetSymbol}.`;
      }
    }

    const amountOut = tokenOutAmount.data?.roundedDownQuotedAmountOut;

    if (amountOut !== undefined) {
      const maxAmountUnits = multiplyByPowerOfTen(Big(toToken.maxWithdrawalAmountRaw), -toToken.decimals);
      const minAmountUnits = multiplyByPowerOfTen(Big(toToken.minWithdrawalAmountRaw), -toToken.decimals);

      if (maxAmountUnits.lt(amountOut)) {
        trackEvent({ event: 'form_error', error_message: 'more_than_maximum_withdrawal' });
        return `Maximum withdrawal amount is ${stringifyBigWithSignificantDecimals(maxAmountUnits, 2)} ${
          toToken.fiat.symbol
        }.`;
      }

      if (!config.test.overwriteMinimumTransferAmount && minAmountUnits.gt(amountOut)) {
        trackEvent({ event: 'form_error', error_message: 'less_than_minimum_withdrawal' });
        return `Minimum withdrawal amount is ${stringifyBigWithSignificantDecimals(minAmountUnits, 2)} ${
          toToken.fiat.symbol
        }.`;
      }
    }

    return tokenOutAmount.error;
  }

  const definitions =
    tokenSelectModalType === 'from'
      ? Object.entries(INPUT_TOKEN_CONFIG[selectedNetwork]).map(([key, value]) => ({
          type: key as InputTokenType,
          assetSymbol: value.assetSymbol,
          assetIcon: value.networkAssetIcon,
        }))
      : Object.entries(OUTPUT_TOKEN_CONFIG).map(([key, value]) => ({
          type: key as OutputTokenType,
          assetSymbol: value.fiat.symbol,
          assetIcon: value.fiat.assetIcon,
          name: value.fiat.name,
        }));

  const modals = (
    <>
      <PoolSelectorModal
        open={isTokenSelectModalVisible}
        onSelect={(token) => {
          tokenSelectModalType === 'from' ? onFromChange(token) : onToChange(token);
          maybeCancelSep24First();
        }}
        definitions={definitions}
        selected={tokenSelectModalType === 'from' ? from : to}
        onClose={() => closeTokenSelectModal()}
        isLoading={false}
      />
    </>
  );

  if (offrampState?.phase === 'success') {
    return <SuccessPage finishOfframping={finishOfframping} transactionId={cachedId} toToken={to} />;
  }

  if (offrampState?.failure !== undefined) {
    return (
      <FailurePage
        finishOfframping={finishOfframping}
        continueFailedFlow={continueFailedFlow}
        transactionId={cachedId}
        failure={offrampState.failure}
      />
    );
  }

  if (offrampState !== undefined || offrampStarted) {
    const isAssetHubFlow =
      !isNetworkEVM(selectedNetwork) &&
      (offrampState?.phase === 'pendulumFundEphemeral' || offrampState?.phase === 'executeAssetHubXCM');
    const showMainScreenAnyway =
      offrampState === undefined ||
      ['prepareTransactions', 'squidRouter'].includes(offrampState.phase) ||
      isAssetHubFlow;
    if (!showMainScreenAnyway) {
      return <ProgressPage offrampingState={offrampState} />;
    }
  }

  const onSwapConfirm = (e: Event) => {
    e.preventDefault();

    if (offrampStarted) {
      setIsOfframpSummaryDialogVisible(true);
      return;
    }

    if (!termsAccepted && !termsChecked) {
      setTermsError(true);

      // We need to trigger a re-render of the TermsAndConditions component to animate
      setTermsAnimationKey((prev) => prev + 1);
      return;
    }

    swapConfirm(e, {
      inputAmountIsStable,
      address,
      fromAmount,
      tokenOutAmount,
      api,
      to,
      from,
      selectedNetwork,
      fromAmountString,
      requiresSquidRouter: isNetworkEVM(selectedNetwork),
      setOfframpInitiating,
      setInitializeFailed,
      handleOnSubmit,
      setTermsAccepted,
    });

    setIsOfframpSummaryDialogVisible(true);
  };

  const main = (
    <main ref={formRef}>
      <OfframpSummaryDialog
        fromToken={fromToken}
        fromAmountString={fromAmountString}
        toToken={toToken}
        formToAmount={formToAmount}
        tokenOutAmount={tokenOutAmount}
        visible={isOfframpSummaryDialogVisible}
        anchorUrl={firstSep24ResponseState?.url || cachedAnchorUrl}
        onSubmit={() => {
          handleOnAnchorWindowOpen();
        }}
        onClose={() => setIsOfframpSummaryDialogVisible(false)}
      />
      <SigningBox step={offrampSigningPhase} />
      <motion.form
        initial={{ scale: 0.9, opacity: 0 }}
        animate={{ scale: 1, opacity: 1 }}
        transition={{ duration: 0.3 }}
        className="px-4 pt-4 mx-4 mt-8 mb-4 pb-2 rounded-lg shadow-custom md:mx-auto md:w-96"
        onSubmit={onSwapConfirm}
      >
        <h1 className="mt-2 mb-5 text-3xl font-bold text-center text-blue-700">Sell Crypto</h1>
        <LabeledInput label="You sell" htmlFor="fromAmount" Input={WithdrawNumericInput} />
        <div className="my-10" />
        <LabeledInput label="You receive" htmlFor="toAmount" Input={ReceiveNumericInput} />
        <p className="mb-6 text-red-600">{getCurrentErrorMessage()}</p>
        <FeeCollapse
          fromAmount={fromAmount?.toString()}
          toAmount={tokenOutAmount.data?.roundedDownQuotedAmountOut}
          toToken={toToken}
          exchangeRate={
            <ExchangeRate
              {...{
                tokenOutData: tokenOutAmount,
                fromToken,
                toTokenSymbol: toToken.fiat.symbol,
              }}
            />
          }
        />
        <section className="flex items-center justify-center w-full mt-5">
          <BenefitsList amount={fromAmount} currency={from} />
        </section>
        <section className="flex justify-center w-full mt-5">
          {(initializeFailedMessage || apiInitializeFailed) && (
            <div className="flex items-center gap-4">
              <p className="text-red-600">{initializeFailedMessage}</p>
            </div>
          )}
        </section>
        <section className="w-full mt-5">
          <TermsAndConditions
            key={termsAnimationKey}
            {...{ toggleTermsChecked, termsChecked, termsAccepted, termsError, setTermsError }}
          />
        </section>
        <div className="flex gap-3 mt-5">
          <button
            className="btn-vortex-primary-inverse btn"
            style={{ flex: '1 1 calc(50% - 0.75rem/2)' }}
            disabled={!inputAmountIsStable}
            onClick={(e) => {
              e.preventDefault();
              // We always show the fees comparison when the user clicks on the button. It will not be hidden again.
              if (!showCompareFees) setShowCompareFees(true);
              // Scroll to the comparison fees section (with a small delay to allow the component to render first)
              setTimeout(() => {
                feeComparisonRef.current?.scrollIntoView();
              }, 200);
            }}
          >
            Compare fees
          </button>
<<<<<<< HEAD

          {firstSep24ResponseState?.url !== undefined ? (
            // eslint-disable-next-line react/jsx-no-target-blank
            <a
              href={firstSep24ResponseState.url}
              target="_blank"
              rel="opener" //noopener forbids the use of postMessages.
              className="btn-vortex-primary btn rounded-xl"
              style={{ flex: '1 1 calc(50% - 0.75rem/2)' }}
              onClick={handleOnAnchorWindowOpen}
              // open in a tinier window
            >
              Continue with Partner
            </a>
          ) : (
            <SwapSubmitButton
              text={offrampInitiating ? 'Confirming' : offrampStarted ? 'Processing Details' : 'Confirm'}
              disabled={
                Boolean(getCurrentErrorMessage()) || !inputAmountIsStable || !!initializeFailedMessage || !isReady
              }
              pending={offrampInitiating || offrampStarted || offrampState !== undefined}
            />
          )}
=======
          <SwapSubmitButton
            text={
              offrampInitiating
                ? 'Confirming'
                : offrampStarted && isOfframpSummaryDialogVisible
                ? 'Processing'
                : 'Confirm'
            }
            disabled={Boolean(getCurrentErrorMessage()) || !inputAmountIsStable || !!initializeFailedMessage}
            pending={
              offrampInitiating ||
              (offrampStarted && Boolean(cachedAnchorUrl) && isOfframpSummaryDialogVisible) ||
              offrampState !== undefined
            }
          />
>>>>>>> c6fc5e96
        </div>
        <div className="mb-16" />
        <PoweredBy />
      </motion.form>
      <p className="flex items-center justify-center mr-1 text-gray-500">
        <a
          href="https://satoshipay.io"
          target="_blank"
          rel="noopener noreferrer"
          className="flex gap-1 text-sm transition hover:opacity-80 items-center"
        >
          A <img src={satoshipayLogo} alt="Satoshipay" className="h-4" /> Company
        </a>
      </p>
      {showCompareFees && fromToken && fromAmount && toToken && (
        <FeeComparison
          sourceAssetSymbol={fromToken.assetSymbol}
          amount={fromAmount}
          targetAssetSymbol={toToken.fiat.symbol}
          vortexPrice={vortexPrice}
          network={selectedNetwork}
          ref={feeComparisonRef}
        />
      )}
      <TrustedBy />
      <WhyVortex />
    </main>
  );

  return <BaseLayout modals={modals} main={main} />;
};<|MERGE_RESOLUTION|>--- conflicted
+++ resolved
@@ -57,18 +57,15 @@
 import { TrustedBy } from '../../components/TrustedBy';
 import { WhyVortex } from '../../components/WhyVortex';
 import { usePolkadotWalletState } from '../../contexts/polkadotWallet';
-<<<<<<< HEAD
 import {
   MoonbeamFundingAccountError,
   PendulumFundingAccountError,
   StellarFundingAccountError,
   useSigningService,
 } from '../../services/signingService';
-=======
 import { OfframpSummaryDialog } from '../../components/OfframpSummaryDialog';
 
 import satoshipayLogo from '../../assets/logo/satoshipay.svg';
->>>>>>> c6fc5e96
 
 export const SwapPage = () => {
   const formRef = useRef<HTMLDivElement | null>(null);
@@ -493,31 +490,6 @@
           >
             Compare fees
           </button>
-<<<<<<< HEAD
-
-          {firstSep24ResponseState?.url !== undefined ? (
-            // eslint-disable-next-line react/jsx-no-target-blank
-            <a
-              href={firstSep24ResponseState.url}
-              target="_blank"
-              rel="opener" //noopener forbids the use of postMessages.
-              className="btn-vortex-primary btn rounded-xl"
-              style={{ flex: '1 1 calc(50% - 0.75rem/2)' }}
-              onClick={handleOnAnchorWindowOpen}
-              // open in a tinier window
-            >
-              Continue with Partner
-            </a>
-          ) : (
-            <SwapSubmitButton
-              text={offrampInitiating ? 'Confirming' : offrampStarted ? 'Processing Details' : 'Confirm'}
-              disabled={
-                Boolean(getCurrentErrorMessage()) || !inputAmountIsStable || !!initializeFailedMessage || !isReady
-              }
-              pending={offrampInitiating || offrampStarted || offrampState !== undefined}
-            />
-          )}
-=======
           <SwapSubmitButton
             text={
               offrampInitiating
@@ -533,7 +505,6 @@
               offrampState !== undefined
             }
           />
->>>>>>> c6fc5e96
         </div>
         <div className="mb-16" />
         <PoweredBy />
