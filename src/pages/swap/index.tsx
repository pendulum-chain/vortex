import { useEffect, useMemo, useRef, useState } from 'preact/hooks';
import { Fragment } from 'preact';
import { ArrowDownIcon } from '@heroicons/react/20/solid';
import Big from 'big.js';

import { ApiPromise } from '@polkadot/api';

import { calculateTotalReceive, FeeCollapse } from '../../components/FeeCollapse';
import { PoolSelectorModal } from '../../components/InputKeys/SelectionModal';
import { SwapSubmitButton } from '../../components/buttons/SwapSubmitButton';
import { TermsAndConditions } from '../../components/TermsAndConditions';
import { AssetNumericInput } from '../../components/AssetNumericInput';
import { useSwapForm } from '../../components/Nabla/useSwapForm';
import { FeeComparison } from '../../components/FeeComparison';
import { BenefitsList } from '../../components/BenefitsList';
import { ExchangeRate } from '../../components/ExchangeRate';
import { LabeledInput } from '../../components/LabeledInput';
import { UserBalance } from '../../components/UserBalance';
import { SigningBox } from '../../components/SigningBox';
import { SignInModal } from '../../components/SignIn';

import {
  getInputTokenDetailsOrDefault,
  INPUT_TOKEN_CONFIG,
  InputTokenType,
  OUTPUT_TOKEN_CONFIG,
  OutputTokenType,
} from '../../constants/tokenConfig';
import { config } from '../../config';

import { useEventsContext } from '../../contexts/events';
import { Networks, useNetwork } from '../../contexts/network';
import { usePendulumNode } from '../../contexts/polkadotNode';
import { useSiweContext } from '../../contexts/siwe';

import { multiplyByPowerOfTen, stringifyBigWithSignificantDecimals } from '../../helpers/contracts';
import { showToast, ToastMessage } from '../../helpers/notifications';

import { useInputTokenBalance } from '../../hooks/useInputTokenBalance';
import { useTokenOutAmount } from '../../hooks/nabla/useTokenAmountOut';
import { useMainProcess } from '../../hooks/offramp/useMainProcess';

import { initialChecks } from '../../services/initialChecks';

import { BaseLayout } from '../../layouts';
import { ProgressPage } from '../progress';
import { FailurePage } from '../failure';
import { SuccessPage } from '../success';
<<<<<<< HEAD
import {
  useOfframpActions,
  useOfframpSigningPhase,
  useOfframpState,
  useOfframpStarted,
  useOfframpInitiating,
} from '../../stores/offrampStore';
=======
import { swapConfirm } from './helpers/swapConfirm';
import { useTermsAndConditions } from '../../hooks/useTermsAndConditions';
import { useVortexAccount } from '../../hooks/useVortexAccount';
>>>>>>> 418f5e1a

const Arrow = () => (
  <div className="flex justify-center w-full my-5">
    <ArrowDownIcon className="text-blue-700 w-7" />
  </div>
);

export const SwapPage = () => {
  const formRef = useRef<HTMLDivElement | null>(null);
  const pendulumNode = usePendulumNode();
  const [api, setApi] = useState<ApiPromise | null>(null);
  const { isDisconnected, address } = useVortexAccount();
  const [initializeFailed, setInitializeFailed] = useState(false);
  const [apiInitializeFailed, setApiInitializeFailed] = useState(false);
  const [_, setIsReady] = useState(false);
  const [showCompareFees, setShowCompareFees] = useState(false);
  const [cachedId, setCachedId] = useState<string | undefined>(undefined);
  const { trackEvent } = useEventsContext();
  const { selectedNetwork, setNetworkSelectorDisabled } = useNetwork();
  const { signingPending, handleSign, handleCancel } = useSiweContext();

  const [termsAnimationKey, setTermsAnimationKey] = useState(0);

  const { setTermsAccepted, toggleTermsChecked, termsChecked, termsAccepted, termsError, setTermsError } =
    useTermsAndConditions();

  useEffect(() => {
    setApiInitializeFailed(!pendulumNode.apiComponents?.api && pendulumNode?.isFetched);
    if (pendulumNode.apiComponents?.api) {
      setApi(pendulumNode.apiComponents.api);
    }
  }, [pendulumNode]);

  useEffect(() => {
    const initialize = async () => {
      try {
        await initialChecks();
        setIsReady(true);
      } catch (error) {
        setInitializeFailed(true);
      }
    };

    initialize();
  }, []);

  const {
    handleOnSubmit,
    finishOfframping,
    continueFailedFlow,
    firstSep24ResponseState,
    handleOnAnchorWindowOpen,
    maybeCancelSep24First,
  } = useMainProcess();

  const offrampStarted = useOfframpStarted();
  const offrampState = useOfframpState();
  const offrampSigningPhase = useOfframpSigningPhase();
  const offrampInitiating = useOfframpInitiating();
  const { setOfframpInitiating } = useOfframpActions();

  // Store the id as it is cleared after the user opens the anchor window
  useEffect(() => {
    if (firstSep24ResponseState?.id != undefined) {
      setCachedId(firstSep24ResponseState?.id);
    }
  }, [firstSep24ResponseState?.id]);

  const {
    isTokenSelectModalVisible,
    tokenSelectModalType,
    openTokenSelectModal,
    closeTokenSelectModal,
    onFromChange,
    onToChange,
    form,
    fromAmount,
    fromAmountString,
    from,
    to,
  } = useSwapForm();

  const fromToken = getInputTokenDetailsOrDefault(selectedNetwork, from);
  const toToken = OUTPUT_TOKEN_CONFIG[to];
  const formToAmount = form.watch('toAmount');
  // The price comparison is only available for Polygon (for now)
  const vortexPrice = useMemo(() => (formToAmount ? Big(formToAmount) : Big(0)), [formToAmount]);

  const userInputTokenBalance = useInputTokenBalance({ fromToken });

  const tokenOutAmount = useTokenOutAmount({
    wantsSwap: true,
    api,
    inputTokenType: from,
    outputTokenType: to,
    maximumFromAmount: undefined,
    fromAmountString,
    form,
    network: selectedNetwork,
  });

  const inputAmountIsStable =
    tokenOutAmount.stableAmountInUnits !== undefined &&
    tokenOutAmount.stableAmountInUnits != '' &&
    Big(tokenOutAmount.stableAmountInUnits).gt(Big(0));

<<<<<<< HEAD
  function onConfirm(e: Event) {
    e.preventDefault();

    if (!inputAmountIsStable) return;
    if (!address) return; // Address must exist as this point.

    if (fromAmount === undefined) {
      console.log('Input amount is undefined');
      return;
    }

    const tokenOutAmountData = tokenOutAmount.data;
    if (!tokenOutAmountData) {
      console.log('Output amount is undefined');
      return;
    }

    const preciseQuotedAmountOut = tokenOutAmountData.preciseQuotedAmountOut;

    // test the route for starting token, then proceed
    // will disable the confirm button
    setOfframpInitiating(true);

    const outputToken = OUTPUT_TOKEN_CONFIG[to];
    const inputToken = getInputTokenDetailsOrDefault(selectedNetwork, from);

    // both route and stellar vault checks must be valid to proceed
    const outputAmountBigMargin = preciseQuotedAmountOut.preciseBigDecimal
      .round(2, 0)
      .mul(1 + SPACEWALK_REDEEM_SAFETY_MARGIN); // add an X percent margin to be sure
    const expectedRedeemAmountRaw = multiplyByPowerOfTen(outputAmountBigMargin, outputToken.decimals).toFixed();

    const inputAmountBig = Big(fromAmount);
    const inputAmountBigMargin = inputAmountBig.mul(1 + SPACEWALK_REDEEM_SAFETY_MARGIN);
    const inputAmountRaw = multiplyByPowerOfTen(inputAmountBigMargin, inputToken.decimals).toFixed();

    Promise.all([
      getVaultsForCurrency(
        api!,
        outputToken.stellarAsset.code.hex,
        outputToken.stellarAsset.issuer.hex,
        expectedRedeemAmountRaw,
      ),
      testRoute(fromToken, inputAmountRaw, address!), // Address is both sender and receiver (in different chains)
    ])
      .then(() => {
        console.log('Initial checks completed. Starting process..');
        handleOnSubmit({
          inputTokenType: from as InputTokenType,
          outputTokenType: to as OutputTokenType,
          amountInUnits: fromAmountString,
          offrampAmount: tokenOutAmountData.roundedDownQuotedAmountOut,
          setInitializeFailed,
        });
      })
      .catch((_error) => {
        setOfframpInitiating(false);
        setInitializeFailed(true);
      });
  }

=======
>>>>>>> 418f5e1a
  useEffect(() => {
    if (tokenOutAmount.data) {
      const toAmount = tokenOutAmount.data.roundedDownQuotedAmountOut;
      // Calculate the final amount after the offramp fees
      const totalReceive = calculateTotalReceive(toAmount, toToken);
      form.setValue('toAmount', totalReceive);
    } else if (!tokenOutAmount.isLoading || tokenOutAmount.error) {
      form.setValue('toAmount', '0');
    } else {
      // Do nothing
    }
  }, [form, tokenOutAmount.data, tokenOutAmount.error, tokenOutAmount.isLoading, toToken]);

  // We create one listener to listen for the anchor callback, on initialize.
  useEffect(() => {
    const handleMessage = (event: MessageEvent) => {
      if (event.origin != 'https://circle.anchor.mykobo.co') {
        return;
      }

      // See: https://github.com/stellar/stellar-protocol/blob/master/ecosystem/sep-0024.md
      // status: pending_user_transfer_start indicates the anchor is ready to receive funds
      if (event.data.transaction.status === 'pending_user_transfer_start') {
        console.log('Callback received from external site, anchor flow completed.');

        // We don't automatically close the window, as this could be confusing for the user.
        // event.source.close();

        showToast(ToastMessage.KYC_COMPLETED);
      }
    };

    // Add the message listener
    window.addEventListener('message', handleMessage);

    // Cleanup
    return () => {
      window.removeEventListener('message', handleMessage);
    };
  }, []);

  useEffect(() => {
    if (offrampState?.phase !== undefined) {
      setNetworkSelectorDisabled(true);
    }
  }, [offrampState, setNetworkSelectorDisabled]);

  const ReceiveNumericInput = useMemo(
    () => (
      <AssetNumericInput
        assetIcon={toToken.fiat.assetIcon}
        tokenSymbol={toToken.fiat.symbol}
        onClick={() => openTokenSelectModal('to')}
        registerInput={form.register('toAmount')}
        disabled={tokenOutAmount.isLoading}
        readOnly={true}
        id="toAmount"
      />
    ),
    [toToken.fiat.assetIcon, toToken.fiat.symbol, form, tokenOutAmount.isLoading, openTokenSelectModal],
  );

  const WithdrawNumericInput = useMemo(
    () => (
      <>
        <AssetNumericInput
          registerInput={form.register('fromAmount')}
          tokenSymbol={fromToken.assetSymbol}
          assetIcon={fromToken.networkAssetIcon}
          onClick={() => openTokenSelectModal('from')}
          onChange={() => {
            // User interacted with the input field
            trackEvent({ event: 'amount_type' });
          }}
          id="fromAmount"
        />
        <UserBalance token={fromToken} onClick={(amount: string) => form.setValue('fromAmount', amount)} />
      </>
    ),
    [form, fromToken, openTokenSelectModal, trackEvent],
  );

  function getCurrentErrorMessage() {
    // Do not show any error if the user is disconnected
    if (isDisconnected) return;

    if (typeof userInputTokenBalance === 'string') {
      if (Big(userInputTokenBalance).lt(fromAmount ?? 0)) {
        trackEvent({ event: 'form_error', error_message: 'insufficient_balance' });
        return `Insufficient balance. Your balance is ${userInputTokenBalance} ${fromToken?.assetSymbol}.`;
      }
    }

    const amountOut = tokenOutAmount.data?.roundedDownQuotedAmountOut;

    if (amountOut !== undefined) {
      const maxAmountUnits = multiplyByPowerOfTen(Big(toToken.maxWithdrawalAmountRaw), -toToken.decimals);
      const minAmountUnits = multiplyByPowerOfTen(Big(toToken.minWithdrawalAmountRaw), -toToken.decimals);

      if (maxAmountUnits.lt(amountOut)) {
        trackEvent({ event: 'form_error', error_message: 'more_than_maximum_withdrawal' });
        return `Maximum withdrawal amount is ${stringifyBigWithSignificantDecimals(maxAmountUnits, 2)} ${
          toToken.fiat.symbol
        }.`;
      }

      if (!config.test.overwriteMinimumTransferAmount && minAmountUnits.gt(amountOut)) {
        trackEvent({ event: 'form_error', error_message: 'less_than_minimum_withdrawal' });
        return `Minimum withdrawal amount is ${stringifyBigWithSignificantDecimals(minAmountUnits, 2)} ${
          toToken.fiat.symbol
        }.`;
      }
    }

    return tokenOutAmount.error;
  }

  const definitions =
    tokenSelectModalType === 'from'
      ? Object.entries(INPUT_TOKEN_CONFIG[selectedNetwork]).map(([key, value]) => ({
          type: key as InputTokenType,
          assetSymbol: value.assetSymbol,
          assetIcon: value.networkAssetIcon,
        }))
      : Object.entries(OUTPUT_TOKEN_CONFIG).map(([key, value]) => ({
          type: key as OutputTokenType,
          assetSymbol: value.fiat.symbol,
          assetIcon: value.fiat.assetIcon,
        }));

  const modals = (
    <>
      <PoolSelectorModal
        open={isTokenSelectModalVisible}
        onSelect={(token) => {
          tokenSelectModalType === 'from' ? onFromChange(token) : onToChange(token);
          maybeCancelSep24First();
        }}
        definitions={definitions}
        selected={tokenSelectModalType === 'from' ? from : to}
        onClose={() => closeTokenSelectModal()}
        isLoading={false}
      />
    </>
  );

  if (offrampState?.phase === 'success') {
    return <SuccessPage finishOfframping={finishOfframping} transactionId={cachedId} toToken={to} />;
  }

  if (offrampState?.failure !== undefined) {
    return (
      <FailurePage
        finishOfframping={finishOfframping}
        continueFailedFlow={continueFailedFlow}
        transactionId={cachedId}
        failure={offrampState.failure}
      />
    );
  }

  if (offrampState !== undefined || offrampStarted) {
    const isAssetHubFlow =
      selectedNetwork === Networks.AssetHub &&
      (offrampState?.phase === 'pendulumFundEphemeral' || offrampState?.phase === 'executeAssetHubXCM');
    const showMainScreenAnyway =
      offrampState === undefined ||
      ['prepareTransactions', 'squidRouter'].includes(offrampState.phase) ||
      isAssetHubFlow;
    if (!showMainScreenAnyway) {
      return <ProgressPage offrampingState={offrampState} />;
    }
  }

  const onSwapConfirm = (e: Event) => {
    e.preventDefault();

    if (!termsAccepted && !termsChecked) {
      setTermsError(true);

      // We need to trigger a re-render of the TermsAndConditions component to animate
      setTermsAnimationKey((prev) => prev + 1);
      return;
    }

    swapConfirm(e, {
      inputAmountIsStable,
      address,
      fromAmount,
      tokenOutAmount,
      api,
      to,
      from,
      selectedNetwork,
      fromAmountString,
      requiresSquidRouter: selectedNetwork === Networks.Polygon,
      setIsInitiating,
      setInitializeFailed,
      handleOnSubmit,
      setTermsAccepted,
    });
  };

  const main = (
    <main ref={formRef}>
      <SignInModal signingPending={signingPending} closeModal={handleCancel} handleSignIn={handleSign} />
      <SigningBox step={offrampSigningPhase} />
      <form
        className="max-w-2xl px-4 py-8 mx-4 mt-12 mb-4 rounded-lg shadow-custom md:mx-auto md:w-2/3 lg:w-3/5 xl:w-1/2"
        onSubmit={onSwapConfirm}
      >
        <h1 className="mb-5 text-3xl font-bold text-center text-blue-700">Withdraw</h1>
        <LabeledInput label="You withdraw" htmlFor="fromAmount" Input={WithdrawNumericInput} />
        <Arrow />
        <LabeledInput label="You receive" htmlFor="toAmount" Input={ReceiveNumericInput} />
        <p className="mb-6 text-red-600">{getCurrentErrorMessage()}</p>
        <FeeCollapse
          fromAmount={fromAmount?.toString()}
          toAmount={tokenOutAmount.data?.roundedDownQuotedAmountOut}
          toToken={toToken}
          exchangeRate={
            <ExchangeRate
              {...{
                tokenOutData: tokenOutAmount,
                fromToken,
                toTokenSymbol: toToken.fiat.symbol,
              }}
            />
          }
        />
        <section className="flex items-center justify-center w-full mt-5">
          <BenefitsList amount={fromAmount} currency={from} />
        </section>
        <section className="flex justify-center w-full mt-5">
          {(initializeFailed || apiInitializeFailed) && (
            <p className="text-red-600">
              Application initialization failed. Please reload, or try again later if the problem persists.
            </p>
          )}
        </section>
        <section className="w-full mt-5">
          <TermsAndConditions
            key={termsAnimationKey}
            {...{ toggleTermsChecked, termsChecked, termsAccepted, termsError, setTermsError }}
          />
        </section>
        <div className="flex gap-3 mt-5">
          <button
            className="btn-vortex-secondary btn"
            style={{ flex: '1 1 calc(50% - 0.75rem/2)' }}
            disabled={!inputAmountIsStable}
            onClick={(e) => {
              e.preventDefault();
              setShowCompareFees(!showCompareFees);
              // Smooth scroll to bottom of page
              setTimeout(() => {
                window.scrollTo({ top: document.body.scrollHeight, behavior: 'smooth' });
              }, 300);
            }}
          >
            Compare fees
          </button>

          {firstSep24ResponseState?.url !== undefined ? (
            // eslint-disable-next-line react/jsx-no-target-blank
            <a
              href={firstSep24ResponseState.url}
              target="_blank"
              rel="opener" //noopener forbids the use of postMessages.
              className="btn-vortex-primary btn rounded-xl"
              style={{ flex: '1 1 calc(50% - 0.75rem/2)' }}
              onClick={handleOnAnchorWindowOpen}
              // open in a tinier window
            >
              Continue with Partner
            </a>
          ) : (
            <SwapSubmitButton
              text={offrampInitiating ? 'Confirming' : offrampStarted ? 'Processing Details' : 'Confirm'}
              disabled={Boolean(getCurrentErrorMessage()) || !inputAmountIsStable}
              pending={offrampInitiating || offrampStarted || offrampState !== undefined}
            />
          )}
        </div>
      </form>
      {showCompareFees && fromToken && fromAmount && toToken && (
        <FeeComparison
          sourceAssetSymbol={fromToken.assetSymbol}
          amount={fromAmount}
          targetAssetSymbol={toToken.fiat.symbol}
          vortexPrice={vortexPrice}
          network={Networks.Polygon}
        />
      )}
    </main>
  );

  return <BaseLayout modals={modals} main={main} />;
};<|MERGE_RESOLUTION|>--- conflicted
+++ resolved
@@ -46,7 +46,6 @@
 import { ProgressPage } from '../progress';
 import { FailurePage } from '../failure';
 import { SuccessPage } from '../success';
-<<<<<<< HEAD
 import {
   useOfframpActions,
   useOfframpSigningPhase,
@@ -54,11 +53,9 @@
   useOfframpStarted,
   useOfframpInitiating,
 } from '../../stores/offrampStore';
-=======
 import { swapConfirm } from './helpers/swapConfirm';
 import { useTermsAndConditions } from '../../hooks/useTermsAndConditions';
 import { useVortexAccount } from '../../hooks/useVortexAccount';
->>>>>>> 418f5e1a
 
 const Arrow = () => (
   <div className="flex justify-center w-full my-5">
@@ -165,70 +162,6 @@
     tokenOutAmount.stableAmountInUnits != '' &&
     Big(tokenOutAmount.stableAmountInUnits).gt(Big(0));
 
-<<<<<<< HEAD
-  function onConfirm(e: Event) {
-    e.preventDefault();
-
-    if (!inputAmountIsStable) return;
-    if (!address) return; // Address must exist as this point.
-
-    if (fromAmount === undefined) {
-      console.log('Input amount is undefined');
-      return;
-    }
-
-    const tokenOutAmountData = tokenOutAmount.data;
-    if (!tokenOutAmountData) {
-      console.log('Output amount is undefined');
-      return;
-    }
-
-    const preciseQuotedAmountOut = tokenOutAmountData.preciseQuotedAmountOut;
-
-    // test the route for starting token, then proceed
-    // will disable the confirm button
-    setOfframpInitiating(true);
-
-    const outputToken = OUTPUT_TOKEN_CONFIG[to];
-    const inputToken = getInputTokenDetailsOrDefault(selectedNetwork, from);
-
-    // both route and stellar vault checks must be valid to proceed
-    const outputAmountBigMargin = preciseQuotedAmountOut.preciseBigDecimal
-      .round(2, 0)
-      .mul(1 + SPACEWALK_REDEEM_SAFETY_MARGIN); // add an X percent margin to be sure
-    const expectedRedeemAmountRaw = multiplyByPowerOfTen(outputAmountBigMargin, outputToken.decimals).toFixed();
-
-    const inputAmountBig = Big(fromAmount);
-    const inputAmountBigMargin = inputAmountBig.mul(1 + SPACEWALK_REDEEM_SAFETY_MARGIN);
-    const inputAmountRaw = multiplyByPowerOfTen(inputAmountBigMargin, inputToken.decimals).toFixed();
-
-    Promise.all([
-      getVaultsForCurrency(
-        api!,
-        outputToken.stellarAsset.code.hex,
-        outputToken.stellarAsset.issuer.hex,
-        expectedRedeemAmountRaw,
-      ),
-      testRoute(fromToken, inputAmountRaw, address!), // Address is both sender and receiver (in different chains)
-    ])
-      .then(() => {
-        console.log('Initial checks completed. Starting process..');
-        handleOnSubmit({
-          inputTokenType: from as InputTokenType,
-          outputTokenType: to as OutputTokenType,
-          amountInUnits: fromAmountString,
-          offrampAmount: tokenOutAmountData.roundedDownQuotedAmountOut,
-          setInitializeFailed,
-        });
-      })
-      .catch((_error) => {
-        setOfframpInitiating(false);
-        setInitializeFailed(true);
-      });
-  }
-
-=======
->>>>>>> 418f5e1a
   useEffect(() => {
     if (tokenOutAmount.data) {
       const toAmount = tokenOutAmount.data.roundedDownQuotedAmountOut;
@@ -425,7 +358,7 @@
       selectedNetwork,
       fromAmountString,
       requiresSquidRouter: selectedNetwork === Networks.Polygon,
-      setIsInitiating,
+      setOfframpInitiating,
       setInitializeFailed,
       handleOnSubmit,
       setTermsAccepted,
