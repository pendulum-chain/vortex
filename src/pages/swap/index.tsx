--- conflicted
+++ resolved
@@ -78,12 +78,8 @@
 export const SwapPage = () => {
   const formRef = useRef<HTMLDivElement | null>(null);
   const feeComparisonRef = useRef<FeeComparisonRef>(null);
-<<<<<<< HEAD
-
-=======
   const pendulumNode = usePendulumNode();
   const trackQuote = useRef(false);
->>>>>>> 6fab3c77
   const [api, setApi] = useState<ApiPromise | null>(null);
   const { isDisconnected, address } = useVortexAccount();
   const [initializeFailedMessage, setInitializeFailedMessage] = useState<string | null>(null);
@@ -101,11 +97,6 @@
 
   const { trackEvent } = useEventsContext();
   const { selectedNetwork, setNetworkSelectorDisabled } = useNetwork();
-<<<<<<< HEAD
-  const { walletAccount } = usePolkadotWalletState();
-  const pendulumNode = usePendulumNode();
-=======
->>>>>>> 6fab3c77
 
   const {
     error: signingServiceError,
@@ -234,15 +225,11 @@
       // Calculate the final amount after the offramp fees
       const totalReceive = calculateTotalReceive(toAmount, toToken);
       form.setValue('toAmount', totalReceive);
-<<<<<<< HEAD
       setExchangeRateCache((prev) => ({
         ...prev,
         [from]: { ...prev[from], [to]: tokenOutAmount.data!.effectiveExchangeRate },
       }));
     } else if (!tokenOutAmount.isLoading || tokenOutAmount.error) {
-=======
-    } else if (tokenOutAmount.error) {
->>>>>>> 6fab3c77
       form.setValue('toAmount', '0');
     } else {
       // Do nothing
@@ -321,7 +308,6 @@
   function getCurrentErrorMessage() {
     if (isDisconnected) return;
 
-<<<<<<< HEAD
     //TODO - commented for testing and preview only. REMOVE COMMENT.
     // if (typeof userInputTokenBalance === 'string') {
     //   if (Big(userInputTokenBalance).lt(fromAmount ?? 0) && walletAccount) {
@@ -329,14 +315,6 @@
     //     return `Insufficient balance. Your balance is ${userInputTokenBalance} ${fromToken?.assetSymbol}.`;
     //   }
     // }
-=======
-    if (typeof userInputTokenBalance === 'string') {
-      if (Big(userInputTokenBalance).lt(fromAmount ?? 0)) {
-        trackEvent({ event: 'form_error', error_message: 'insufficient_balance' });
-        return `Insufficient balance. Your balance is ${userInputTokenBalance} ${fromToken?.assetSymbol}.`;
-      }
-    }
->>>>>>> 6fab3c77
 
     const amountOut = tokenOutAmount.data?.roundedDownQuotedAmountOut;
 
