--- conflicted
+++ resolved
@@ -288,11 +288,7 @@
         <h1 className="mb-5 text-3xl font-bold text-center text-blue-700">Withdraw</h1>
         <LabeledInput label="You withdraw" htmlFor="fromAmount" Input={WithdrawNumericInput} />
         <Arrow />
-<<<<<<< HEAD
-        <LabeledInput label="You receive" Input={ReceiveNumericInput} />
-=======
         <LabeledInput label="You receive" htmlFor="toAmount" Input={ReceiveNumericInput} />
->>>>>>> e376a545
         <p className="mb-6 text-red-600">{getCurrentErrorMessage()}</p>
         <FeeCollapse
           fromAmount={fromAmount?.toString()}
