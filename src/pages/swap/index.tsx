import { useEffect, useMemo, useRef, useState } from 'preact/hooks';
import { Fragment } from 'preact';
import { ArrowDownIcon } from '@heroicons/react/20/solid';
import { useAccount } from 'wagmi';
import Big from 'big.js';

import { LabeledInput } from '../../components/LabeledInput';
import { BenefitsList } from '../../components/BenefitsList';
import { calculateTotalReceive, FeeCollapse } from '../../components/FeeCollapse';
import { useSwapForm } from '../../components/Nabla/useSwapForm';
import { ApiPromise, getApiManagerInstance } from '../../services/polkadot/polkadotApi';
import { useTokenOutAmount } from '../../hooks/nabla/useTokenAmountOut';
import { PoolSelectorModal } from '../../components/InputKeys/SelectionModal';
import { ExchangeRate } from '../../components/ExchangeRate';
import { AssetNumericInput } from '../../components/AssetNumericInput';
import { SwapSubmitButton } from '../../components/buttons/SwapSubmitButton';
import { SigningBox } from '../../components/SigningBox';
import { config } from '../../config';
import { INPUT_TOKEN_CONFIG, InputTokenType, OUTPUT_TOKEN_CONFIG, OutputTokenType } from '../../constants/tokenConfig';
import { BaseLayout } from '../../layouts';

import { multiplyByPowerOfTen, stringifyBigWithSignificantDecimals } from '../../helpers/contracts';
import { useMainProcess } from '../../hooks/useMainProcess';
import { ProgressPage } from '../progress';
import { SuccessPage } from '../success';
import { FailurePage } from '../failure';
import { TermsAndConditions } from '../../components/TermsAndConditions';
import { useInputTokenBalance } from '../../hooks/useInputTokenBalance';
import { UserBalance } from '../../components/UserBalance';
import { useEventsContext } from '../../contexts/events';
import { showToast, ToastMessage } from '../../helpers/notifications';

import { testRoute } from '../../services/squidrouter/route';
import { initialChecks } from '../../services/initialChecks';
import { getVaultsForCurrency } from '../../services/polkadot/spacewalk';
import { SPACEWALK_REDEEM_SAFETY_MARGIN } from '../../constants/constants';
import { FeeComparison } from '../../components/FeeComparison';

const Arrow = () => (
  <div className="flex justify-center w-full my-5">
    <ArrowDownIcon className="text-blue-700 w-7" />
  </div>
);

export const SwapPage = () => {
  const formRef = useRef<HTMLDivElement | null>(null);
  const [api, setApi] = useState<ApiPromise | null>(null);
  const { isDisconnected, address } = useAccount();
  const [initializeFailed, setInitializeFailed] = useState(false);
  const [isReady, setIsReady] = useState(false);
  const [showCompareFees, setShowCompareFees] = useState(false);
  const [cachedId, setCachedId] = useState<string | undefined>(undefined);
  const { trackEvent } = useEventsContext();

  // Hook used for services on initialization and pre-offramp check
  // That is why no dependencies are used
  useEffect(() => {
    const initializeApp = async () => {
      const manager = await getApiManagerInstance();
      const { api } = await manager.getApiComponents();
      setApi(api);
      await initialChecks();
    };

    initializeApp()
      .then(() => {
        setIsReady(true);
      })
      .catch(() => {
        setInitializeFailed(true);
      });
  }, []);

  // Main process hook
  const {
    handleOnSubmit,
    finishOfframping,
    continueFailedFlow,
    offrampingStarted,
    firstSep24ResponseState,
    handleOnAnchorWindowOpen,
    offrampingState,
    isInitiating,
    signingPhase,
    setIsInitiating,
  } = useMainProcess();

  // Store the id as it is cleared after the user opens the anchor window
  useEffect(() => {
    if (firstSep24ResponseState?.id != undefined) {
      setCachedId(firstSep24ResponseState?.id);
    }
  }, [firstSep24ResponseState?.id]);

  const {
    tokensModal: [modalType, setModalType],
    onFromChange,
    onToChange,
    form,
    fromAmount,
    fromAmountString,
    from,
    to,
  } = useSwapForm();

  const fromToken = INPUT_TOKEN_CONFIG[from];
  const toToken = OUTPUT_TOKEN_CONFIG[to];
  const formToAmount = form.watch('toAmount');
  const vortexPrice = formToAmount ? Big(formToAmount) : Big(0);

  const userInputTokenBalance = useInputTokenBalance({ fromToken });

  const tokenOutAmount = useTokenOutAmount({
    wantsSwap: true,
    api,
    inputTokenType: from,
    outputTokenType: to,
    maximumFromAmount: undefined,
    fromAmountString,
    form,
  });

  const inputAmountIsStable =
    tokenOutAmount.stableAmountInUnits !== undefined &&
    tokenOutAmount.stableAmountInUnits != '' &&
    Big(tokenOutAmount.stableAmountInUnits).gt(Big(0));

  function onConfirm(e: Event) {
    e.preventDefault();

    if (!inputAmountIsStable) return;
    if (!address) return; // Address must exist as this point.

    if (fromAmount === undefined) {
      console.log('Input amount is undefined');
      return;
    }

    const tokenOutAmountData = tokenOutAmount.data;
    if (!tokenOutAmountData) {
      console.log('Output amount is undefined');
      return;
    }

    const preciseQuotedAmountOut = tokenOutAmountData.preciseQuotedAmountOut;

    // test the route for starting token, then proceed
    // will disable the confirm button
    setIsInitiating(true);

    const outputToken = OUTPUT_TOKEN_CONFIG[to];
    const inputToken = INPUT_TOKEN_CONFIG[from];

    // both route and stellar vault checks must be valid to proceed
    const outputAmountBigMargin = preciseQuotedAmountOut.preciseBigDecimal
      .round(2, 0)
      .mul(1 + SPACEWALK_REDEEM_SAFETY_MARGIN); // add an X percent margin to be sure
    const expectedRedeemAmountRaw = multiplyByPowerOfTen(outputAmountBigMargin, outputToken.decimals).toFixed();

    const inputAmountBig = Big(fromAmount);
    const inputAmountBigMargin = inputAmountBig.mul(1 + SPACEWALK_REDEEM_SAFETY_MARGIN);
    const inputAmountRaw = multiplyByPowerOfTen(inputAmountBigMargin, inputToken.decimals).toFixed();

    Promise.all([
      getVaultsForCurrency(
        api!,
        outputToken.stellarAsset.code.hex,
        outputToken.stellarAsset.issuer.hex,
        expectedRedeemAmountRaw,
      ),
      testRoute(fromToken, inputAmountRaw, address!), // Address is both sender and receiver (in different chains)
    ])
      .then(() => {
        console.log('Initial checks completed. Starting process..');
        handleOnSubmit({
          inputTokenType: from as InputTokenType,
          outputTokenType: to as OutputTokenType,
          amountInUnits: fromAmountString,
          offrampAmount: tokenOutAmountData.roundedDownQuotedAmountOut,
        });
      })
      .catch((_error) => {
        setIsInitiating(false);
        setInitializeFailed(true);
      });
  }

  useEffect(() => {
    if (tokenOutAmount.data) {
      const toAmount = tokenOutAmount.data.roundedDownQuotedAmountOut;
      // Calculate the final amount after the offramp fees
      const totalReceive = calculateTotalReceive(toAmount, toToken);
      form.setValue('toAmount', totalReceive);
    } else if (!tokenOutAmount.isLoading || tokenOutAmount.error) {
      form.setValue('toAmount', '0');
    } else {
      // Do nothing
    }
  }, [form, tokenOutAmount.data, tokenOutAmount.error, tokenOutAmount.isLoading, toToken]);

  // We create one listener to listen for the anchor callback, on initialize.
  useEffect(() => {
    const handleMessage = (event: any) => {
      if (event.origin != 'https://circle.anchor.mykobo.co') {
        return;
      }

      // See: https://github.com/stellar/stellar-protocol/blob/master/ecosystem/sep-0024.md
      // status: pending_user_transfer_start indicates the anchor is ready to receive funds
      if (event.data.transaction.status === 'pending_user_transfer_start') {
        console.log('Callback received from external site, anchor flow completed.');

        // We don't automatically close the window, as this could be confusing for the user.
        // event.source.close();

        showToast(ToastMessage.KYC_COMPLETED);
      }
    };

    // Add the message listener
    window.addEventListener('message', handleMessage);

    // Cleanup
    return () => {
      window.removeEventListener('message', handleMessage);
    };
  }, []);

  const ReceiveNumericInput = useMemo(
    () => (
      <AssetNumericInput
        assetIcon={toToken.fiat.assetIcon}
        tokenSymbol={toToken.fiat.symbol}
        onClick={() => setModalType('to')}
        registerInput={form.register('toAmount')}
        disabled={tokenOutAmount.isLoading}
        readOnly={true}
        id="toAmount"
      />
    ),
    [toToken.fiat.symbol, toToken.fiat.assetIcon, form, tokenOutAmount.isLoading, setModalType],
  );

  const WithdrawNumericInput = useMemo(
    () => (
      <>
        <AssetNumericInput
          registerInput={form.register('fromAmount')}
          tokenSymbol={fromToken.assetSymbol}
          assetIcon={fromToken.polygonAssetIcon}
          onClick={() => setModalType('from')}
          id="fromAmount"
        />
        <UserBalance token={fromToken} onClick={(amount: string) => form.setValue('fromAmount', amount)} />
      </>
    ),
    [form, fromToken, setModalType],
  );

  function getCurrentErrorMessage() {
    // Do not show any error if the user is disconnected
    if (isDisconnected) return;

    if (typeof userInputTokenBalance === 'string') {
      if (Big(userInputTokenBalance).lt(fromAmount ?? 0)) {
        trackEvent({ event: 'form_error', error_message: 'insufficient_balance' });
        return `Insufficient balance. Your balance is ${userInputTokenBalance} ${fromToken?.assetSymbol}.`;
      }
    }

    const amountOut = tokenOutAmount.data?.roundedDownQuotedAmountOut;

    if (amountOut !== undefined) {
      const maxAmountUnits = multiplyByPowerOfTen(Big(toToken.maxWithdrawalAmountRaw), -toToken.decimals);
      const minAmountUnits = multiplyByPowerOfTen(Big(toToken.minWithdrawalAmountRaw), -toToken.decimals);

      if (maxAmountUnits.lt(amountOut)) {
        trackEvent({ event: 'form_error', error_message: 'more_than_maximum_withdrawal' });
        return `Maximum withdrawal amount is ${stringifyBigWithSignificantDecimals(maxAmountUnits, 2)} ${
          toToken.fiat.symbol
        }.`;
      }

      if (config.test.overwriteMinimumTransferAmount === false && minAmountUnits.gt(amountOut)) {
        trackEvent({ event: 'form_error', error_message: 'less_than_minimum_withdrawal' });
        return `Minimum withdrawal amount is ${stringifyBigWithSignificantDecimals(minAmountUnits, 2)} ${
          toToken.fiat.symbol
        }.`;
      }
    }

    return tokenOutAmount.error;
  }

  const definitions =
    modalType === 'from'
      ? Object.entries(INPUT_TOKEN_CONFIG).map(([key, value]) => ({
          type: key as InputTokenType,
          assetSymbol: value.assetSymbol,
          assetIcon: value.polygonAssetIcon,
        }))
      : Object.entries(OUTPUT_TOKEN_CONFIG).map(([key, value]) => ({
          type: key as OutputTokenType,
          assetSymbol: value.fiat.symbol,
          assetIcon: value.fiat.assetIcon,
        }));

  const modals = (
    <>
      <TermsAndConditions />
      <PoolSelectorModal
        open={!!modalType}
        onSelect={modalType === 'from' ? onFromChange : onToChange}
        definitions={definitions}
        selected={modalType === 'from' ? from : to}
        onClose={() => setModalType(undefined)}
        isLoading={false}
      />
    </>
  );

  if (offrampingState?.phase === 'success') {
    return <SuccessPage finishOfframping={finishOfframping} transactionId={cachedId} />;
  }

  if (offrampingState?.failure !== undefined) {
    return (
      <FailurePage
        finishOfframping={finishOfframping}
        continueFailedFlow={continueFailedFlow}
        transactionId={cachedId}
        failure={offrampingState.failure}
      />
    );
  }

  if (offrampingState !== undefined || offrampingStarted) {
    const showMainScreenAnyway =
      offrampingState === undefined || ['prepareTransactions', 'squidRouter'].includes(offrampingState.phase);
    if (!showMainScreenAnyway) {
      return <ProgressPage offrampingState={offrampingState} />;
    }
  }

  const main = (
    <main ref={formRef}>
      <SigningBox step={signingPhase} />
      <form
        className="max-w-2xl px-4 py-8 mx-4 mt-12 mb-4 rounded-lg shadow-custom md:mx-auto md:w-2/3 lg:w-3/5 xl:w-1/2"
        onSubmit={onConfirm}
      >
        <h1 className="mb-5 text-3xl font-bold text-center text-blue-700">Withdraw</h1>
        <LabeledInput label="You withdraw" htmlFor="fromAmount" Input={WithdrawNumericInput} />
        <Arrow />
        <LabeledInput label="You receive" htmlFor="toAmount" Input={ReceiveNumericInput} />
        <p className="mb-6 text-red-600">{getCurrentErrorMessage()}</p>
        <FeeCollapse
          fromAmount={fromAmount?.toString()}
          toAmount={tokenOutAmount.data?.roundedDownQuotedAmountOut}
          toToken={toToken}
          exchangeRate={
            <ExchangeRate
              {...{
                tokenOutData: tokenOutAmount,
                fromToken,
                toTokenSymbol: toToken.fiat.symbol,
              }}
            />
          }
        />
        <section className="flex items-center justify-center w-full mt-5">
          <BenefitsList amount={fromAmount} currency={from} />
        </section>
        <section className="flex justify-center w-full mt-5">
          {initializeFailed && (
            <p className="text-red-600">
              Application initialization failed. Please reload, or try again later if the problem persists.
            </p>
          )}
        </section>
<<<<<<< HEAD
        <div className="flex mt-5 gap-3">
          <button
            className="grow btn-vortex-secondary btn"
            disabled={!inputAmountIsStable}
            onClick={(e) => {
              e.preventDefault();
              setShowCompareFees(!showCompareFees);
              // Smooth scroll to bottom of page
              setTimeout(() => {
                window.scrollTo({ top: document.body.scrollHeight, behavior: 'smooth' });
              }, 300);
            }}
=======
        {firstSep24ResponseState?.url !== undefined ? (
          // eslint-disable-next-line react/jsx-no-target-blank
          <a
            href={firstSep24ResponseState.url}
            target="_blank"
            rel="opener" //noopener forbids the use of postMessages.
            className="w-full mt-5 btn-vortex-primary btn rounded-xl"
            onClick={handleOnAnchorWindowOpen}
            // open in a tinier window
>>>>>>> c5f1309c
          >
            Compare fees
          </button>
          {firstSep24ResponseState?.url !== undefined ? (
            <a
              href={firstSep24ResponseState.url}
              target="_blank"
              rel="opener" //noopener forbids the use of postMessages.
              className="grow btn-vortex-primary btn rounded-xl"
              onClick={handleOnAnchorWindowOpen}
              // open in a tinier window
            >
              Continue with Partner
            </a>
          ) : (
            <SwapSubmitButton
              text={isInitiating ? 'Confirming' : offrampingStarted ? 'Processing Details' : 'Confirm'}
              disabled={Boolean(getCurrentErrorMessage()) || !inputAmountIsStable}
              pending={isInitiating || offrampingStarted || offrampingState !== undefined}
            />
          )}
        </div>
      </form>
      {showCompareFees && fromToken && fromAmount && toToken && (
        <FeeComparison
          sourceAssetSymbol={fromToken.assetSymbol}
          amount={fromAmount}
          targetAssetSymbol={toToken.fiat.symbol}
          vortexPrice={vortexPrice}
        />
      )}
    </main>
  );

  return <BaseLayout modals={modals} main={main} />;
};<|MERGE_RESOLUTION|>--- conflicted
+++ resolved
@@ -378,7 +378,6 @@
             </p>
           )}
         </section>
-<<<<<<< HEAD
         <div className="flex mt-5 gap-3">
           <button
             className="grow btn-vortex-secondary btn"
@@ -391,21 +390,11 @@
                 window.scrollTo({ top: document.body.scrollHeight, behavior: 'smooth' });
               }, 300);
             }}
-=======
-        {firstSep24ResponseState?.url !== undefined ? (
-          // eslint-disable-next-line react/jsx-no-target-blank
-          <a
-            href={firstSep24ResponseState.url}
-            target="_blank"
-            rel="opener" //noopener forbids the use of postMessages.
-            className="w-full mt-5 btn-vortex-primary btn rounded-xl"
-            onClick={handleOnAnchorWindowOpen}
-            // open in a tinier window
->>>>>>> c5f1309c
           >
             Compare fees
           </button>
           {firstSep24ResponseState?.url !== undefined ? (
+            // eslint-disable-next-line react/jsx-no-target-blank
             <a
               href={firstSep24ResponseState.url}
               target="_blank"
