--- conflicted
+++ resolved
@@ -9,7 +9,7 @@
 import { TermsAndConditions } from '../../components/TermsAndConditions';
 import { AssetNumericInput } from '../../components/AssetNumericInput';
 import { useSwapForm } from '../../components/Nabla/useSwapForm';
-import { FeeComparison } from '../../components/FeeComparison';
+import { FeeComparison, FeeComparisonRef } from '../../components/FeeComparison';
 import { BenefitsList } from '../../components/BenefitsList';
 import { ExchangeRate } from '../../components/ExchangeRate';
 import { LabeledInput } from '../../components/LabeledInput';
@@ -73,9 +73,11 @@
 import { FAQAccordion } from '../../sections/FAQAccordion';
 import { HowToSell } from '../../sections/HowToSell';
 import { PopularTokens } from '../../sections/PopularTokens';
+import { usePolkadotWalletState } from '../../contexts/polkadotWallet';
 
 export const SwapPage = () => {
   const formRef = useRef<HTMLDivElement | null>(null);
+  const feeComparisonRef = useRef<FeeComparisonRef>(null);
   const pendulumNode = usePendulumNode();
   const trackQuote = useRef(false);
   const [api, setApi] = useState<ApiPromise | null>(null);
@@ -88,6 +90,7 @@
   const [cachedId, setCachedId] = useState<string | undefined>(undefined);
   const { trackEvent } = useEventsContext();
   const { selectedNetwork, setNetworkSelectorDisabled } = useNetwork();
+  const { walletAccount } = usePolkadotWalletState();
 
   const [termsAnimationKey, setTermsAnimationKey] = useState(0);
   const {
@@ -185,7 +188,6 @@
     to,
   } = useSwapForm();
 
-<<<<<<< HEAD
   // We need to keep track of the amount the user has entered. We use a debounced value to avoid tracking the amount while the user is typing.
   const debouncedFromAmount = useDebouncedValue(fromAmount, 1000);
   // Tracks if the user has interacted with the input field.
@@ -200,10 +202,7 @@
     }
   }, [fromAmountFieldTouched, debouncedFromAmount]);
 
-  useSwapUrlParams({ form, setShowCompareFees });
-=======
   useSwapUrlParams({ form, feeComparisonRef });
->>>>>>> 6fab3c77
 
   const fromToken = getInputTokenDetailsOrDefault(selectedNetwork, from);
   const toToken = getOutputTokenDetails(to);
@@ -315,17 +314,12 @@
     if (isDisconnected) return;
 
     if (typeof userInputTokenBalance === 'string') {
-<<<<<<< HEAD
       if (Big(userInputTokenBalance).lt(fromAmount ?? 0) && walletAccount) {
         trackEvent({
           event: 'form_error',
           error_message: 'insufficient_balance',
           input_amount: fromAmount ? fromAmount.toString() : '0',
         });
-=======
-      if (Big(userInputTokenBalance).lt(fromAmount ?? 0)) {
-        trackEvent({ event: 'form_error', error_message: 'insufficient_balance' });
->>>>>>> 6fab3c77
         return `Insufficient balance. Your balance is ${userInputTokenBalance} ${fromToken?.assetSymbol}.`;
       }
     }
