import { useEffect, useMemo, useRef, useState } from 'preact/hooks';
<<<<<<< HEAD
=======
import { useAccount } from 'wagmi';
import Big from 'big.js';
>>>>>>> 7ba6a866
import { ArrowDownIcon } from '@heroicons/react/20/solid';
import Big from 'big.js';

import { LabeledInput } from '../../components/LabeledInput';
import { BenefitsList } from '../../components/BenefitsList';
import { FeeCollapse } from '../../components/FeeCollapse';
import { useSwapForm } from '../../components/Nabla/useSwapForm';
import { ApiPromise, getApiManagerInstance } from '../../services/polkadot/polkadotApi';
import { useTokenOutAmount } from '../../hooks/nabla/useTokenAmountOut';
import { PoolSelectorModal } from '../../components/InputKeys/SelectionModal';
import { ExchangeRate } from '../../components/ExchangeRate';
import { AssetNumericInput } from '../../components/AssetNumericInput';
import { SwapSubmitButton } from '../../components/buttons/SwapSubmitButton';
import { config } from '../../config';
import { AssetCodes } from '../../constants/tokenConfig';
<<<<<<< HEAD
=======
import { BaseLayout } from '../../layouts';

>>>>>>> 7ba6a866
import { useMainProcess } from '../../hooks/useMainProcess';
import { SwapOptions } from '../../types';
import { TokenType } from '../../constants/tokenConfig';
import Sep24 from '../../components/Sep24Component';
import EventBox from '../../components/GenericEvent';

const Arrow = () => (
  <div className="flex justify-center w-full my-5">
    <ArrowDownIcon className="text-blue-700 w-7" />
  </div>
);

<<<<<<< HEAD
export const Swap = () => {
=======
export const SwapPage = () => {
  const [isSubmitButtonDisabled, setIsSubmitButtonDisabled] = useState(true);
  const [isExchangeSectionSubmitted, setIsExchangeSectionSubmitted] = useState(false);
  const [isExchangeSectionSubmittedError, setIsExchangeSectionSubmittedError] = useState(false);
>>>>>>> 7ba6a866
  const [isQuoteSubmitted, setIsQuoteSubmitted] = useState(false);
  const formRef = useRef<HTMLDivElement | null>(null);

  const [api, setApi] = useState<ApiPromise | null>(null);

  useEffect(() => {
    const initializeApiManager = async () => {
      const manager = await getApiManagerInstance();
      const { api } = await manager.getApiComponents();
      setApi(api);
    };

    initializeApiManager().catch(console.error);
  }, []);

  // Main process hook
  const { sep24Url, handleOnSubmit, events, activeEventIndex } = useMainProcess();

  const {
    tokensModal: [modalType, setModalType],
    onFromChange,
    onToChange,
    form,
    fromAmount,
    fromAmountString,
    fromToken,
    toToken,
    from,
    to,
  } = useSwapForm();

  const tokenOutData = useTokenOutAmount({
    wantsSwap: true,
    api,
    fromToken: from,
    toToken: to,
    maximumFromAmount: undefined,
    slippageBasisPoints: config.swap.slippageBasisPoints,
    fromAmountString,
    xcmFees: config.xcm.fees,
    form,
  });

  function onSubmit(e: Event) {
    e.preventDefault();

    console.log('starting ....');
    // Hardcoding the selection SwapOptions since at least for now this will be always the case (no direct offramping on this UI)
    // TODO we need to pass the bank account/tax id also, required for sep12 probably.
    const swapOptions: SwapOptions = {
      assetIn: from,
      minAmountOut: tokenOutData.data?.amountOut.preciseBigDecimal,
    };
    handleOnSubmit({
      assetToOfframp: to as TokenType,
      amountIn: new Big(fromAmount!),
      swapOptions,
    });
  }

  useEffect(() => {
    const toAmount = Number(tokenOutData.data?.amountOut.preciseString);
    form.setValue('toAmount', isNaN(toAmount) ? '' : toAmount.toFixed(2));
    if (toAmount) {
      setIsQuoteSubmitted(false);
    }
  }, [form, fromAmount, tokenOutData]);

  const ReceiveNumericInput = useMemo(
    () => (
      <AssetNumericInput
        additionalText="PIX / Bank Account"
        fromToken={toToken}
        onClick={() => setModalType('to')}
        registerInput={form.register('toAmount')}
        disabled={isQuoteSubmitted || tokenOutData.isLoading}
        readOnly={true}
      />
    ),
    [toToken, form, isQuoteSubmitted, tokenOutData.isLoading, setModalType],
  );

  const WidthrawNumericInput = useMemo(
    () => (
      <AssetNumericInput
        registerInput={form.register('fromAmount', { onChange: () => setIsQuoteSubmitted(true) })}
        fromToken={fromToken}
        onClick={() => setModalType('from')}
      />
    ),
    [form, fromToken, setModalType],
  );

  function getCurrentErrorMessage() {
    // Minimum amount for withdrawal in BRL is 25, maximum is 25000
    if (toToken?.assetCode === AssetCodes.BRL && tokenOutData.data?.amountOut.preciseString) {
      if (Number(tokenOutData.data?.amountOut.preciseString) < 25) {
        return 'Minimum withdrawal amount is 25 BRL.';
      }
      if (Number(tokenOutData.data?.amountOut.preciseString) > 25000) {
        return 'Maximum withdrawal amount is 25000 BRL.';
      }
    }

    return tokenOutData.error;
  }

<<<<<<< HEAD
  return (
    <>
      <PoolSelectorModal
        open={!!modalType}
        mode={{ type: modalType, swap: true }}
        onSelect={modalType === 'from' ? onFromChange : onToChange}
        selected={{
          type: 'token',
          tokenAddress: modalType ? (modalType === 'from' ? fromToken?.assetCode : toToken?.assetCode) : undefined,
        }}
        onClose={() => setModalType(undefined)}
        isLoading={false}
      />
      <Navbar />
      <main className="flex items-center justify-center mt-12" ref={formRef}>
        <form
          className="shadow-custom px-4 py-8 rounded-lg mb-12 mx-4 md:mx-8 md:mx-auto w-full md:w-2/3 lg:w-3/5 xl:w-1/2 max-w-2xl transition-[height] duration-1000"
          onSubmit={onSubmit}
        >
          <h1 className="mb-5 text-3xl font-bold text-center text-blue-700">Withdraw</h1>
          <LabeledInput label="You withdraw" Input={WidthrawNumericInput} />
          <Arrow />
          <LabeledInput label="You receive" Input={ReceiveNumericInput} />
          <p className="text-red-600">{getCurrentErrorMessage()}</p>
          <ExchangeRate {...{ tokenOutData, fromToken, toToken }} />
          <FeeCollapse
            fromAmount={fromAmount?.toString()}
            toAmount={tokenOutData.data?.amountOut.preciseString}
            toCurrency={toToken?.assetCode}
          />
          <section className="flex items-center justify-center w-full mt-5">
            <BenefitsList amount={fromAmount} currency={from} />
          </section>

          {sep24Url ? (
            <Sep24 {...{ sep24Url }} />
          ) : (
            <SwapSubmitButton
              text="Continue"
              disabled={!fromAmount?.toNumber() || tokenOutData.isLoading || Boolean(getCurrentErrorMessage())}
            />
          )}

          {events.length ? (
            <div className="w-full px-4 py-2 mx-4 mt-8 rounded-lg shadow-custom md:mx-8 md:mx-auto ">
              {events.map((event, index) => (
                <EventBox key={index} event={event} className={index === activeEventIndex ? 'active' : ''} />
              ))}
            </div>
          ) : (
            <></>
          )}
        </form>
      </main>
    </>
=======
  const modals = (
    <PoolSelectorModal
      open={!!modalType}
      mode={{ type: modalType, swap: true }}
      onSelect={modalType === 'from' ? onFromChange : onToChange}
      selected={{
        type: 'token',
        tokenAddress: modalType ? (modalType === 'from' ? fromToken?.assetCode : toToken?.assetCode) : undefined,
      }}
      onClose={() => setModalType(undefined)}
      isLoading={false}
    />
  );

  const main = (
    <main ref={formRef}>
      <form
        className="w-full max-w-2xl px-4 py-8 mx-4 mt-12 mb-12 rounded-lg shadow-custom md:mx-8 md:mx-auto md:w-2/3 lg:w-3/5 xl:w-1/2"
        onSubmit={onSubmit}
      >
        <h1 className="mb-5 text-3xl font-bold text-center text-blue-700">Withdraw</h1>
        <LabeledInput label="You withdraw" Input={WidthrawNumericInput} />
        <Arrow />
        <LabeledInput label="You receive" Input={ReceiveNumericInput} />
        <p className="text-red-600">{getCurrentErrorMessage()}</p>
        <ExchangeRate {...{ tokenOutData, fromToken, toToken }} />
        <FeeCollapse
          fromAmount={fromAmount?.toString()}
          toAmount={tokenOutData.data?.amountOut.preciseString}
          toCurrency={toToken?.assetCode}
        />
        <section className="flex items-center justify-center w-full mt-5">
          <BenefitsList amount={fromAmount} currency={from} />
        </section>
        {isExchangeSectionSubmitted ? (
          <BankDetails
            registerBankAccount={form.register('bankAccount')}
            registerTaxNumber={form.register('taxNumber')}
          />
        ) : (
          <></>
        )}
        <SwapSubmitButton
          text={isExchangeSectionSubmitted ? 'Confirm' : 'Continue'}
          disabled={Boolean(getCurrentErrorMessage())}
        />
      </form>
    </main>
>>>>>>> 7ba6a866
  );

  return <BaseLayout modals={modals} main={main} />;
};<|MERGE_RESOLUTION|>--- conflicted
+++ resolved
@@ -1,9 +1,4 @@
 import { useEffect, useMemo, useRef, useState } from 'preact/hooks';
-<<<<<<< HEAD
-=======
-import { useAccount } from 'wagmi';
-import Big from 'big.js';
->>>>>>> 7ba6a866
 import { ArrowDownIcon } from '@heroicons/react/20/solid';
 import Big from 'big.js';
 
@@ -19,16 +14,12 @@
 import { SwapSubmitButton } from '../../components/buttons/SwapSubmitButton';
 import { config } from '../../config';
 import { AssetCodes } from '../../constants/tokenConfig';
-<<<<<<< HEAD
-=======
-import { BaseLayout } from '../../layouts';
-
->>>>>>> 7ba6a866
 import { useMainProcess } from '../../hooks/useMainProcess';
 import { SwapOptions } from '../../types';
 import { TokenType } from '../../constants/tokenConfig';
 import Sep24 from '../../components/Sep24Component';
 import EventBox from '../../components/GenericEvent';
+import { BaseLayout } from '../../layouts';
 
 const Arrow = () => (
   <div className="flex justify-center w-full my-5">
@@ -36,14 +27,7 @@
   </div>
 );
 
-<<<<<<< HEAD
-export const Swap = () => {
-=======
 export const SwapPage = () => {
-  const [isSubmitButtonDisabled, setIsSubmitButtonDisabled] = useState(true);
-  const [isExchangeSectionSubmitted, setIsExchangeSectionSubmitted] = useState(false);
-  const [isExchangeSectionSubmittedError, setIsExchangeSectionSubmittedError] = useState(false);
->>>>>>> 7ba6a866
   const [isQuoteSubmitted, setIsQuoteSubmitted] = useState(false);
   const formRef = useRef<HTMLDivElement | null>(null);
 
@@ -151,63 +135,6 @@
     return tokenOutData.error;
   }
 
-<<<<<<< HEAD
-  return (
-    <>
-      <PoolSelectorModal
-        open={!!modalType}
-        mode={{ type: modalType, swap: true }}
-        onSelect={modalType === 'from' ? onFromChange : onToChange}
-        selected={{
-          type: 'token',
-          tokenAddress: modalType ? (modalType === 'from' ? fromToken?.assetCode : toToken?.assetCode) : undefined,
-        }}
-        onClose={() => setModalType(undefined)}
-        isLoading={false}
-      />
-      <Navbar />
-      <main className="flex items-center justify-center mt-12" ref={formRef}>
-        <form
-          className="shadow-custom px-4 py-8 rounded-lg mb-12 mx-4 md:mx-8 md:mx-auto w-full md:w-2/3 lg:w-3/5 xl:w-1/2 max-w-2xl transition-[height] duration-1000"
-          onSubmit={onSubmit}
-        >
-          <h1 className="mb-5 text-3xl font-bold text-center text-blue-700">Withdraw</h1>
-          <LabeledInput label="You withdraw" Input={WidthrawNumericInput} />
-          <Arrow />
-          <LabeledInput label="You receive" Input={ReceiveNumericInput} />
-          <p className="text-red-600">{getCurrentErrorMessage()}</p>
-          <ExchangeRate {...{ tokenOutData, fromToken, toToken }} />
-          <FeeCollapse
-            fromAmount={fromAmount?.toString()}
-            toAmount={tokenOutData.data?.amountOut.preciseString}
-            toCurrency={toToken?.assetCode}
-          />
-          <section className="flex items-center justify-center w-full mt-5">
-            <BenefitsList amount={fromAmount} currency={from} />
-          </section>
-
-          {sep24Url ? (
-            <Sep24 {...{ sep24Url }} />
-          ) : (
-            <SwapSubmitButton
-              text="Continue"
-              disabled={!fromAmount?.toNumber() || tokenOutData.isLoading || Boolean(getCurrentErrorMessage())}
-            />
-          )}
-
-          {events.length ? (
-            <div className="w-full px-4 py-2 mx-4 mt-8 rounded-lg shadow-custom md:mx-8 md:mx-auto ">
-              {events.map((event, index) => (
-                <EventBox key={index} event={event} className={index === activeEventIndex ? 'active' : ''} />
-              ))}
-            </div>
-          ) : (
-            <></>
-          )}
-        </form>
-      </main>
-    </>
-=======
   const modals = (
     <PoolSelectorModal
       open={!!modalType}
@@ -225,7 +152,7 @@
   const main = (
     <main ref={formRef}>
       <form
-        className="w-full max-w-2xl px-4 py-8 mx-4 mt-12 mb-12 rounded-lg shadow-custom md:mx-8 md:mx-auto md:w-2/3 lg:w-3/5 xl:w-1/2"
+        className="shadow-custom px-4 py-8 rounded-lg mb-12 mx-4 md:mx-8 md:mx-auto w-full md:w-2/3 lg:w-3/5 xl:w-1/2 max-w-2xl transition-[height] duration-1000"
         onSubmit={onSubmit}
       >
         <h1 className="mb-5 text-3xl font-bold text-center text-blue-700">Withdraw</h1>
@@ -242,21 +169,27 @@
         <section className="flex items-center justify-center w-full mt-5">
           <BenefitsList amount={fromAmount} currency={from} />
         </section>
-        {isExchangeSectionSubmitted ? (
-          <BankDetails
-            registerBankAccount={form.register('bankAccount')}
-            registerTaxNumber={form.register('taxNumber')}
+
+        {sep24Url ? (
+          <Sep24 {...{ sep24Url }} />
+        ) : (
+          <SwapSubmitButton
+            text="Continue"
+            disabled={!fromAmount?.toNumber() || tokenOutData.isLoading || Boolean(getCurrentErrorMessage())}
           />
+        )}
+
+        {events.length ? (
+          <div className="w-full px-4 py-2 mx-4 mt-8 rounded-lg shadow-custom md:mx-8 md:mx-auto ">
+            {events.map((event, index) => (
+              <EventBox key={index} event={event} className={index === activeEventIndex ? 'active' : ''} />
+            ))}
+          </div>
         ) : (
           <></>
         )}
-        <SwapSubmitButton
-          text={isExchangeSectionSubmitted ? 'Confirm' : 'Continue'}
-          disabled={Boolean(getCurrentErrorMessage())}
-        />
       </form>
     </main>
->>>>>>> 7ba6a866
   );
 
   return <BaseLayout modals={modals} main={main} />;
