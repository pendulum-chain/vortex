import { useEffect, useMemo, useRef, useState } from 'preact/hooks';
import { Fragment } from 'preact';
import { ArrowDownIcon } from '@heroicons/react/20/solid';
import Big from 'big.js';

import { ApiPromise } from '@polkadot/api';

import { calculateTotalReceive, FeeCollapse } from '../../components/FeeCollapse';
import { PoolSelectorModal } from '../../components/InputKeys/SelectionModal';
import { SwapSubmitButton } from '../../components/buttons/SwapSubmitButton';
import { TermsAndConditions } from '../../components/TermsAndConditions';
import { AssetNumericInput } from '../../components/AssetNumericInput';
import { useSwapForm } from '../../components/Nabla/useSwapForm';
import { FeeComparison } from '../../components/FeeComparison';
import { BenefitsList } from '../../components/BenefitsList';
import { ExchangeRate } from '../../components/ExchangeRate';
import { LabeledInput } from '../../components/LabeledInput';
import { UserBalance } from '../../components/UserBalance';
import { SigningBox } from '../../components/SigningBox';
import { SignInModal } from '../../components/SignIn';

import {
  getInputTokenDetailsOrDefault,
  INPUT_TOKEN_CONFIG,
  InputTokenType,
  OUTPUT_TOKEN_CONFIG,
  OutputTokenType,
} from '../../constants/tokenConfig';
import { config } from '../../config';

import { useEventsContext } from '../../contexts/events';
import { Networks, useNetwork } from '../../contexts/network';
import { usePendulumNode } from '../../contexts/polkadotNode';
import { useSiweContext } from '../../contexts/siwe';

import { multiplyByPowerOfTen, stringifyBigWithSignificantDecimals } from '../../helpers/contracts';
import { showToast, ToastMessage } from '../../helpers/notifications';

import { useInputTokenBalance } from '../../hooks/useInputTokenBalance';
import { useTokenOutAmount } from '../../hooks/nabla/useTokenAmountOut';
import { useMainProcess } from '../../hooks/offramp/useMainProcess';

import { initialChecks } from '../../services/initialChecks';

import { BaseLayout } from '../../layouts';
import { ProgressPage } from '../progress';
import { FailurePage } from '../failure';
import { SuccessPage } from '../success';
import {
  useOfframpActions,
  useOfframpSigningPhase,
  useOfframpState,
  useOfframpStarted,
  useOfframpInitiating,
} from '../../stores/offrampStore';
import { swapConfirm } from './helpers/swapConfirm';
import { useTermsAndConditions } from '../../hooks/useTermsAndConditions';
import { useVortexAccount } from '../../hooks/useVortexAccount';

const Arrow = () => (
  <div className="flex justify-center w-full my-5">
    <ArrowDownIcon className="text-blue-700 w-7" />
  </div>
);

export const SwapPage = () => {
  const formRef = useRef<HTMLDivElement | null>(null);
  const pendulumNode = usePendulumNode();
  const [api, setApi] = useState<ApiPromise | null>(null);
  const { isDisconnected, address } = useVortexAccount();
  const [initializeFailed, setInitializeFailed] = useState(false);
  const [apiInitializeFailed, setApiInitializeFailed] = useState(false);
  const [_, setIsReady] = useState(false);
  const [showCompareFees, setShowCompareFees] = useState(false);
  const [cachedId, setCachedId] = useState<string | undefined>(undefined);
  const { trackEvent } = useEventsContext();
  const { selectedNetwork, setNetworkSelectorDisabled } = useNetwork();
  const { signingPending, handleSign, handleCancel } = useSiweContext();

  const [termsAnimationKey, setTermsAnimationKey] = useState(0);

  const { setTermsAccepted, toggleTermsChecked, termsChecked, termsAccepted, termsError, setTermsError } =
    useTermsAndConditions();

  useEffect(() => {
    setApiInitializeFailed(!pendulumNode.apiComponents?.api && pendulumNode?.isFetched);
    if (pendulumNode.apiComponents?.api) {
      setApi(pendulumNode.apiComponents.api);
    }
  }, [pendulumNode]);

  useEffect(() => {
    const initialize = async () => {
      try {
        await initialChecks();
        setIsReady(true);
      } catch (error) {
        setInitializeFailed(true);
      }
    };

    initialize();
  }, []);

  const {
    handleOnSubmit,
    finishOfframping,
    continueFailedFlow,
    firstSep24ResponseState,
    handleOnAnchorWindowOpen,
    maybeCancelSep24First,
  } = useMainProcess();

  const offrampStarted = useOfframpStarted();
  const offrampState = useOfframpState();
  const offrampSigningPhase = useOfframpSigningPhase();
  const offrampInitiating = useOfframpInitiating();
  const { setOfframpInitiating } = useOfframpActions();

  // Store the id as it is cleared after the user opens the anchor window
  useEffect(() => {
    if (firstSep24ResponseState?.id != undefined) {
      setCachedId(firstSep24ResponseState?.id);
    }
  }, [firstSep24ResponseState?.id]);

  const {
    isTokenSelectModalVisible,
    tokenSelectModalType,
    openTokenSelectModal,
    closeTokenSelectModal,
    onFromChange,
    onToChange,
    form,
    fromAmount,
    fromAmountString,
    from,
    to,
  } = useSwapForm();

  const fromToken = getInputTokenDetailsOrDefault(selectedNetwork, from);
  const toToken = OUTPUT_TOKEN_CONFIG[to];
  const formToAmount = form.watch('toAmount');
  // The price comparison is only available for Polygon (for now)
  const vortexPrice = useMemo(() => (formToAmount ? Big(formToAmount) : Big(0)), [formToAmount]);

  const userInputTokenBalance = useInputTokenBalance({ fromToken });

  const tokenOutAmount = useTokenOutAmount({
    wantsSwap: true,
    api,
    inputTokenType: from,
    outputTokenType: to,
    maximumFromAmount: undefined,
    fromAmountString,
    form,
    network: selectedNetwork,
  });

  const inputAmountIsStable =
    tokenOutAmount.stableAmountInUnits !== undefined &&
    tokenOutAmount.stableAmountInUnits != '' &&
    Big(tokenOutAmount.stableAmountInUnits).gt(Big(0));

  useEffect(() => {
    if (tokenOutAmount.data) {
      const toAmount = tokenOutAmount.data.roundedDownQuotedAmountOut;
      // Calculate the final amount after the offramp fees
      const totalReceive = calculateTotalReceive(toAmount, toToken);
      form.setValue('toAmount', totalReceive);
    } else if (!tokenOutAmount.isLoading || tokenOutAmount.error) {
      form.setValue('toAmount', '0');
    } else {
      // Do nothing
    }
  }, [form, tokenOutAmount.data, tokenOutAmount.error, tokenOutAmount.isLoading, toToken]);

  // We create one listener to listen for the anchor callback, on initialize.
  useEffect(() => {
    const handleMessage = (event: MessageEvent) => {
      if (event.origin != 'https://circle.anchor.mykobo.co') {
        return;
      }

      // See: https://github.com/stellar/stellar-protocol/blob/master/ecosystem/sep-0024.md
      // status: pending_user_transfer_start indicates the anchor is ready to receive funds
      if (event.data.transaction.status === 'pending_user_transfer_start') {
        console.log('Callback received from external site, anchor flow completed.');

        // We don't automatically close the window, as this could be confusing for the user.
        // event.source.close();

        showToast(ToastMessage.KYC_COMPLETED);
      }
    };

    // Add the message listener
    window.addEventListener('message', handleMessage);

    // Cleanup
    return () => {
      window.removeEventListener('message', handleMessage);
    };
  }, []);

  useEffect(() => {
    if (offrampState?.phase !== undefined) {
      setNetworkSelectorDisabled(true);
    }
  }, [offrampState, setNetworkSelectorDisabled]);

  const ReceiveNumericInput = useMemo(
    () => (
      <AssetNumericInput
        assetIcon={toToken.fiat.assetIcon}
        tokenSymbol={toToken.fiat.symbol}
        onClick={() => openTokenSelectModal('to')}
        registerInput={form.register('toAmount')}
        disabled={tokenOutAmount.isLoading}
        readOnly={true}
        id="toAmount"
      />
    ),
    [toToken.fiat.assetIcon, toToken.fiat.symbol, form, tokenOutAmount.isLoading, openTokenSelectModal],
  );

  const WithdrawNumericInput = useMemo(
    () => (
      <>
        <AssetNumericInput
          registerInput={form.register('fromAmount')}
          tokenSymbol={fromToken.assetSymbol}
          assetIcon={fromToken.networkAssetIcon}
          onClick={() => openTokenSelectModal('from')}
          onChange={() => {
            // User interacted with the input field
            trackEvent({ event: 'amount_type' });
          }}
          id="fromAmount"
        />
        <UserBalance token={fromToken} onClick={(amount: string) => form.setValue('fromAmount', amount)} />
      </>
    ),
    [form, fromToken, openTokenSelectModal, trackEvent],
  );

  function getCurrentErrorMessage() {
    // Do not show any error if the user is disconnected
    if (isDisconnected) return;

    if (typeof userInputTokenBalance === 'string') {
      if (Big(userInputTokenBalance).lt(fromAmount ?? 0)) {
        trackEvent({ event: 'form_error', error_message: 'insufficient_balance' });
        return `Insufficient balance. Your balance is ${userInputTokenBalance} ${fromToken?.assetSymbol}.`;
      }
    }

    const amountOut = tokenOutAmount.data?.roundedDownQuotedAmountOut;

    if (amountOut !== undefined) {
      const maxAmountUnits = multiplyByPowerOfTen(Big(toToken.maxWithdrawalAmountRaw), -toToken.decimals);
      const minAmountUnits = multiplyByPowerOfTen(Big(toToken.minWithdrawalAmountRaw), -toToken.decimals);

      if (maxAmountUnits.lt(amountOut)) {
        trackEvent({ event: 'form_error', error_message: 'more_than_maximum_withdrawal' });
        return `Maximum withdrawal amount is ${stringifyBigWithSignificantDecimals(maxAmountUnits, 2)} ${
          toToken.fiat.symbol
        }.`;
      }

      if (!config.test.overwriteMinimumTransferAmount && minAmountUnits.gt(amountOut)) {
        trackEvent({ event: 'form_error', error_message: 'less_than_minimum_withdrawal' });
        return `Minimum withdrawal amount is ${stringifyBigWithSignificantDecimals(minAmountUnits, 2)} ${
          toToken.fiat.symbol
        }.`;
      }
    }

    return tokenOutAmount.error;
  }

  const definitions =
    tokenSelectModalType === 'from'
      ? Object.entries(INPUT_TOKEN_CONFIG[selectedNetwork]).map(([key, value]) => ({
          type: key as InputTokenType,
          assetSymbol: value.assetSymbol,
          assetIcon: value.networkAssetIcon,
        }))
      : Object.entries(OUTPUT_TOKEN_CONFIG).map(([key, value]) => ({
          type: key as OutputTokenType,
          assetSymbol: value.fiat.symbol,
          assetIcon: value.fiat.assetIcon,
        }));

  const modals = (
    <>
      <PoolSelectorModal
        open={isTokenSelectModalVisible}
        onSelect={(token) => {
          tokenSelectModalType === 'from' ? onFromChange(token) : onToChange(token);
          maybeCancelSep24First();
        }}
        definitions={definitions}
        selected={tokenSelectModalType === 'from' ? from : to}
        onClose={() => closeTokenSelectModal()}
        isLoading={false}
      />
    </>
  );

  if (offrampState?.phase === 'success') {
    return <SuccessPage finishOfframping={finishOfframping} transactionId={cachedId} toToken={to} />;
  }

  if (offrampState?.failure !== undefined) {
    return (
      <FailurePage
        finishOfframping={finishOfframping}
        continueFailedFlow={continueFailedFlow}
        transactionId={cachedId}
        failure={offrampState.failure}
      />
    );
  }

  if (offrampState !== undefined || offrampStarted) {
    const isAssetHubFlow =
      selectedNetwork === Networks.AssetHub &&
      (offrampState?.phase === 'pendulumFundEphemeral' || offrampState?.phase === 'executeAssetHubXCM');
    const showMainScreenAnyway =
      offrampState === undefined ||
      ['prepareTransactions', 'squidRouter'].includes(offrampState.phase) ||
      isAssetHubFlow;
    if (!showMainScreenAnyway) {
      return <ProgressPage offrampingState={offrampState} />;
    }
  }

  const onSwapConfirm = (e: Event) => {
    e.preventDefault();

    if (!termsAccepted && !termsChecked) {
      setTermsError(true);

      // We need to trigger a re-render of the TermsAndConditions component to animate
      setTermsAnimationKey((prev) => prev + 1);
      return;
    }

    swapConfirm(e, {
      inputAmountIsStable,
      address,
      fromAmount,
      tokenOutAmount,
      api,
      to,
      from,
      selectedNetwork,
      fromAmountString,
      requiresSquidRouter: selectedNetwork === Networks.Polygon,
      setOfframpInitiating,
      setInitializeFailed,
      handleOnSubmit,
      setTermsAccepted,
    });
  };

  const main = (
    <main ref={formRef}>
      <SignInModal signingPending={signingPending} closeModal={handleCancel} handleSignIn={handleSign} />
      <SigningBox step={offrampSigningPhase} />
      <form
        className="max-w-2xl px-4 py-8 mx-4 mt-12 mb-4 rounded-lg shadow-custom md:mx-auto md:w-2/3 lg:w-3/5 xl:w-1/2"
        onSubmit={onSwapConfirm}
      >
        <h1 className="mb-5 text-3xl font-bold text-center text-blue-700">Withdraw</h1>
        <LabeledInput label="You withdraw" htmlFor="fromAmount" Input={WithdrawNumericInput} />
        <Arrow />
        <LabeledInput label="You receive" htmlFor="toAmount" Input={ReceiveNumericInput} />
        <p className="mb-6 text-red-600">{getCurrentErrorMessage()}</p>
        <FeeCollapse
          fromAmount={fromAmount?.toString()}
          toAmount={tokenOutAmount.data?.roundedDownQuotedAmountOut}
          toToken={toToken}
          exchangeRate={
            <ExchangeRate
              {...{
                tokenOutData: tokenOutAmount,
                fromToken,
                toTokenSymbol: toToken.fiat.symbol,
              }}
            />
          }
        />
        <section className="flex items-center justify-center w-full mt-5">
          <BenefitsList amount={fromAmount} currency={from} />
        </section>
        <section className="flex justify-center w-full mt-5">
          {(initializeFailed || apiInitializeFailed) && (
            <p className="text-red-600">
              Application initialization failed. Please reload, or try again later if the problem persists.
            </p>
          )}
        </section>
        <section className="w-full mt-5">
          <TermsAndConditions
            key={termsAnimationKey}
            {...{ toggleTermsChecked, termsChecked, termsAccepted, termsError, setTermsError }}
          />
        </section>
        <div className="flex gap-3 mt-5">
          <button
            className="btn-vortex-secondary btn"
            style={{ flex: '1 1 calc(50% - 0.75rem/2)' }}
            disabled={!inputAmountIsStable}
            onClick={(e) => {
              e.preventDefault();
              setShowCompareFees(!showCompareFees);
              // Smooth scroll to bottom of page
              setTimeout(() => {
                window.scrollTo({ top: document.body.scrollHeight, behavior: 'smooth' });
              }, 300);
            }}
          >
            Compare fees
          </button>

          {firstSep24ResponseState?.url !== undefined ? (
            // eslint-disable-next-line react/jsx-no-target-blank
            <a
              href={firstSep24ResponseState.url}
              target="_blank"
              rel="opener" //noopener forbids the use of postMessages.
              className="btn-vortex-primary btn rounded-xl"
              style={{ flex: '1 1 calc(50% - 0.75rem/2)' }}
              onClick={handleOnAnchorWindowOpen}
              // open in a tinier window
            >
              Continue with Partner
            </a>
          ) : (
            <SwapSubmitButton
<<<<<<< HEAD
              text={offrampInitiating ? 'Confirming' : offrampStarted ? 'Processing Details' : 'Confirm'}
              disabled={Boolean(getCurrentErrorMessage()) || !inputAmountIsStable}
              pending={offrampInitiating || offrampStarted || offrampState !== undefined}
=======
              text={isInitiating ? 'Confirming' : offrampingStarted ? 'Processing Details' : 'Confirm'}
              disabled={Boolean(getCurrentErrorMessage()) || !inputAmountIsStable || initializeFailed}
              pending={isInitiating || offrampingStarted || offrampingState !== undefined}
>>>>>>> d632cb48
            />
          )}
        </div>
      </form>
      {showCompareFees && fromToken && fromAmount && toToken && (
        <FeeComparison
          sourceAssetSymbol={fromToken.assetSymbol}
          amount={fromAmount}
          targetAssetSymbol={toToken.fiat.symbol}
          vortexPrice={vortexPrice}
          network={Networks.Polygon}
        />
      )}
    </main>
  );

  return <BaseLayout modals={modals} main={main} />;
};<|MERGE_RESOLUTION|>--- conflicted
+++ resolved
@@ -440,15 +440,9 @@
             </a>
           ) : (
             <SwapSubmitButton
-<<<<<<< HEAD
-              text={offrampInitiating ? 'Confirming' : offrampStarted ? 'Processing Details' : 'Confirm'}
-              disabled={Boolean(getCurrentErrorMessage()) || !inputAmountIsStable}
-              pending={offrampInitiating || offrampStarted || offrampState !== undefined}
-=======
               text={isInitiating ? 'Confirming' : offrampingStarted ? 'Processing Details' : 'Confirm'}
               disabled={Boolean(getCurrentErrorMessage()) || !inputAmountIsStable || initializeFailed}
               pending={isInitiating || offrampingStarted || offrampingState !== undefined}
->>>>>>> d632cb48
             />
           )}
         </div>
