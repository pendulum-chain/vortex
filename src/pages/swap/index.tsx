--- conflicted
+++ resolved
@@ -316,16 +316,8 @@
           assetSymbol: value.assetSymbol,
           assetIcon: value.networkAssetIcon,
         }))
-<<<<<<< HEAD
-      : Object.entries(OUTPUT_TOKEN_CONFIG).map(([key, value]) => ({
-          type: OutputTokenTypes[key as keyof typeof OutputTokenTypes],
-          assetSymbol: value.fiat.symbol,
-          assetIcon: value.fiat.assetIcon,
-          name: value.fiat.name,
-        }));
-=======
       : Object.entries(OUTPUT_TOKEN_CONFIG).map(([key, value]) => {
-          const tokenType = getEnumKeyByStringValue(OutputTokenType, key);
+          const tokenType = getEnumKeyByStringValue(OutputTokenTypes, key);
           return {
             type: tokenType!,
             assetSymbol: value.fiat.symbol,
@@ -333,7 +325,6 @@
             name: value.fiat.name,
           };
         });
->>>>>>> 663375a9
 
   const modals = (
     <>
