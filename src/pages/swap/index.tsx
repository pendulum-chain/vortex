--- conflicted
+++ resolved
@@ -227,14 +227,8 @@
         });
       })
       .catch((_error) => {
-<<<<<<< HEAD
-        console.log('Initial checks failed. Aborting process..', _error);
-        setIsInitiating(false);
+        setOfframpInitiating(false);
         setInitializeFailed();
-=======
-        setOfframpInitiating(false);
-        setInitializeFailed(true);
->>>>>>> 3bf312c6
       });
   }
 
