--- conflicted
+++ resolved
@@ -101,11 +101,7 @@
   const { trackEvent } = useEventsContext();
   const { selectedNetwork, setNetworkSelectorDisabled } = useNetwork();
 
-<<<<<<< HEAD
-  const [termsAnimationKey, setTermsAnimationKey] = useState(0);
   const [isKYCActive, setIsKYCActive] = useState(true);
-=======
->>>>>>> 4da2dbdb
   const {
     error: signingServiceError,
     isLoading: isSigningServiceLoading,
