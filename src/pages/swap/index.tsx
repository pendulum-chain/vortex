--- conflicted
+++ resolved
@@ -15,16 +15,11 @@
 import { SwapSubmitButton } from '../../components/buttons/SwapSubmitButton';
 import { BankDetails } from './sections/BankDetails';
 import { config } from '../../config';
-<<<<<<< HEAD
 import { INPUT_TOKEN_CONFIG, InputTokenType, OUTPUT_TOKEN_CONFIG, OutputTokenType } from '../../constants/tokenConfig';
-=======
-import { AssetCodes } from '../../constants/tokenConfig';
 import { BaseLayout } from '../../layouts';
->>>>>>> 7ba6a866
 
 import { useMainProcess } from '../../hooks/useMainProcess';
 import { SwapOptions } from '../../types';
-import Big from 'big.js';
 import { multiplyByPowerOfTen, stringifyBigWithSignificantDecimals } from '../../helpers/contracts';
 
 const Arrow = () => (
@@ -33,11 +28,7 @@
   </div>
 );
 
-<<<<<<< HEAD
-export function Swap() {
-=======
 export const SwapPage = () => {
->>>>>>> 7ba6a866
   const [isSubmitButtonDisabled, setIsSubmitButtonDisabled] = useState(true);
   const [isExchangeSectionSubmitted, setIsExchangeSectionSubmitted] = useState(false);
   const [isExchangeSectionSubmittedError, setIsExchangeSectionSubmittedError] = useState(false);
@@ -229,7 +220,6 @@
     return tokenOutData.error;
   }
 
-<<<<<<< HEAD
   const definitions =
     modalType === 'from'
       ? Object.entries(INPUT_TOKEN_CONFIG).map(([key, value]) => ({
@@ -241,57 +231,12 @@
           assetSymbol: value.stellarAsset.code.string,
         }));
 
-  return (
-    <>
-      <PoolSelectorModal
-        open={!!modalType}
-        onSelect={modalType === 'from' ? onFromChange : onToChange}
-        definitions={definitions as any}
-        selected={modalType === 'from' ? from : to}
-        onClose={() => setModalType(undefined)}
-        isLoading={false}
-      />
-      <Navbar />
-      <main className="flex items-center justify-center mt-12" ref={formRef}>
-        <form
-          className="shadow-custom px-4 py-8 rounded-lg mb-12 mx-4 md:mx-8 md:mx-auto w-full md:w-2/3 lg:w-3/5 xl:w-1/2 max-w-2xl transition-[height] duration-1000"
-          onSubmit={onSubmit}
-        >
-          <h1 className="mb-5 text-3xl font-bold text-center text-blue-700">Withdraw</h1>
-          <LabeledInput label="You withdraw" Input={WidthrawNumericInput} />
-          <Arrow />
-          <LabeledInput label="You receive" Input={ReceiveNumericInput} />
-          <p className="text-red-600">{getCurrentErrorMessage()}</p>
-          <ExchangeRate {...{ tokenOutData, fromToken, toToken }} />
-          <FeeCollapse
-            fromAmount={fromAmount?.toString()}
-            toAmount={tokenOutData.data?.amountOut.preciseString}
-            toCurrency={to}
-          />
-          <section className="flex items-center justify-center w-full mt-5">
-            <BenefitsList amount={fromAmount} currency={from} />
-          </section>
-          {isExchangeSectionSubmitted ? (
-            <BankDetails
-              registerBankAccount={form.register('bankAccount')}
-              registerTaxNumber={form.register('taxNumber')}
-            />
-          ) : (
-            <></>
-          )}
-          <SwapSubmitButton
-            text={isExchangeSectionSubmitted ? 'Confirm' : 'Continue'}
-            disabled={Boolean(getCurrentErrorMessage())}
-=======
   const modals = (
     <PoolSelectorModal
       open={!!modalType}
-      mode={{ type: modalType, swap: true }}
       onSelect={modalType === 'from' ? onFromChange : onToChange}
-      selected={{
-        type: 'token',
-        tokenAddress: modalType ? (modalType === 'from' ? fromToken?.assetCode : toToken?.assetCode) : undefined,
-      }}
+      definitions={definitions as any}
+      selected={modalType === 'from' ? from : to}
       onClose={() => setModalType(undefined)}
       isLoading={false}
     />
@@ -312,7 +257,7 @@
         <FeeCollapse
           fromAmount={fromAmount?.toString()}
           toAmount={tokenOutData.data?.amountOut.preciseString}
-          toCurrency={toToken?.assetCode}
+          toCurrency={to}
         />
         <section className="flex items-center justify-center w-full mt-5">
           <BenefitsList amount={fromAmount} currency={from} />
@@ -321,7 +266,6 @@
           <BankDetails
             registerBankAccount={form.register('bankAccount')}
             registerTaxNumber={form.register('taxNumber')}
->>>>>>> 7ba6a866
           />
         ) : (
           <></>
@@ -333,10 +277,6 @@
       </form>
     </main>
   );
-<<<<<<< HEAD
-}
-=======
 
   return <BaseLayout modals={modals} main={main} />;
-};
->>>>>>> 7ba6a866
+};