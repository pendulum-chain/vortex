--- conflicted
+++ resolved
@@ -1,5 +1,6 @@
 import { useEffect, useMemo, useRef, useState } from 'preact/hooks';
 import { useAccount } from 'wagmi';
+import Big from 'big.js';
 import { ArrowDownIcon } from '@heroicons/react/20/solid';
 
 import { LabeledInput } from '../../components/LabeledInput';
@@ -17,7 +18,6 @@
 import { AssetCodes } from '../../constants/tokenConfig';
 import { BaseLayout } from '../../layouts';
 
-import Big from 'big.js';
 import { useMainProcess } from '../../hooks/useMainProcess';
 import { SwapOptions } from '../../types';
 import { TokenType } from '../../constants/tokenConfig';
@@ -202,57 +202,6 @@
     return tokenOutData.error;
   }
 
-<<<<<<< HEAD
-  return (
-    <>
-      <PoolSelectorModal
-        open={!!modalType}
-        mode={{ type: modalType, swap: true }}
-        onSelect={modalType === 'from' ? onFromChange : onToChange}
-        selected={{
-          type: 'token',
-          tokenAddress: modalType ? (modalType === 'from' ? fromToken?.assetCode : toToken?.assetCode) : undefined,
-        }}
-        onClose={() => setModalType(undefined)}
-        isLoading={false}
-      />
-      <Navbar />
-      <main className="flex items-center justify-center mt-12" ref={formRef}>
-        <form
-          className="shadow-custom px-4 py-8 rounded-lg mb-12 mx-4 md:mx-8 md:mx-auto w-full md:w-2/3 lg:w-3/5 xl:w-1/2 max-w-2xl transition-[height] duration-1000"
-          onSubmit={onSubmit}
-        >
-          <h1 className="mb-5 text-3xl font-bold text-center text-blue-700">Withdraw</h1>
-          <LabeledInput label="You withdraw" Input={WidthrawNumericInput} />
-          <Arrow />
-          <LabeledInput label="You receive" Input={ReceiveNumericInput} />
-          <p className="text-red-600">{getCurrentErrorMessage()}</p>
-          <ExchangeRate {...{ tokenOutData, fromToken, toToken }} />
-          <FeeCollapse
-            fromAmount={fromAmount?.toString()}
-            toAmount={tokenOutData.data?.amountOut.preciseString}
-            toCurrency={toToken?.assetCode}
-          />
-          <section className="flex items-center justify-center w-full mt-5">
-            <BenefitsList amount={fromAmount} currency={from} />
-          </section>
-          {isExchangeSectionSubmitted ? (
-            <BankDetails
-              registerBankAccount={form.register('bankAccount')}
-              registerTaxNumber={form.register('taxNumber')}
-            />
-          ) : (
-            <></>
-          )}
-          <SwapSubmitButton
-            text={isExchangeSectionSubmitted ? 'Confirm' : 'Continue'}
-            disabled={Boolean(getCurrentErrorMessage())}
-          />
-          <div></div>
-        </form>
-      </main>
-    </>
-=======
   const modals = (
     <PoolSelectorModal
       open={!!modalType}
@@ -297,11 +246,10 @@
         )}
         <SwapSubmitButton
           text={isExchangeSectionSubmitted ? 'Confirm' : 'Continue'}
-          disabled={isSubmitButtonDisabled || Boolean(getCurrentErrorMessage())}
+          disabled={Boolean(getCurrentErrorMessage())}
         />
       </form>
     </main>
->>>>>>> 37864e93
   );
 
   return <BaseLayout modals={modals} main={main} />;
