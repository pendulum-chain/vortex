--- conflicted
+++ resolved
@@ -1,19 +1,12 @@
 import Big from 'big.js';
-import { useEffect, useMemo, useRef, useState, useCallback, use } from 'react';
+import { useEffect, useMemo, useRef, useState, useCallback } from 'react';
 import { ApiPromise } from '@polkadot/api';
 
 import { calculateTotalReceive } from '../../components/FeeCollapse';
 import { PoolSelectorModal, TokenDefinition } from '../../components/InputKeys/SelectionModal';
 import { useSwapForm } from '../../components/Nabla/useSwapForm';
-<<<<<<< HEAD
+
 import { FeeComparison } from '../../components/FeeComparison';
-import { BenefitsList } from '../../components/BenefitsList';
-import { ExchangeRate } from '../../components/ExchangeRate';
-import { LabeledInput } from '../../components/LabeledInput';
-import { UserBalance } from '../../components/UserBalance';
-=======
-import { FeeComparison, FeeComparisonRef } from '../../components/FeeComparison';
->>>>>>> 976a0455
 import { SigningBox } from '../../components/SigningBox';
 
 import { PitchSection } from '../../sections/Pitch';
