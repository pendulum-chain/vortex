import { useEffect, useMemo, useRef, useState } from 'preact/hooks';
import { ArrowDownIcon } from '@heroicons/react/20/solid';
import { useAccount } from 'wagmi';
import Big from 'big.js';

import { LabeledInput } from '../../components/LabeledInput';
import { BenefitsList } from '../../components/BenefitsList';
import { calculateTotalReceive, FeeCollapse } from '../../components/FeeCollapse';
import { useSwapForm } from '../../components/Nabla/useSwapForm';
import { ApiPromise, getApiManagerInstance } from '../../services/polkadot/polkadotApi';
import { useTokenOutAmount } from '../../hooks/nabla/useTokenAmountOut';
import { PoolSelectorModal } from '../../components/InputKeys/SelectionModal';
import { ExchangeRate } from '../../components/ExchangeRate';
import { AssetNumericInput } from '../../components/AssetNumericInput';
import { SwapSubmitButton } from '../../components/buttons/SwapSubmitButton';
import { SigningBox } from '../../components/SigningBox';
import { config } from '../../config';
import { INPUT_TOKEN_CONFIG, InputTokenType, OUTPUT_TOKEN_CONFIG, OutputTokenType } from '../../constants/tokenConfig';
import { BaseLayout } from '../../layouts';

import { multiplyByPowerOfTen, stringifyBigWithSignificantDecimals } from '../../helpers/contracts';
import { useMainProcess } from '../../hooks/useMainProcess';
import { ProgressPage } from '../progress';
import { SuccessPage } from '../success';
import { FailurePage } from '../failure';
import { useInputTokenBalance } from '../../hooks/useInputTokenBalance';
import { UserBalance } from '../../components/UserBalance';
import { testRoute } from '../../services/squidrouter/route';
import { initialChecks } from '../../services/initialChecks';
import { getVaultsForCurrency } from '../../services/polkadot/spacewalk';
import { SPACEWALK_REDEEM_SAFETY_MARGIN } from '../../constants/constants';

const Arrow = () => (
  <div className="flex justify-center w-full my-5">
    <ArrowDownIcon className="text-blue-700 w-7" />
  </div>
);

export const SwapPage = () => {
  const [isQuoteSubmitted, setIsQuoteSubmitted] = useState(false);
  const formRef = useRef<HTMLDivElement | null>(null);
  const [api, setApi] = useState<ApiPromise | null>(null);
  const { isDisconnected } = useAccount();
  const [initializeFailed, setInitializeFailed] = useState(false);
  const [isReady, setIsReady] = useState(false);

  // Hook used for services on initialization and pre-offramp check
  // That is why no dependencies are used
  useEffect(() => {
    const initializeApp = async () => {
      const manager = await getApiManagerInstance();
      const { api } = await manager.getApiComponents();
      setApi(api);
      await initialChecks();
    };

    initializeApp()
      .then(() => {
        setIsReady(true);
      })
      .catch(() => {
        setInitializeFailed(true);
      });
  }, []);

  // Main process hook
  const {
    handleOnSubmit,
    finishOfframping,
    continueFailedFlow,
    offrampingStarted,
    firstSep24ResponseState,
    handleOnAnchorWindowOpen,
    offrampingState,
    isInitiating,
    signingPhase,
    setIsInitiating,
  } = useMainProcess();

  const {
    tokensModal: [modalType, setModalType],
    onFromChange,
    onToChange,
    form,
    fromAmount,
    fromAmountString,
    from,
    to,
  } = useSwapForm();

  const fromToken = INPUT_TOKEN_CONFIG[from];
  const toToken = OUTPUT_TOKEN_CONFIG[to];

  const userInputTokenBalance = useInputTokenBalance({ fromToken });

  const tokenOutData = useTokenOutAmount({
    wantsSwap: true,
    api,
    inputTokenType: from,
    outputTokenType: to,
    maximumFromAmount: undefined,
    fromAmountString,
    form,
  });

  const inputAmountIsStable =
    tokenOutData.stableAmountInUnits !== undefined &&
    tokenOutData.stableAmountInUnits != '' &&
    Big(tokenOutData.stableAmountInUnits).gt(Big(0));

  function onConfirm(e: Event) {
    e.preventDefault();

    if (!inputAmountIsStable) return;

    if (fromAmount === undefined) {
      console.log('Input amount is undefined');
      return;
    }

    const minimumOutputAmount = tokenOutData.data?.amountOut;
    if (minimumOutputAmount === undefined) {
      console.log('Output amount is undefined');
      return;
    }

    // test the route for starting token, then proceed
    // will disable the confirm button
    setIsInitiating(true);

    const outputToken = OUTPUT_TOKEN_CONFIG[to];
    const inputToken = INPUT_TOKEN_CONFIG[from];

    // both route and stellar vault checks must be valid to proceed
    const outputAmountBigMargin = Big(minimumOutputAmount.preciseString)
      .round(2, 0)
      .mul(1 + SPACEWALK_REDEEM_SAFETY_MARGIN); // add an X percent margin to be sure
    const expecetedRedeemAmountRaw = multiplyByPowerOfTen(outputAmountBigMargin, outputToken.decimals).toFixed();

    const inputAmountBig = Big(fromAmountString);
    const inputAmountRaw = multiplyByPowerOfTen(inputAmountBig, inputToken.decimals).toFixed();

    Promise.all([
      getVaultsForCurrency(
        api!,
        outputToken.stellarAsset.code.hex,
        outputToken.stellarAsset.issuer.hex,
        expecetedRedeemAmountRaw,
      ),
      testRoute(fromToken, inputAmountRaw),
    ])
      .then(() => {
        console.log('starting ....');
        handleOnSubmit({
          inputTokenType: from as InputTokenType,
          outputTokenType: to as OutputTokenType,
          amountInUnits: fromAmountString,
          minAmountOutUnits: minimumOutputAmount.preciseString,
        });
      })
      .catch((_error) => {
        setIsInitiating(false);
        setInitializeFailed(true);
      });
  }

  useEffect(() => {
    if (tokenOutData.data) {
      const toAmount = tokenOutData.data.amountOut.preciseBigDecimal.round(2, 0);
      // Calculate the final amount after the offramp fees
      const totalReceive = calculateTotalReceive(toAmount.toString(), toToken);
      form.setValue('toAmount', totalReceive);

      setIsQuoteSubmitted(false);
    } else {
      form.setValue('toAmount', '');
    }
  }, [form, tokenOutData.data, toToken]);

  const ReceiveNumericInput = useMemo(
    () => (
      <AssetNumericInput
        assetIcon={toToken.fiat.assetIcon}
        tokenSymbol={toToken.fiat.symbol}
        onClick={() => setModalType('to')}
        registerInput={form.register('toAmount')}
        disabled={isQuoteSubmitted || tokenOutData.isLoading}
        readOnly={true}
      />
    ),
    [toToken.fiat.symbol, toToken.fiat.assetIcon, form, isQuoteSubmitted, tokenOutData.isLoading, setModalType],
  );

  const WithdrawNumericInput = useMemo(
    () => (
      <>
        <AssetNumericInput
          registerInput={form.register('fromAmount', { onChange: () => setIsQuoteSubmitted(true) })}
          tokenSymbol={fromToken.assetSymbol}
          assetIcon={fromToken.polygonAssetIcon}
          onClick={() => setModalType('from')}
        />
        <UserBalance token={fromToken} />
      </>
    ),
    [form, fromToken, setModalType],
  );

  function getCurrentErrorMessage() {
    // Do not show any error if the user is disconnected
    if (isDisconnected) return;

    if (typeof userInputTokenBalance === 'string') {
      if (Big(userInputTokenBalance).lt(fromAmount ?? 0)) {
        return `Insufficient balance. Your balance is ${userInputTokenBalance} ${fromToken?.assetSymbol}.`;
      }
    }

    const amountOut = tokenOutData.data?.amountOut;

    if (amountOut !== undefined) {
      const maxAmountRaw = Big(toToken.maxWithdrawalAmountRaw);
      const minAmountRaw = Big(toToken.minWithdrawalAmountRaw);

      if (maxAmountRaw.lt(Big(amountOut.rawBalance))) {
        const maxAmountUnits = multiplyByPowerOfTen(maxAmountRaw, -toToken.decimals);
        return `Maximum withdrawal amount is ${stringifyBigWithSignificantDecimals(maxAmountUnits, 2)} ${
          toToken.fiat.symbol
        }.`;
      }

      if (config.test.overwriteMinimumTransferAmount === false && minAmountRaw.gt(Big(amountOut.rawBalance))) {
        const minAmountUnits = multiplyByPowerOfTen(minAmountRaw, -toToken.decimals);
        return `Minimum withdrawal amount is ${stringifyBigWithSignificantDecimals(minAmountUnits, 2)} ${
          toToken.fiat.symbol
        }.`;
      }
    }

    return tokenOutData.error;
  }

  const definitions =
    modalType === 'from'
      ? Object.entries(INPUT_TOKEN_CONFIG).map(([key, value]) => ({
          type: key as InputTokenType,
          assetSymbol: value.assetSymbol,
          assetIcon: value.polygonAssetIcon,
        }))
      : Object.entries(OUTPUT_TOKEN_CONFIG).map(([key, value]) => ({
          type: key as OutputTokenType,
          assetSymbol: value.fiat.symbol,
          assetIcon: value.fiat.assetIcon,
        }));

  const modals = (
    <PoolSelectorModal
      open={!!modalType}
      onSelect={modalType === 'from' ? onFromChange : onToChange}
      definitions={definitions}
      selected={modalType === 'from' ? from : to}
      onClose={() => setModalType(undefined)}
    />
  );

  if (offrampingState?.phase === 'success') {
    return <SuccessPage finishOfframping={finishOfframping} transactionId={firstSep24ResponseState?.id} />;
  }

  if (offrampingState?.failure !== undefined) {
    return (
      <FailurePage
        finishOfframping={finishOfframping}
        continueFailedFlow={continueFailedFlow}
        transactionId={firstSep24ResponseState?.id}
        failure={offrampingState.failure}
      />
    );
  }

  if (offrampingState !== undefined || offrampingStarted) {
    const showMainScreenAnyway =
      offrampingState === undefined || ['prepareTransactions', 'squidRouter'].includes(offrampingState.phase);
    if (!showMainScreenAnyway) {
      return <ProgressPage offrampingState={offrampingState} />;
    }
  }

  const main = (
    <main ref={formRef}>
      <SigningBox step={signingPhase} />
      <form
        className="max-w-2xl px-4 py-8 mx-4 mt-12 mb-12 rounded-lg shadow-custom md:mx-auto md:w-2/3 lg:w-3/5 xl:w-1/2"
        onSubmit={onConfirm}
      >
        <h1 className="mb-5 text-3xl font-bold text-center text-blue-700">Withdraw</h1>
        <LabeledInput label="You withdraw" Input={WithdrawNumericInput} />
        <Arrow />
        <LabeledInput label="You receive" Input={ReceiveNumericInput} />
        <p className="text-red-600 mb-6">{getCurrentErrorMessage()}</p>
        <FeeCollapse
          fromAmount={fromAmount?.toString()}
          toAmount={tokenOutData.data?.amountOut.preciseString}
          toToken={toToken}
          exchangeRate={
            <ExchangeRate
              {...{
                tokenOutData,
                fromToken,
                toTokenSymbol: toToken.fiat.symbol,
              }}
            />
          }
        />
        <section className="flex items-center justify-center w-full mt-5">
          <BenefitsList amount={fromAmount} currency={from} />
        </section>
<<<<<<< HEAD
        <section className="flex justify-center w-full mt-5">
          {initializeFailed && (
            <p className="text-red-600">
              Application initialization failed. Please reload, or try again later if the problem persists.
            </p>
          )}
        </section>
        {sep24Url !== undefined ? (
=======
        {firstSep24ResponseState?.url !== undefined ? (
>>>>>>> 7a5b2623
          <a
            href={firstSep24ResponseState.url}
            target="_blank"
            rel="noreferrer"
            className="w-full mt-5 text-white bg-blue-700 btn rounded-xl"
            onClick={handleOnAnchorWindowOpen}
          >
            Enter details
          </a>
        ) : (
          <SwapSubmitButton
            text={isInitiating ? 'Confirming' : offrampingStarted ? 'Processing Details' : 'Confirm'}
            disabled={Boolean(getCurrentErrorMessage()) || !inputAmountIsStable || initializeFailed || !isReady}
            pending={isInitiating || offrampingStarted || offrampingState !== undefined}
          />
        )}
      </form>
    </main>
  );

  return <BaseLayout modals={modals} main={main} />;
};<|MERGE_RESOLUTION|>--- conflicted
+++ resolved
@@ -315,7 +315,6 @@
         <section className="flex items-center justify-center w-full mt-5">
           <BenefitsList amount={fromAmount} currency={from} />
         </section>
-<<<<<<< HEAD
         <section className="flex justify-center w-full mt-5">
           {initializeFailed && (
             <p className="text-red-600">
@@ -323,10 +322,7 @@
             </p>
           )}
         </section>
-        {sep24Url !== undefined ? (
-=======
         {firstSep24ResponseState?.url !== undefined ? (
->>>>>>> 7a5b2623
           <a
             href={firstSep24ResponseState.url}
             target="_blank"
