--- conflicted
+++ resolved
@@ -16,10 +16,6 @@
 import { config } from '../../config';
 import { AssetCodes } from '../../constants/tokenConfig';
 import { BaseLayout } from '../../layouts';
-<<<<<<< HEAD
-import { Title } from '../../components/Title';
-=======
->>>>>>> 37864e93
 
 const Arrow = () => (
   <div className="flex justify-center w-full my-5">
