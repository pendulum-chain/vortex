import { XMarkIcon } from '@heroicons/react/24/outline';
import { TransactionInfo } from '../../components/TransactionInfo';
import { Box } from '../../components/Box';
import { BaseLayout } from '../../layouts';
import { EmailForm } from '../../components/EmailForm';
import { FailureType } from '../../services/offrampingFlow';
<<<<<<< HEAD
import { Rating } from '../../components/Rating';
=======
import { config } from '../../config';
>>>>>>> 66c74681

const Cross = () => (
  <div className="flex items-center justify-center w-20 h-20 border-2 border-red-500 rounded-full">
    <XMarkIcon className="w-10 text-red-500" />
  </div>
);

interface FailurePageProps {
  finishOfframping: () => void;
  continueFailedFlow: () => void;
  transactionId: string | undefined;
  failure: FailureType;
}

export const FailurePage = ({ finishOfframping, continueFailedFlow, transactionId, failure }: FailurePageProps) => {
  console.log('Failure page');
  const main = (
    <main>
      <Box className="flex flex-col items-center justify-center mx-auto mt-12">
        <Cross />
        <h1 className="mt-6 text-2xl font-bold text-center text-red-500">Oops! Something went wrong</h1>
        {transactionId && <TransactionInfo transactionId={transactionId} />}
        {failure === 'recoverable' ? (
          <>
            <p className="mt-6 text-center">
              Unfortunately, your withdrawal request could not be processed in time. This could be due to a temporary
              problem such as bad internet connection.
            </p>
            <p>Either try to continue or start over.</p>
          </>
        ) : undefined}
        {failure === 'recoverable' && (
          <button className="w-full mt-5 text-white bg-blue-700 btn rounded-xl" onClick={continueFailedFlow}>
            Continue
          </button>
        )}
        <button className="w-full mt-5 text-white bg-blue-700 btn rounded-xl" onClick={finishOfframping}>
          Try again
        </button>
        <div className="h-0.5 m-auto w-1/5 bg-pink-500 mt-8 mb-5" />
        {transactionId && (
          <p className="text-center text-gray-400">
            In case you experience any issues, please copy this
            <TransactionInfo transactionId={transactionId} />
          </p>
        )}
        <p className="text-center text-gray-400 mb-6">
          Contact our support team on{' '}
          <a href={config.telegramUrl} target="_blank" rel="noreferrer" className="underline">
            Telegram
          </a>
          . We’re here to help!
        </p>
        <EmailForm transactionId={transactionId} />
      </Box>
      <Rating />
    </main>
  );

  return <BaseLayout main={main} />;
};<|MERGE_RESOLUTION|>--- conflicted
+++ resolved
@@ -4,11 +4,8 @@
 import { BaseLayout } from '../../layouts';
 import { EmailForm } from '../../components/EmailForm';
 import { FailureType } from '../../services/offrampingFlow';
-<<<<<<< HEAD
 import { Rating } from '../../components/Rating';
-=======
 import { config } from '../../config';
->>>>>>> 66c74681
 
 const Cross = () => (
   <div className="flex items-center justify-center w-20 h-20 border-2 border-red-500 rounded-full">
@@ -55,7 +52,7 @@
             <TransactionInfo transactionId={transactionId} />
           </p>
         )}
-        <p className="text-center text-gray-400 mb-6">
+        <p className="mb-6 text-center text-gray-400">
           Contact our support team on{' '}
           <a href={config.telegramUrl} target="_blank" rel="noreferrer" className="underline">
             Telegram
