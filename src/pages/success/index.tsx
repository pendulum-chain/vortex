import { CheckIcon } from '@heroicons/react/20/solid';
import { BaseLayout } from '../../layouts';
import { Box } from '../../components/Box';
import { EmailForm } from '../../components/EmailForm';
<<<<<<< HEAD
import { TelegramButton } from '../../components/buttons/TelegramButton';
import { Rating } from '../../components/Rating';
=======
>>>>>>> 66c74681

const Checkmark = () => (
  <div className="flex items-center justify-center w-20 h-20 border-2 border-blue-700 rounded-full">
    <CheckIcon className="w-10 text-pink-500" />
  </div>
);

interface SuccessPageProps {
  finishOfframping: () => void;
  transactionId: string | undefined;
}

export const SuccessPage = ({ finishOfframping, transactionId }: SuccessPageProps) => {
  const main = (
    <main>
      <Box className="flex flex-col items-center justify-center mx-auto mt-12 ">
        <Checkmark />
        <h1 className="mt-6 text-2xl font-bold text-center text-blue-700">
          All set! The withdrawal has been sent to your bank.
        </h1>
        <div className="h-0.5 m-auto w-1/5 bg-pink-500 mt-8 mb-5" />
        <p className="text-center text-gray-400">
          Funds will be received in 1 min (Instant SEPA) or 2 days (Standard SEPA). SEPA type dependent on the recipient
          bank support.
        </p>
        <div className="h-0.5 m-auto w-1/5 bg-pink-500 mt-8 mb-5" />
        <EmailForm transactionId={transactionId} />
        <button className="w-full mt-5 text-white bg-blue-700 btn rounded-xl" onClick={finishOfframping}>
          Return Home
        </button>
      </Box>
      <Rating />
    </main>
  );

  return <BaseLayout main={main} />;
};<|MERGE_RESOLUTION|>--- conflicted
+++ resolved
@@ -2,11 +2,7 @@
 import { BaseLayout } from '../../layouts';
 import { Box } from '../../components/Box';
 import { EmailForm } from '../../components/EmailForm';
-<<<<<<< HEAD
-import { TelegramButton } from '../../components/buttons/TelegramButton';
 import { Rating } from '../../components/Rating';
-=======
->>>>>>> 66c74681
 
 const Checkmark = () => (
   <div className="flex items-center justify-center w-20 h-20 border-2 border-blue-700 rounded-full">
