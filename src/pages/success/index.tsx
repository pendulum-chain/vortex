import { CheckIcon } from '@heroicons/react/20/solid';
import { BaseLayout } from '../../layouts';
import { Box } from '../../components/Box';
import { EmailForm } from '../../components/EmailForm';
import { Rating } from '../../components/Rating';

const Checkmark = () => (
  <div className="flex items-center justify-center w-20 h-20 border-2 border-blue-700 rounded-full">
    <CheckIcon className="w-10 text-pink-500" />
  </div>
);

interface SuccessPageProps {
  finishOfframping: () => void;
  transactionId: string | undefined;
}

export const SuccessPage = ({ finishOfframping, transactionId }: SuccessPageProps) => {
  const main = (
    <main>
      <Box className="flex flex-col items-center justify-center mx-auto mt-12 ">
        <Checkmark />
        <h1 className="mt-6 text-2xl font-bold text-center text-blue-700">
          All set! The withdrawal has been sent to your bank.
        </h1>
        <div className="h-0.5 m-auto w-1/5 bg-pink-500 mt-8 mb-5" />
        <p className="text-center text-gray-400">
          Funds will be received in 1 min (Instant SEPA) or 2 days (Standard SEPA). SEPA type dependent on the recipient
          bank support.
        </p>
        <div className="h-0.5 m-auto w-1/5 bg-pink-500 mt-8 mb-5" />
<<<<<<< HEAD
        <EmailForm transactionId={transactionId} transactionSuccess={true} />
        <button className="w-full mt-5 text-white bg-blue-700 btn rounded-xl" onClick={finishOfframping}>
=======
        <EmailForm transactionId={transactionId} />
        <button className="w-full mt-5 btn-vortex-primary btn rounded-xl" onClick={finishOfframping}>
>>>>>>> 54e34eb4
          Return Home
        </button>
      </Box>
      <Rating />
    </main>
  );

  return <BaseLayout main={main} />;
};<|MERGE_RESOLUTION|>--- conflicted
+++ resolved
@@ -29,13 +29,8 @@
           bank support.
         </p>
         <div className="h-0.5 m-auto w-1/5 bg-pink-500 mt-8 mb-5" />
-<<<<<<< HEAD
         <EmailForm transactionId={transactionId} transactionSuccess={true} />
-        <button className="w-full mt-5 text-white bg-blue-700 btn rounded-xl" onClick={finishOfframping}>
-=======
-        <EmailForm transactionId={transactionId} />
         <button className="w-full mt-5 btn-vortex-primary btn rounded-xl" onClick={finishOfframping}>
->>>>>>> 54e34eb4
           Return Home
         </button>
       </Box>
