import { FC, useEffect, useState, useRef } from 'react';
import { motion } from 'motion/react';
import { CheckIcon } from '@heroicons/react/20/solid';

import { OfframpingPhase, OfframpingState } from '../../services/offrampingFlow';
import { Box } from '../../components/Box';
import { BaseLayout } from '../../layouts';
import { useEventsContext } from '../../contexts/events';
<<<<<<< HEAD
import { useNetwork } from '../../contexts/network';
import { isNetworkEVM } from '../../helpers/networks';
import { createOfframpingPhaseMessage } from './helpers';
import { GotQuestions } from '../../sections/GotQuestions';
import { WarningBanner } from '../../components/WarningBanner';

const useProgressUpdate = (
  currentPhase: OfframpingPhase,
  currentPhaseIndex: number,
  displayedPercentage: number,
  setDisplayedPercentage: (value: (prev: number) => number) => void,
  setShowCheckmark: (value: boolean) => void,
) => {
  const phaseStartTime = useRef(Date.now());
  const phaseStartPercentage = useRef(displayedPercentage);

  useEffect(() => {
    const targetPercentage = Math.round((100 / numberOfPhases) * (currentPhaseIndex + 1));
    const duration = OFFRAMPING_PHASE_SECONDS[currentPhase] * 1000;

    phaseStartTime.current = Date.now();
    phaseStartPercentage.current = displayedPercentage;

    const progressUpdateInterval = setInterval(() => {
      const elapsedTime = Date.now() - phaseStartTime.current;
      const timeRatio = Math.min(1, elapsedTime / duration);

      const newPercentage = Math.round(
        phaseStartPercentage.current + (targetPercentage - phaseStartPercentage.current) * timeRatio,
      );

      setDisplayedPercentage(() => {
        if (timeRatio === 1) {
          clearInterval(progressUpdateInterval);
          if (currentPhaseIndex === numberOfPhases - 1) {
            setShowCheckmark(true);
          }
        }
        return newPercentage;
      });
    }, 100);

    return () => clearInterval(progressUpdateInterval);
  }, [currentPhase, currentPhaseIndex, setDisplayedPercentage, setShowCheckmark]);
};
=======
import { getInputTokenDetailsOrDefault, getOutputTokenDetails } from '../../constants/tokenConfig';
import { useNetwork } from '../../contexts/network';
import { Networks, isNetworkEVM, getNetworkDisplayName } from '../../helpers/networks';

function createOfframpingPhaseMessage(offrampingState: OfframpingState, network: Networks): string {
  const inputToken = getInputTokenDetailsOrDefault(network, offrampingState.inputTokenType);
  const outputToken = getOutputTokenDetails(offrampingState.outputTokenType);
  const { phase } = offrampingState;

  if (phase === 'success') return 'Transaction completed successfully';

  const messages: Record<OfframpingPhase, string> = {
    prepareTransactions: isNetworkEVM(network)
      ? `Bridging ${inputToken.assetSymbol} from ${getNetworkDisplayName(network)} --> Moonbeam`
      : `Bridging ${inputToken.assetSymbol} from AssetHub --> Pendulum`,
    squidRouter: isNetworkEVM(network)
      ? `Bridging ${inputToken.assetSymbol} from ${getNetworkDisplayName(network)} --> Moonbeam`
      : `Bridging ${inputToken.assetSymbol} from AssetHub --> Pendulum`,
    pendulumFundEphemeral: isNetworkEVM(network)
      ? `Bridging ${inputToken.assetSymbol} from ${getNetworkDisplayName(network)} --> Moonbeam`
      : `Bridging ${inputToken.assetSymbol} from AssetHub --> Pendulum`,
    executeMoonbeamXCM: `Transferring ${inputToken.assetSymbol} from Moonbeam --> Pendulum`,
    executeAssetHubXCM: `Bridging ${inputToken.assetSymbol} from AssetHub --> Pendulum`,
    subsidizePreSwap: `Swapping to ${outputToken.stellarAsset.code.string} on Vortex DEX`,
    nablaApprove: `Swapping to ${outputToken.stellarAsset.code.string} on Vortex DEX`,
    nablaSwap: `Swapping to ${outputToken.stellarAsset.code.string} on Vortex DEX`,
    subsidizePostSwap: `Swapping to ${outputToken.stellarAsset.code.string} on Vortex DEX`,
    executeSpacewalkRedeem: `Bridging ${outputToken.stellarAsset.code.string} to Stellar via Spacewalk`,
    pendulumCleanup: 'Transferring to local partner for bank transfer',
    stellarOfframp: 'Transferring to local partner for bank transfer',
    stellarCleanup: 'Transferring to local partner for bank transfer',
  };

  return messages[phase as OfframpingPhase];
}
>>>>>>> 25b40af4

export const OFFRAMPING_PHASE_SECONDS: Record<OfframpingPhase, number> = {
  prepareTransactions: 1,
  squidRouter: 1,
  pendulumFundEphemeral: 80,
  executeMoonbeamXCM: 40,
  executeAssetHubXCM: 24,
  subsidizePreSwap: 24,
  nablaApprove: 24,
  nablaSwap: 24,
  subsidizePostSwap: 24,
  executeSpacewalkRedeem: 130,
  pendulumCleanup: 6,
  stellarOfframp: 6,
  stellarCleanup: 6,
};

const CIRCLE_RADIUS = 80;
const CIRCLE_STROKE_WIDTH = 12;
const numberOfPhases = Object.keys(OFFRAMPING_PHASE_SECONDS).length;

interface ProgressPageProps {
  offrampingState: OfframpingState;
}

interface ProgressContentProps {
  currentPhase: OfframpingPhase;
  currentPhaseIndex: number;
  message: string;
}

const ProgressCircle: FC<{
  displayedPercentage: number;
  showCheckmark: boolean;
  circumference: number;
}> = ({ displayedPercentage, showCheckmark, circumference }) => (
  <motion.div
    className="relative mt-12"
    initial={{ scale: 0, opacity: 0 }}
    animate={{ scale: 1, opacity: 1 }}
    transition={{ duration: 0.5, type: 'spring', stiffness: 260, damping: 20 }}
  >
    <svg className="w-[200px] h-[200px]" viewBox="0 0 200 200">
      <defs>
        <linearGradient id="progressGradient" x1="0%" y1="0%" x2="100%" y2="0%">
          <stop offset="0%" stopColor="#60A5FA" />
          <stop offset="100%" stopColor="#3B82F6" />
        </linearGradient>
      </defs>
      <motion.circle
        cx="100"
        cy="100"
        r={CIRCLE_RADIUS}
        stroke="#E5E7EB"
        strokeWidth={CIRCLE_STROKE_WIDTH}
        fill="none"
        initial={{ pathLength: 0 }}
        animate={{ pathLength: 1 }}
        exit={{ pathLength: 0 }}
        transition={{ duration: 0.8, ease: 'easeInOut' }}
      />
      <motion.circle
        cx="100"
        cy="100"
        r={CIRCLE_RADIUS}
        stroke="url(#progressGradient)"
        strokeWidth={CIRCLE_STROKE_WIDTH}
        fill="none"
        transform="rotate(-90 100 100)"
        strokeDasharray={circumference}
        strokeDashoffset={circumference - (circumference * displayedPercentage) / 100}
        style={{ transition: 'stroke-dashoffset 0.5s ease' }}
        transition={{ duration: 0.8, ease: 'easeInOut', delay: 0.2 }}
      />
    </svg>
    <div className="absolute top-0 left-0 flex items-center justify-center w-full h-full">
      {showCheckmark ? (
        <motion.div initial={{ scale: 0 }} animate={{ scale: 1 }} transition={{ type: 'spring', duration: 0.5 }}>
          <CheckIcon className="w-12 h-12 text-blue-700" />
        </motion.div>
      ) : (
        <motion.span className="text-4xl" initial={{ opacity: 0 }} animate={{ opacity: 1 }} transition={{ delay: 0.5 }}>
          {Math.round(displayedPercentage)}%
        </motion.span>
      )}
    </div>
  </motion.div>
);

const ProgressContent: FC<ProgressContentProps> = ({ currentPhase, currentPhaseIndex, message }) => {
  const { selectedNetwork } = useNetwork();
  const [showCheckmark, setShowCheckmark] = useState(false);
  const [displayedPercentage, setDisplayedPercentage] = useState(0);
  const circumference = CIRCLE_RADIUS * 2 * Math.PI;

  useProgressUpdate(currentPhase, currentPhaseIndex, displayedPercentage, setDisplayedPercentage, setShowCheckmark);

  return (
    <Box className="flex flex-col items-center justify-center mt-4">
      <div className="flex flex-col items-center justify-center max-w-[400px]">
        <WarningBanner />
        <ProgressCircle
          displayedPercentage={displayedPercentage}
          showCheckmark={showCheckmark}
          circumference={circumference}
        />
        <motion.h1
          className="my-3 text-base font-bold text-blue-700"
          initial={{ opacity: 0, y: 20 }}
          animate={{ opacity: 1, y: 0 }}
          transition={{ delay: 0.6 }}
        >
          Your transaction is in progress.
        </motion.h1>
        <motion.h1
          className="mb-3 text-base text-blue-700"
          initial={{ opacity: 0, y: 20 }}
          animate={{ opacity: 1, y: 0 }}
          transition={{ delay: 0.8 }}
        >
          {!isNetworkEVM(selectedNetwork) ? 'This usually takes 4-6 minutes.' : 'This usually takes 6-8 minutes.'}
        </motion.h1>
      </div>
    </Box>
  );
};

export const ProgressPage: FC<ProgressPageProps> = ({ offrampingState }) => {
  const { trackEvent } = useEventsContext();
  const { selectedNetwork } = useNetwork();

  const currentPhase = offrampingState.phase as OfframpingPhase;
  const currentPhaseIndex = Object.keys(OFFRAMPING_PHASE_SECONDS).indexOf(currentPhase);
  const message = createOfframpingPhaseMessage(offrampingState, selectedNetwork);

  useEffect(() => {
    trackEvent({ event: 'progress', phase_index: currentPhaseIndex, phase_name: offrampingState.phase });
  }, [currentPhaseIndex, trackEvent, offrampingState.phase]);

  return (
    <BaseLayout
      main={
        <main>
          <ProgressContent currentPhase={currentPhase} currentPhaseIndex={currentPhaseIndex} message={message} />
          <GotQuestions />
        </main>
      }
    />
  );
};<|MERGE_RESOLUTION|>--- conflicted
+++ resolved
@@ -6,7 +6,7 @@
 import { Box } from '../../components/Box';
 import { BaseLayout } from '../../layouts';
 import { useEventsContext } from '../../contexts/events';
-<<<<<<< HEAD
+import { getInputTokenDetailsOrDefault, getOutputTokenDetails } from '../../constants/tokenConfig';
 import { useNetwork } from '../../contexts/network';
 import { isNetworkEVM } from '../../helpers/networks';
 import { createOfframpingPhaseMessage } from './helpers';
@@ -52,43 +52,6 @@
     return () => clearInterval(progressUpdateInterval);
   }, [currentPhase, currentPhaseIndex, setDisplayedPercentage, setShowCheckmark]);
 };
-=======
-import { getInputTokenDetailsOrDefault, getOutputTokenDetails } from '../../constants/tokenConfig';
-import { useNetwork } from '../../contexts/network';
-import { Networks, isNetworkEVM, getNetworkDisplayName } from '../../helpers/networks';
-
-function createOfframpingPhaseMessage(offrampingState: OfframpingState, network: Networks): string {
-  const inputToken = getInputTokenDetailsOrDefault(network, offrampingState.inputTokenType);
-  const outputToken = getOutputTokenDetails(offrampingState.outputTokenType);
-  const { phase } = offrampingState;
-
-  if (phase === 'success') return 'Transaction completed successfully';
-
-  const messages: Record<OfframpingPhase, string> = {
-    prepareTransactions: isNetworkEVM(network)
-      ? `Bridging ${inputToken.assetSymbol} from ${getNetworkDisplayName(network)} --> Moonbeam`
-      : `Bridging ${inputToken.assetSymbol} from AssetHub --> Pendulum`,
-    squidRouter: isNetworkEVM(network)
-      ? `Bridging ${inputToken.assetSymbol} from ${getNetworkDisplayName(network)} --> Moonbeam`
-      : `Bridging ${inputToken.assetSymbol} from AssetHub --> Pendulum`,
-    pendulumFundEphemeral: isNetworkEVM(network)
-      ? `Bridging ${inputToken.assetSymbol} from ${getNetworkDisplayName(network)} --> Moonbeam`
-      : `Bridging ${inputToken.assetSymbol} from AssetHub --> Pendulum`,
-    executeMoonbeamXCM: `Transferring ${inputToken.assetSymbol} from Moonbeam --> Pendulum`,
-    executeAssetHubXCM: `Bridging ${inputToken.assetSymbol} from AssetHub --> Pendulum`,
-    subsidizePreSwap: `Swapping to ${outputToken.stellarAsset.code.string} on Vortex DEX`,
-    nablaApprove: `Swapping to ${outputToken.stellarAsset.code.string} on Vortex DEX`,
-    nablaSwap: `Swapping to ${outputToken.stellarAsset.code.string} on Vortex DEX`,
-    subsidizePostSwap: `Swapping to ${outputToken.stellarAsset.code.string} on Vortex DEX`,
-    executeSpacewalkRedeem: `Bridging ${outputToken.stellarAsset.code.string} to Stellar via Spacewalk`,
-    pendulumCleanup: 'Transferring to local partner for bank transfer',
-    stellarOfframp: 'Transferring to local partner for bank transfer',
-    stellarCleanup: 'Transferring to local partner for bank transfer',
-  };
-
-  return messages[phase as OfframpingPhase];
-}
->>>>>>> 25b40af4
 
 export const OFFRAMPING_PHASE_SECONDS: Record<OfframpingPhase, number> = {
   prepareTransactions: 1,
