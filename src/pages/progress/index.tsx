--- conflicted
+++ resolved
@@ -4,7 +4,7 @@
 import { Box } from '../../components/Box';
 import { BaseLayout } from '../../layouts';
 import { SigningBox } from '../../components/SigningBox';
-import { SigningPhase } from '../../hooks/useMainProcess'
+import { SigningPhase } from '../../hooks/useMainProcess';
 
 const OFFRAMPING_PHASE_MESSAGES: Record<OfframpingPhase, string> = {
   prepareTransactions: 'Preparing transactions',
@@ -22,19 +22,6 @@
 };
 
 interface ProgressPageProps {
-<<<<<<< HEAD
-  setOfframpingPhase: StateUpdater<OfframpingPhase | FinalOfframpingPhase | undefined>;
-  offrampingPhase: OfframpingPhase | FinalOfframpingPhase | undefined;
-  signingPhase: SigningPhase | undefined;
-}
-
-export const ProgressPage: FC<ProgressPageProps> = ({ setOfframpingPhase, offrampingPhase, signingPhase }) => {
-  // After 15 minutes of waiting, we want to redirect user to the failure page.
-  useEffect(() => {
-    const timer = setTimeout(() => {
-      setOfframpingPhase('failure');
-    }, 15 * 60 * 1000);
-=======
   offrampingState: OfframpingState;
 }
 
@@ -52,7 +39,6 @@
     ))}
   </ul>
 );
->>>>>>> 50788ea6
 
 const WarningSection: FC = () => (
   <section className="flex">
@@ -79,22 +65,6 @@
 export const ProgressPage: FC<ProgressPageProps> = ({ offrampingState }) => {
   const currentPhaseIndex = Object.keys(OFFRAMPING_PHASE_MESSAGES).indexOf(offrampingState.phase);
 
-<<<<<<< HEAD
-  const main = (
-    <main>
-      <SigningBox step={signingPhase} />
-      <Box className="flex flex-col items-center justify-center mt-12">
-        <div className="flex flex-col items-center justify-center">
-          <ExclamationCircleIcon className="text-red-500 w-36" />
-          <h1 className="text-3xl font-bold text-red-500 my-7">DO NOT CLOSE THIS TAB!</h1>
-          <p>Your transaction is in progress.</p>
-          {phaseMessage && <p>{phaseMessage}</p>}
-          <progress className="w-full progress my-7 progress-info"></progress>
-          <p className="text-sm text-gray-400">Closing this tab can result in the transaction not being processed.</p>
-        </div>
-      </Box>
-    </main>
-=======
   return (
     <BaseLayout
       main={
@@ -103,6 +73,5 @@
         </main>
       }
     />
->>>>>>> 50788ea6
   );
 };