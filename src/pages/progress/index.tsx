--- conflicted
+++ resolved
@@ -1,17 +1,10 @@
-<<<<<<< HEAD
-import { FC, useEffect } from 'preact/compat';
-=======
 import { FC, useEffect, useRef, useState } from 'preact/compat';
->>>>>>> 54e34eb4
 import { ExclamationCircleIcon } from '@heroicons/react/20/solid';
 import { OfframpingPhase, OfframpingState } from '../../services/offrampingFlow';
 import { Box } from '../../components/Box';
 import { BaseLayout } from '../../layouts';
-<<<<<<< HEAD
 import { useEventsContext } from '../../contexts/events';
-=======
 import { INPUT_TOKEN_CONFIG, OUTPUT_TOKEN_CONFIG } from '../../constants/tokenConfig';
->>>>>>> 54e34eb4
 
 function createOfframpingPhaseMessage(offrampingState: OfframpingState): string {
   const inputToken = INPUT_TOKEN_CONFIG[offrampingState.inputTokenType];
@@ -163,15 +156,11 @@
 };
 
 export const ProgressPage: FC<ProgressPageProps> = ({ offrampingState }) => {
-<<<<<<< HEAD
   const { trackEvent } = useEventsContext();
 
-  const currentPhaseIndex = Object.keys(OFFRAMPING_PHASE_MESSAGES).indexOf(offrampingState.phase);
-=======
   const currentPhase = offrampingState.phase as OfframpingPhase; // this component will not be shown if the phase is 'success'
   const currentPhaseIndex = Object.keys(OFFRAMPING_PHASE_SECONDS).indexOf(currentPhase);
   const message = createOfframpingPhaseMessage(offrampingState);
->>>>>>> 54e34eb4
 
   useEffect(() => {
     trackEvent({ event: 'progress', phase: currentPhaseIndex, name: offrampingState.phase });
