--- conflicted
+++ resolved
@@ -20,13 +20,9 @@
 import { fetchSigningServicePK } from '../../services/signingService';
 import { TOKEN_CONFIG, TokenDetails } from '../../constants/tokenConfig';
 import { performSwap } from '../../services/nabla';
-<<<<<<< HEAD
+import {TRANSFER_WAITING_TIME_SECONDS} from '../../constants/constants'
 import { waitForTokenReceptionEvent, getEphemeralAccount, checkBalance } from '../../services/polkadot/ephemeral';
-import {TRANSFER_WAITING_TIME_SECONDS} from '../../constants/constants'
-;
-=======
 import { stringifyBigWithSignificantDecimals } from '../../helpers/contracts';
->>>>>>> 8bd04df3
 
 enum OperationStatus {
   Idle,
@@ -69,52 +65,6 @@
   // Wallet states
   const { walletAccount, dAppName } = useGlobalState();
 
-<<<<<<< HEAD
-  // useCallback that will only be executed upon first load
-
-  const handleOnSubmit = async (
-    userSubstrateAddress: string,
-    swapsFirst: boolean,
-    selectedAsset: string,
-    swapOptions: SwapOptions,
-    maxBalanceFrom: number,
-  ) => {
-    setUserAddress(userSubstrateAddress);
-
-    const tokenConfig: TokenDetails = TOKEN_CONFIG[selectedAsset];
-    const values = await fetchTomlValues(tokenConfig.tomlFileUrl!);
-
-    // TODO6A
-    // Wait for ephemeral to receive native balance
-    // Wait for ephemeral to receive the funds of the token to be offramped
-    getEphemeralAccount();
-    // define a local promise that, on a loop, will call checkBalance until it returns true
-    let ready;
-    do {
-      ready = await checkBalance();
-    } while (!ready);
-    console.log("Waiting to receive token: ", TOKEN_CONFIG[swapOptions.assetIn].currencyId);
-    let tokenTransferEvent = await waitForTokenReceptionEvent(TOKEN_CONFIG[swapOptions.assetIn].currencyId, TRANSFER_WAITING_TIME_SECONDS*1000);
-
-    // TODO check that the balance received was as expected, wait for merger of Phase 6B
-    // PR that unifies big number use across application
-    // if (tokenTransferEvent.amount.lt(swapOptions.amountIn)){
-    //   Throw....
-    // }
-
-    // perform swap if necessary
-    // if no swapping, the balance to offramp is the initial desired amount
-    // otherwise, it will be the obtained value from the swap.
-    let balanceToOfframp = swapOptions.amountIn;
-    if (swapsFirst) {
-      balanceToOfframp = await performSwap(
-        { swap: swapOptions, userAddress: userSubstrateAddress },
-        addEvent,
-      );
-    }
-    // truncate the value to 2 decimal places
-    const balanceToOfframpTruncated = Math.trunc(balanceToOfframp * 100) / 100;
-=======
   const handleOnSubmit = async ({ userSubstrateAddress, assetToOfframp, amountIn, swapOptions }: ExecutionInput) => {
     setExecutionInput({ userSubstrateAddress, assetToOfframp, amountIn, swapOptions });
     const tokenConfig: TokenDetails = TOKEN_CONFIG[assetToOfframp];
@@ -122,7 +72,6 @@
 
     const amountToOfframp = swapOptions !== undefined ? swapOptions.minAmountOut : amountIn;
     const truncatedAmountToOfframp = stringifyBigWithSignificantDecimals(amountToOfframp.round(2, 0), 2);
->>>>>>> 8bd04df3
 
     const token = await sep10(values, addEvent);
 
@@ -150,6 +99,21 @@
     if (executionInput === undefined) return;
     const { userSubstrateAddress, assetToOfframp, amountIn, swapOptions } = executionInput;
 
+    // Wait for ephemeral to receive native balance
+    // And wait for ephemeral to receive the funds of the token to be offramped
+    getEphemeralAccount();
+    // define a local promise that, on a loop, will call checkBalance until it returns true
+    let ready;
+    do {
+      ready = await checkBalance();
+    } while (!ready);
+    
+    const tokenToReceive = swapOptions? TOKEN_CONFIG[swapOptions.assetIn].currencyId : TOKEN_CONFIG[assetToOfframp].currencyId;
+    
+    console.log("Waiting to receive token: ", tokenToReceive);
+    let tokenTransferEvent = await waitForTokenReceptionEvent(tokenToReceive, TRANSFER_WAITING_TIME_SECONDS*1000);
+
+
     if (swapOptions) {
       const enteredAmountDecimal = new Big(result.amount);
       if (enteredAmountDecimal.gt(swapOptions.minAmountOut)) {
@@ -169,7 +133,6 @@
           assetIn: swapOptions.assetIn,
           minAmountOut: swapOptions.minAmountOut,
           userAddress: userSubstrateAddress,
-          walletAccount: walletAccount!,
         },
         addEvent,
       );
