import { AssetIconType } from '../hooks/useGetAssetIcon';
import { Networks } from '../helpers/networks';

export interface BaseInputTokenDetails {
  assetSymbol: string;
  decimals: number;
  pendulumErc20WrapperAddress: string;
  pendulumCurrencyId: { XCM: number };
  pendulumAssetSymbol: string;
  pendulumDecimals: number;
  networkAssetIcon: AssetIconType;
  network: Networks;
}

export enum InputTokenTypes {
  Evm = 'evm',
  Substrate = 'substrate',
}

type EvmInputTokenDetails = BaseInputTokenDetails & {
  erc20AddressSourceChain: `0x${string}`;
  type: InputTokenTypes.Evm;
};

type SubstrateInputTokenDetails = BaseInputTokenDetails & {
  foreignAssetId: number;
  type: InputTokenTypes.Substrate;
};

// Guard function to check if the input token is an EVM token
export function isEvmInputTokenDetails(inputToken: InputTokenDetails): inputToken is EvmInputTokenDetails {
  return inputToken.type === InputTokenTypes.Evm;
}

export type InputTokenDetails = EvmInputTokenDetails | SubstrateInputTokenDetails;

export type InputTokenType = 'usdc' | 'usdce' | 'usdt';

export interface Fiat {
  assetIcon: AssetIconType;
  symbol: string;
  name: string;
}

export interface BaseOutputTokenDetails {
<<<<<<< HEAD
=======
  anchorHomepageUrl: string;
  tomlFileUrl: string;
>>>>>>> 6fab3c77
  decimals: number;
  fiat: Fiat;
  minWithdrawalAmountRaw: string;
  maxWithdrawalAmountRaw: string;
  erc20WrapperAddress: string;
  offrampFeesBasisPoints: number;
  offrampFeesFixedComponent?: number;
}

export type OutputTokenDetailsSpacewalk = BaseOutputTokenDetails & {
  type: 'spacewalk';
  stellarAsset: {
    code: {
      hex: string;
      string: string; // Stellar representation (3 or 4 letter code)
    };
    issuer: {
      hex: string;
      stellarEncoding: string;
    };
  };
  vaultAccountId: string;
  supportsClientDomain: boolean;
<<<<<<< HEAD
  anchorHomepageUrl: string;
  tomlFileUrl: string;
=======
>>>>>>> 6fab3c77
  usesMemo: boolean;
};

export type PendulumCurrencyId = PendulumStellarCurrencyId | PendulumXcmCurrencyId;

export type PendulumStellarCurrencyId = {
  Stellar: {
    AlphaNum4: {
      code: string;
      issuer: string;
    };
  };
};

export type PendulumXcmCurrencyId = {
  XCM: number;
};

export type OutputTokenDetailsMoonbeam = BaseOutputTokenDetails & {
  type: 'moonbeam';
  pendulumErc20WrapperAddress: string;
  pendulumCurrencyId: { XCM: number };
  pendulumAssetSymbol: string;
  pendulumDecimals: number;
};

export function isStellarOutputTokenDetails(
  outputTokenDetails: OutputTokenDetailsSpacewalk | OutputTokenDetailsMoonbeam,
): outputTokenDetails is OutputTokenDetailsSpacewalk {
  return outputTokenDetails.type === 'spacewalk';
}

export function isStellarOutputToken(outputToken: OutputTokenType): boolean {
  const maybeOutputTokenDetails = OUTPUT_TOKEN_CONFIG[outputToken];
<<<<<<< HEAD
  if (!maybeOutputTokenDetails) return false;
  return maybeOutputTokenDetails.type === 'spacewalk';
=======
  return isStellarOutputTokenDetails(maybeOutputTokenDetails);
>>>>>>> 6fab3c77
}

const PENDULUM_USDC_AXL = {
  pendulumErc20WrapperAddress: '6eMCHeByJ3m2yPsXFkezBfCQtMs3ymUPqtAyCA41mNWmbNJe',
  pendulumCurrencyId: { XCM: 12 },
  pendulumAssetSymbol: 'USDC.axl',
  pendulumDecimals: 6,
};

const PENDULUM_USDC_ASSETHUB = {
  pendulumErc20WrapperAddress: '6dAegKXwGWEXkfhNbeqeKothqhe6G81McRxG8zvaDYrpdVHF',
  pendulumCurrencyId: { XCM: 2 },
  foreignAssetId: 1337, // USDC on AssetHub
  pendulumAssetSymbol: 'USDC',
  pendulumDecimals: 6,
};

const PENDULUM_BRLA_MOONBEAM = {
<<<<<<< HEAD
  pendulumErc20WrapperAddress: '6dAegKXwGWEXkfhNbeqeKothqhe6G81McRxG8zvaDYrpdVHF',
=======
  pendulumErc20WrapperAddress: '6dAegKXwGWEXkfhNbeqeKothqhe6G81McRxG8zvaDYrpdVHF', // TODO. Placeholder address.
>>>>>>> 6fab3c77
  pendulumCurrencyId: { XCM: 13 },
  pendulumAssetSymbol: 'BRLA',
  pendulumDecimals: 18,
};

export const INPUT_TOKEN_CONFIG: Record<Networks, Partial<Record<InputTokenType, InputTokenDetails>>> = {
  Polygon: {
    usdc: {
      assetSymbol: 'USDC',
      erc20AddressSourceChain: '0x3c499c542cEF5E3811e1192ce70d8cC03d5c3359', // USDC on Polygon
      networkAssetIcon: 'polygonUSDC',
      decimals: 6,
      network: Networks.Polygon,
      type: InputTokenTypes.Evm,
      ...PENDULUM_USDC_AXL,
    },
    usdce: {
      assetSymbol: 'USDC.e',
      erc20AddressSourceChain: '0x2791bca1f2de4661ed88a30c99a7a9449aa84174', // USDC.e on Polygon
      networkAssetIcon: 'polygonUSDC',
      decimals: 6,
      network: Networks.Polygon,
      type: InputTokenTypes.Evm,
      ...PENDULUM_USDC_AXL,
    },
    usdt: {
      assetSymbol: 'USDT',
      erc20AddressSourceChain: '0xc2132d05d31c914a87c6611c10748aeb04b58e8f', // USDT on Polygon
      networkAssetIcon: 'polygonUSDT',
      decimals: 6,
      network: Networks.Polygon,
      type: InputTokenTypes.Evm,
      ...PENDULUM_USDC_AXL,
    },
  },
  Ethereum: {
    usdc: {
      assetSymbol: 'USDC',
      erc20AddressSourceChain: '0xA0b86991c6218b36c1d19D4a2e9Eb0cE3606eB48', // USDC on Ethereum
      networkAssetIcon: 'ethereumUSDC',
      decimals: 6,
      network: Networks.Ethereum,
      type: InputTokenTypes.Evm,
      ...PENDULUM_USDC_AXL,
    },

    usdt: {
      assetSymbol: 'USDT',
      erc20AddressSourceChain: '0xdAC17F958D2ee523a2206206994597C13D831ec7', // USDT on Ethereum
      networkAssetIcon: 'ethereumUSDT',
      decimals: 6,
      network: Networks.Ethereum,
      type: InputTokenTypes.Evm,
      ...PENDULUM_USDC_AXL,
    },
  },
  BSC: {
    usdc: {
      assetSymbol: 'USDC',
      erc20AddressSourceChain: '0x8AC76a51cc950d9822D68b83fE1Ad97B32Cd580d', // USDC on BSC
      networkAssetIcon: 'bscUSDC',
      decimals: 18,
      network: Networks.BSC,
      type: InputTokenTypes.Evm,
      ...PENDULUM_USDC_AXL,
    },

    usdt: {
      assetSymbol: 'USDT',
      erc20AddressSourceChain: '0x55d398326f99059fF775485246999027B3197955', // USDT on BSC
      networkAssetIcon: 'bscUSDT',
      decimals: 18,
      network: Networks.BSC,
      type: InputTokenTypes.Evm,
      ...PENDULUM_USDC_AXL,
    },
  },
  Arbitrum: {
    usdc: {
      assetSymbol: 'USDC',
      erc20AddressSourceChain: '0xaf88d065e77c8cC2239327C5EDb3A432268e5831', // USDC on Arbitrum
      networkAssetIcon: 'arbitrumUSDC',
      decimals: 6,
      network: Networks.Arbitrum,
      type: InputTokenTypes.Evm,
      ...PENDULUM_USDC_AXL,
    },

    usdt: {
      assetSymbol: 'USDT',
      erc20AddressSourceChain: '0xFd086bC7CD5C481DCC9C85ebE478A1C0b69FCbb9', // USDT on Arbitrum
      networkAssetIcon: 'arbitrumUSDT',
      decimals: 6,
      network: Networks.Arbitrum,
      type: InputTokenTypes.Evm,
      ...PENDULUM_USDC_AXL,
    },
  },
  Base: {
    usdc: {
      assetSymbol: 'USDC',
      erc20AddressSourceChain: '0x833589fCD6eDb6E08f4c7C32D4f71b54bdA02913', // USDC on Base
      networkAssetIcon: 'baseUSDC',
      decimals: 6,
      network: Networks.Base,
      type: InputTokenTypes.Evm,
      ...PENDULUM_USDC_AXL,
    },

    usdt: {
      assetSymbol: 'USDT',
      erc20AddressSourceChain: '0xfde4C96c8593536E31F229EA8f37b2ADa2699bb2', // USDT on Base
      networkAssetIcon: 'baseUSDT',
      decimals: 6,
      network: Networks.Base,
      type: InputTokenTypes.Evm,
      ...PENDULUM_USDC_AXL,
    },
  },
  Avalanche: {
    usdc: {
      assetSymbol: 'USDC',
      erc20AddressSourceChain: '0xB97EF9Ef8734C71904D8002F8b6Bc66Dd9c48a6E', // USDC on Avalanche
      networkAssetIcon: 'avalancheUSDC',
      decimals: 6,
      network: Networks.Avalanche,
      type: InputTokenTypes.Evm,
      ...PENDULUM_USDC_AXL,
    },

    usdt: {
      assetSymbol: 'USDT',
      erc20AddressSourceChain: '0x9702230A8Ea53601f5cD2dc00fDBc13d4dF4A8c7', // USDT on Avalanche
      networkAssetIcon: 'avalancheUSDT',
      decimals: 6,
      network: Networks.Avalanche,
      type: InputTokenTypes.Evm,
      ...PENDULUM_USDC_AXL,
    },
  },
  AssetHub: {
    usdc: {
      assetSymbol: 'USDC',
      networkAssetIcon: 'assethubUSDC',
      decimals: 6,
      network: Networks.AssetHub,
      type: InputTokenTypes.Substrate,
      ...PENDULUM_USDC_ASSETHUB,
    },
  },
};

export function getInputTokenDetailsOrDefault(network: Networks, inputTokenType: InputTokenType): InputTokenDetails {
  const maybeInputTokenDetails = getInputTokenDetails(network, inputTokenType);
  if (maybeInputTokenDetails) {
    return maybeInputTokenDetails;
  }

  console.error(`Invalid input token type: ${inputTokenType}`);
  const networkType = (network.charAt(0).toUpperCase() + network.slice(1)) as Networks;
  const firstAvailableToken = Object.values(INPUT_TOKEN_CONFIG[networkType])[0];
  if (!firstAvailableToken) {
    throw new Error(`No tokens configured for network ${networkType}`);
  }
  return firstAvailableToken;
}

export function getInputTokenDetails(network: Networks, inputTokenType: InputTokenType): InputTokenDetails | undefined {
  const networkType = (network.charAt(0).toUpperCase() + network.slice(1)) as Networks;

  try {
    return INPUT_TOKEN_CONFIG[networkType][inputTokenType];
  } catch (error) {
    console.error(`Error getting input token details: ${error}`);
    throw error;
  }
}

export type OutputTokenType = 'eurc' | 'ars' | 'brl';
export const OUTPUT_TOKEN_CONFIG: Record<OutputTokenType, OutputTokenDetailsSpacewalk | OutputTokenDetailsMoonbeam> = {
  eurc: {
    type: 'spacewalk',
    anchorHomepageUrl: 'https://mykobo.co',
    tomlFileUrl: 'https://circle.anchor.mykobo.co/.well-known/stellar.toml',
    decimals: 12,
    fiat: {
      assetIcon: 'eur',
      symbol: 'EUR',
      name: 'Euro',
    },
    stellarAsset: {
      code: {
        hex: '0x45555243',
        string: 'EURC',
      },
      issuer: {
        hex: '0xcf4f5a26e2090bb3adcf02c7a9d73dbfe6659cc690461475b86437fa49c71136',
        stellarEncoding: 'GDHU6WRG4IEQXM5NZ4BMPKOXHW76MZM4Y2IEMFDVXBSDP6SJY4ITNPP2',
      },
    },
    vaultAccountId: '6dgJM1ijyHFEfzUokJ1AHq3z3R3Z8ouc8B5SL9YjMRUaLsjh',
    erc20WrapperAddress: '6eNUvRWCKE3kejoyrJTXiSM7NxtWi37eRXTnKhGKPsJevAj5',
    minWithdrawalAmountRaw: '10000000000000',
    maxWithdrawalAmountRaw: '10000000000000000',
    offrampFeesBasisPoints: 25,
    usesMemo: false,
    supportsClientDomain: true,
  },
  ars: {
    type: 'spacewalk',
    anchorHomepageUrl: 'https://home.anclap.com',
    tomlFileUrl: 'https://api.anclap.com/.well-known/stellar.toml',
    decimals: 12,
    fiat: {
      assetIcon: 'ars',
      symbol: 'ARS',
      name: 'Argentine Peso',
    },
    stellarAsset: {
      code: {
        hex: '0x41525300',
        string: 'ARS',
      },
      issuer: {
        hex: '0xb04f8bff207a0b001aec7b7659a8d106e54e659cdf9533528f468e079628fba1',
        stellarEncoding: 'GCYE7C77EB5AWAA25R5XMWNI2EDOKTTFTTPZKM2SR5DI4B4WFD52DARS',
      },
    },
    vaultAccountId: '6bE2vjpLRkRNoVDqDtzokxE34QdSJC2fz7c87R9yCVFFDNWs',
    erc20WrapperAddress: '6f7VMG1ERxpZMvFE2CbdWb7phxDgnoXrdornbV3CCd51nFsj',
    minWithdrawalAmountRaw: '11000000000000', // 11 ARS
    maxWithdrawalAmountRaw: '500000000000000000', // 500000 ARS
    offrampFeesBasisPoints: 200, // 2%
    offrampFeesFixedComponent: 10, // 10 ARS
    usesMemo: true,
    supportsClientDomain: true,
  },
<<<<<<< HEAD
  brl: {
    type: 'moonbeam',
=======
  // TODO - most values are placeholders. Must be updated.
  brl: {
    type: 'moonbeam',
    anchorHomepageUrl: '???',
    tomlFileUrl: '??',
>>>>>>> 6fab3c77
    decimals: 18,
    fiat: {
      assetIcon: 'brl',
      symbol: 'BRL',
      name: 'Brazilian Real',
    },
<<<<<<< HEAD
    erc20WrapperAddress: '6eRq1yvty6KorGcJ3nKpNYrCBn9FQnzsBhFn4JmAFqWUwpnh',
    minWithdrawalAmountRaw: '1000000000000000000', // 1 BRL.
    maxWithdrawalAmountRaw: '56000000000000000000000',
=======
    erc20WrapperAddress: '6ftBYTotU4mmCuvUqJvk6qEP7uCzzz771pTMoxcbHFb9rcPv',
    minWithdrawalAmountRaw: '1',
    maxWithdrawalAmountRaw: '50000000000000000000000000000000',
>>>>>>> 6fab3c77
    offrampFeesBasisPoints: 0,
    offrampFeesFixedComponent: 0.75, // 0.75 BRL
    ...PENDULUM_BRLA_MOONBEAM,
  },
};

export function getOutputTokenDetailsSpacewalk(outputTokenType: OutputTokenType): OutputTokenDetailsSpacewalk {
  const maybeOutputTokenDetails = OUTPUT_TOKEN_CONFIG[outputTokenType];

  if (isStellarOutputTokenDetails(maybeOutputTokenDetails)) {
    return maybeOutputTokenDetails;
  }
  throw new Error(`Invalid output token type: ${outputTokenType}. Token type is not Stellar.`);
}

export function getBaseOutputTokenDetails(outputTokenType: OutputTokenType): BaseOutputTokenDetails {
  return OUTPUT_TOKEN_CONFIG[outputTokenType];
}

export function getOutputTokenDetails(
  outputTokenType: OutputTokenType,
): OutputTokenDetailsSpacewalk | OutputTokenDetailsMoonbeam {
  return OUTPUT_TOKEN_CONFIG[outputTokenType];
}

export function getPendulumCurrencyId(outputTokenType: OutputTokenType): PendulumCurrencyId {
  const tokenDetails = getOutputTokenDetails(outputTokenType);
  if (isStellarOutputTokenDetails(tokenDetails)) {
    return {
      Stellar: {
        AlphaNum4: { code: tokenDetails.stellarAsset.code.hex, issuer: tokenDetails.stellarAsset.issuer.hex },
      },
    };
  } else {
    return tokenDetails.pendulumCurrencyId;
  }
}<|MERGE_RESOLUTION|>--- conflicted
+++ resolved
@@ -43,11 +43,6 @@
 }
 
 export interface BaseOutputTokenDetails {
-<<<<<<< HEAD
-=======
-  anchorHomepageUrl: string;
-  tomlFileUrl: string;
->>>>>>> 6fab3c77
   decimals: number;
   fiat: Fiat;
   minWithdrawalAmountRaw: string;
@@ -71,11 +66,8 @@
   };
   vaultAccountId: string;
   supportsClientDomain: boolean;
-<<<<<<< HEAD
   anchorHomepageUrl: string;
   tomlFileUrl: string;
-=======
->>>>>>> 6fab3c77
   usesMemo: boolean;
 };
 
@@ -110,12 +102,7 @@
 
 export function isStellarOutputToken(outputToken: OutputTokenType): boolean {
   const maybeOutputTokenDetails = OUTPUT_TOKEN_CONFIG[outputToken];
-<<<<<<< HEAD
-  if (!maybeOutputTokenDetails) return false;
-  return maybeOutputTokenDetails.type === 'spacewalk';
-=======
   return isStellarOutputTokenDetails(maybeOutputTokenDetails);
->>>>>>> 6fab3c77
 }
 
 const PENDULUM_USDC_AXL = {
@@ -134,11 +121,7 @@
 };
 
 const PENDULUM_BRLA_MOONBEAM = {
-<<<<<<< HEAD
-  pendulumErc20WrapperAddress: '6dAegKXwGWEXkfhNbeqeKothqhe6G81McRxG8zvaDYrpdVHF',
-=======
   pendulumErc20WrapperAddress: '6dAegKXwGWEXkfhNbeqeKothqhe6G81McRxG8zvaDYrpdVHF', // TODO. Placeholder address.
->>>>>>> 6fab3c77
   pendulumCurrencyId: { XCM: 13 },
   pendulumAssetSymbol: 'BRLA',
   pendulumDecimals: 18,
@@ -376,31 +359,18 @@
     usesMemo: true,
     supportsClientDomain: true,
   },
-<<<<<<< HEAD
-  brl: {
-    type: 'moonbeam',
-=======
   // TODO - most values are placeholders. Must be updated.
   brl: {
     type: 'moonbeam',
-    anchorHomepageUrl: '???',
-    tomlFileUrl: '??',
->>>>>>> 6fab3c77
     decimals: 18,
     fiat: {
       assetIcon: 'brl',
       symbol: 'BRL',
       name: 'Brazilian Real',
     },
-<<<<<<< HEAD
     erc20WrapperAddress: '6eRq1yvty6KorGcJ3nKpNYrCBn9FQnzsBhFn4JmAFqWUwpnh',
     minWithdrawalAmountRaw: '1000000000000000000', // 1 BRL.
     maxWithdrawalAmountRaw: '56000000000000000000000',
-=======
-    erc20WrapperAddress: '6ftBYTotU4mmCuvUqJvk6qEP7uCzzz771pTMoxcbHFb9rcPv',
-    minWithdrawalAmountRaw: '1',
-    maxWithdrawalAmountRaw: '50000000000000000000000000000000',
->>>>>>> 6fab3c77
     offrampFeesBasisPoints: 0,
     offrampFeesFixedComponent: 0.75, // 0.75 BRL
     ...PENDULUM_BRLA_MOONBEAM,
