--- conflicted
+++ resolved
@@ -14,12 +14,7 @@
   icon: string;
 }
 
-<<<<<<< HEAD
-export type TokenType = 'brl' | 'eurc' | 'usdc' | 'usdce';
-export type TokenConfig = Record<TokenType, TokenDetails>;
-=======
 export type InputTokenType = 'usdc' | 'usdce';
->>>>>>> f56ee409
 
 export interface OutputTokenDetails {
   tomlFileUrl: string;
@@ -105,43 +100,6 @@
     maxWithdrawalAmountRaw: '10000000000000000',
     icon: EurcIcon,
   },
-<<<<<<< HEAD
-  // We treat many of the properties of polygon token as the equivalent axl{X} one on Pendulum.
-  // we will receive
-  usdc: {
-    assetCode: 'USDC',
-    erc20AddressNativeChain: '0x3c499c542cEF5E3811e1192ce70d8cC03d5c3359', // USDC on Polygon
-    // erc20Address is that of axlUSDC on pendulum
-    // this is done to provide the user with the expected exchange rate
-    erc20Address: '6cXCaQeLQtYhyaQgMGaLcBakgfdgNiSoENW2LA2z8nLBcpSh',
-    // Decimals should be consistent in BOTH CHAINS
-    decimals: 6,
-    // currency id of axlUSDC
-    currencyId: { XCM: 12 },
-    isOfframp: false,
-    // whatever axlUSDC can be offramped to...
-    canSwapTo: ['eurc'],
-    icon: UsdcIcon,
-    isPolygonChain: true,
-  },
-  usdce: {
-    assetCode: 'USDC.e',
-    erc20AddressNativeChain: '0x2791bca1f2de4661ed88a30c99a7a9449aa84174', // USDC.e on Polygon
-    // erc20Address is that of axlUSDC on pendulum
-    // this is done to provide the user with the expected exchange rate
-    erc20Address: '6cXCaQeLQtYhyaQgMGaLcBakgfdgNiSoENW2LA2z8nLBcpSh',
-    // Decimals should be consistent in BOTH CHAINS
-    decimals: 6,
-    // currency id of axlUSDC
-    currencyId: { XCM: 12 },
-    isOfframp: false,
-    // whatever axlUSDC can be offramped to...
-    canSwapTo: ['eurc'],
-    icon: UsdcIcon,
-    isPolygonChain: true,
-  },
-} as const;
-=======
 };
 
 export function getPendulumCurrencyId(outputTokenType: OutputTokenType): any {
@@ -151,5 +109,4 @@
       AlphaNum4: { code: stellarAsset.code.hex, issuer: stellarAsset.issuer.hex },
     },
   };
-}
->>>>>>> f56ee409
+}