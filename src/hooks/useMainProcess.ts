import { useState, useEffect, useCallback, useRef } from 'preact/compat';

// Configs, Types, constants
import { createStellarEphemeralSecret, sep24First } from '../services/anchor';
import { INPUT_TOKEN_CONFIG, InputTokenType, OUTPUT_TOKEN_CONFIG, OutputTokenType } from '../constants/tokenConfig';

import { fetchTomlValues, sep10, sep24Second } from '../services/anchor';
// Utils
import { useConfig, useSwitchChain } from 'wagmi';
import { polygon } from 'wagmi/chains';
import {
  OfframpingState,
  advanceOfframpingState,
  clearOfframpingState,
  constructInitialState,
  readCurrentState,
  recoverFromFailure,
} from '../services/offrampingFlow';
import { EventStatus, GenericEvent } from '../components/GenericEvent';
import Big from 'big.js';
import { createTransactionEvent, useEventsContext } from '../contexts/events';
import { showToast, ToastMessage } from '../helpers/notifications';
import { IAnchorSessionParams, ISep24Intermediate } from '../services/anchor';
<<<<<<< HEAD
import { Keypair } from 'stellar-sdk';
=======
import { OFFRAMPING_PHASE_SECONDS } from '../pages/progress';
>>>>>>> 6268537b

export type SigningPhase = 'started' | 'approved' | 'signed' | 'finished';

export interface ExecutionInput {
  inputTokenType: InputTokenType;
  outputTokenType: OutputTokenType;
  amountInUnits: string;
  offrampAmount: Big;
}

type ExtendedExecutionInput = ExecutionInput & { stellarEphemeralSecret: string };

export const useMainProcess = () => {
  // EXAMPLE mocking states

  // Approval already performed (scenario: service shut down after sending approval but before getting it's confirmation)
  // let recoveryStatus = {
  //   approvalHash: '0xe2798e5c30915033e3d5aaecf2cb2704c31f0a68624013849729ac5c69f83048',
  //   swapHash: undefined,
  //   transactionRequest: {"routeType":"CALL_BRIDGE_CALL","target":"0xce16F69375520ab01377ce7B88f5BA8C48F8D666","data":"0x00","value":"511469868416439548","gasLimit":"556000","lastBaseFeePerGas":"3560652","maxFeePerGas":"1507121304","maxPriorityFeePerGas":"1500000000","gasPrice":"30003560652","requestId":"de321b5ab3f9989d67dab414b3556ece"}
  // }

  // storageService.set(storageKeys.SQUIDROUTER_RECOVERY_STATE, recoveryStatus );
  // storageService.set(storageKeys.OFFRAMP_STATUS, OperationStatus.Sep6Completed);

  const [offrampingStarted, setOfframpingStarted] = useState<boolean>(false);
  const [isInitiating, setIsInitiating] = useState<boolean>(false);
  const [offrampingState, setOfframpingState] = useState<OfframpingState | undefined>(undefined);
  const [anchorSessionParamsState, setAnchorSessionParams] = useState<IAnchorSessionParams | undefined>(undefined);
  const [firstSep24ResponseState, setFirstSep24Response] = useState<ISep24Intermediate | undefined>(undefined);
  const [executionInputState, setExecutionInputState] = useState<ExtendedExecutionInput | undefined>(undefined);

  const sep24FirstIntervalRef = useRef<number | undefined>(undefined);

  const [signingPhase, setSigningPhase] = useState<SigningPhase | undefined>(undefined);

  const wagmiConfig = useConfig();
  const { switchChain } = useSwitchChain();
  const { trackEvent, resetUniqueEvents } = useEventsContext();

  const [, setEvents] = useState<GenericEvent[]>([]);

  const updateHookStateFromState = useCallback(
    (state: OfframpingState | undefined) => {
      if (state === undefined || state.phase === 'success' || state.failure !== undefined) {
        setSigningPhase(undefined);
      }
      setOfframpingState(state);

      if (state?.phase === 'success') {
        trackEvent(createTransactionEvent('transaction_success', state));
      } else if (state?.failure !== undefined) {
        const currentPhase = state?.phase;
        const currentPhaseIndex = Object.keys(OFFRAMPING_PHASE_SECONDS).indexOf(currentPhase);

        trackEvent({
          ...createTransactionEvent('transaction_failure', state),
          event: 'transaction_failure',
          phase_name: currentPhase,
          phase_index: currentPhaseIndex,
        });
      }
    },
    [trackEvent],
  );

  useEffect(() => {
    const state = readCurrentState();
    updateHookStateFromState(state);
  }, [updateHookStateFromState]);

  const addEvent = (message: string, status: EventStatus) => {
    console.log('Add event', message, status);
    setEvents((prevEvents) => [...prevEvents, { value: message, status }]);
  };

  const cleanSep24FirstVariables = () => {
    if (sep24FirstIntervalRef.current !== undefined) {
      // stop executing the function, and reset the ref variable.
      clearInterval(sep24FirstIntervalRef.current);
      sep24FirstIntervalRef.current = undefined;
      setFirstSep24Response(undefined);
      setExecutionInputState(undefined);
      setAnchorSessionParams(undefined);
    }
  };

  // Main submit handler. Offramp button.
  const handleOnSubmit = useCallback(
    (executionInput: ExecutionInput) => {
      const { inputTokenType, outputTokenType, amountInUnits, offrampAmount } = executionInput;

      if (offrampingStarted || offrampingState !== undefined) {
        setIsInitiating(false);
        return;
      }

      (async () => {
        // If we already are on the polygon chain, we don't need to switch and this will be a no-op
        switchChain({ chainId: polygon.id });

        setOfframpingStarted(true);
        trackEvent({
          event: 'transaction_confirmation',
          from_asset: INPUT_TOKEN_CONFIG[inputTokenType].assetSymbol,
          to_asset: OUTPUT_TOKEN_CONFIG[outputTokenType].stellarAsset.code.string,
          from_amount: amountInUnits,
          to_amount: offrampAmount.toFixed(2, 0),
        });

        try {
          const stellarEphemeralSecret = createStellarEphemeralSecret();
          const stellarEphemeralPublic = Keypair.fromSecret(stellarEphemeralSecret).publicKey();

          const outputToken = OUTPUT_TOKEN_CONFIG[outputTokenType];
          const tomlValues = await fetchTomlValues(outputToken.tomlFileUrl!);

          const requiresClientDomain = outputToken.requiresClientDomain;

          // get or derive memo:
          // for mykobo memo should be ''
          const memo = ''; // derived from user's start chain account or empty.

          const sep10Token = await sep10(
            tomlValues,
            stellarEphemeralSecret,
            requiresClientDomain,
            outputTokenType,
            memo,
            addEvent,
          );

          const anchorSessionParams = {
            token: sep10Token,
            tomlValues: tomlValues,
            tokenConfig: outputToken,
            offrampAmount: offrampAmount.toFixed(2, 0),
          };
          setExecutionInputState({
            ...executionInput,
            stellarEphemeralSecret,
          });
          setAnchorSessionParams(anchorSessionParams);

          const fetchAndUpdateSep24Url = async () => {
            const firstSep24Response = await sep24First(anchorSessionParams, stellarEphemeralPublic);
            const url = new URL(firstSep24Response.url);
            url.searchParams.append('callback', 'postMessage');
            firstSep24Response.url = url.toString();
            setFirstSep24Response(firstSep24Response);

            console.log('SEP24 url:', firstSep24Response.url);
          };

          const executeFinishInitialState = async () => {
            try {
              await fetchAndUpdateSep24Url();
            } catch (error) {
              console.error('Some error occurred finalizing the initial state of the offramping process', error);
              setOfframpingStarted(false);
              cleanSep24FirstVariables();
            }
          };

          sep24FirstIntervalRef.current = window.setInterval(fetchAndUpdateSep24Url, 20000);
          executeFinishInitialState().finally(() => setIsInitiating(false));
        } catch (error) {
          console.error('Some error occurred initializing the offramping process', error);
          setOfframpingStarted(false);
          setIsInitiating(false);
        }
      })();
    },
    [offrampingStarted, offrampingState, switchChain, trackEvent],
  );

  const handleOnAnchorWindowOpen = useCallback(async () => {
    if (
      firstSep24ResponseState === undefined ||
      anchorSessionParamsState === undefined ||
      executionInputState === undefined
    ) {
      return;
    }
    trackEvent({
      event: 'kyc_started',
      from_asset: INPUT_TOKEN_CONFIG[executionInputState.inputTokenType].assetSymbol,
      to_asset: OUTPUT_TOKEN_CONFIG[executionInputState.outputTokenType].stellarAsset.code.string,
      from_amount: executionInputState.amountInUnits,
      to_amount: executionInputState.offrampAmount.toFixed(2, 0),
    });

    // stop fetching new sep24 url's and clean session variables from the state to be safe.
    // We want to avoid session variables used in defferent sessions.
    const firstSep24Response = firstSep24ResponseState;
    const anchorSessionParams = anchorSessionParamsState;
    cleanSep24FirstVariables();

    let secondSep24Response;
    try {
      secondSep24Response = await sep24Second(firstSep24Response, anchorSessionParams);
      console.log('secondSep24Response', secondSep24Response);

      // Check if the amount entered in the KYC UI matches the one we expect
      if (!Big(secondSep24Response.amount).eq(executionInputState.offrampAmount)) {
        setOfframpingStarted(false);
        console.error("The amount entered in the KYC UI doesn't match the one we expect. Stopping offramping process.");
        showToast(ToastMessage.AMOUNT_MISMATCH);
        return;
      }
    } catch (error) {
      console.error('Some error occurred on second part of sep24 process', error);
      return setOfframpingStarted(false);
    }

    try {
      const initialState = await constructInitialState({
        sep24Id: firstSep24Response.id,
        stellarEphemeralSecret: executionInputState.stellarEphemeralSecret,
        inputTokenType: executionInputState.inputTokenType,
        outputTokenType: executionInputState.outputTokenType,
        amountIn: executionInputState.amountInUnits,
        amountOut: executionInputState.offrampAmount,
        sepResult: secondSep24Response,
      });

      trackEvent(createTransactionEvent('kyc_completed', initialState));
      updateHookStateFromState(initialState);
    } catch (error) {
      console.error('Some error occurred constructing initial state', error);
      setOfframpingStarted(false);
    }
  }, [firstSep24ResponseState, anchorSessionParamsState, executionInputState, updateHookStateFromState, trackEvent]);

  const finishOfframping = useCallback(() => {
    (async () => {
      await clearOfframpingState();
      resetUniqueEvents();
      setOfframpingStarted(false);
      updateHookStateFromState(undefined);
    })();
  }, [updateHookStateFromState, resetUniqueEvents]);

  const continueFailedFlow = useCallback(() => {
    const nextState = recoverFromFailure(offrampingState);
    updateHookStateFromState(nextState);
  }, [updateHookStateFromState, offrampingState]);

  useEffect(() => {
    (async () => {
      const nextState = await advanceOfframpingState(offrampingState, {
        renderEvent: addEvent,
        wagmiConfig,
        setSigningPhase,
        trackEvent,
      });

      if (offrampingState !== nextState) updateHookStateFromState(nextState);
    })();
  }, [offrampingState, updateHookStateFromState, trackEvent, wagmiConfig]);

  return {
    handleOnSubmit,
    firstSep24ResponseState,
    offrampingState,
    offrampingStarted,
    isInitiating,
    setIsInitiating,
    finishOfframping,
    continueFailedFlow,
    handleOnAnchorWindowOpen,
    signingPhase,
  };
};<|MERGE_RESOLUTION|>--- conflicted
+++ resolved
@@ -21,11 +21,8 @@
 import { createTransactionEvent, useEventsContext } from '../contexts/events';
 import { showToast, ToastMessage } from '../helpers/notifications';
 import { IAnchorSessionParams, ISep24Intermediate } from '../services/anchor';
-<<<<<<< HEAD
 import { Keypair } from 'stellar-sdk';
-=======
 import { OFFRAMPING_PHASE_SECONDS } from '../pages/progress';
->>>>>>> 6268537b
 
 export type SigningPhase = 'started' | 'approved' | 'signed' | 'finished';
 
