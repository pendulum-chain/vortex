import { useState, useEffect, useCallback, useRef } from 'preact/compat';

// Configs, Types, constants
import { createStellarEphemeralSecret, sep24First } from '../services/anchor';
import { INPUT_TOKEN_CONFIG, InputTokenType, OUTPUT_TOKEN_CONFIG, OutputTokenType } from '../constants/tokenConfig';

import { fetchTomlValues, sep10, sep24Second } from '../services/anchor';
// Utils
import { useConfig, useSwitchChain } from 'wagmi';
import { polygon } from 'wagmi/chains';
import {
  OfframpingState,
  advanceOfframpingState,
  clearOfframpingState,
  constructInitialState,
  readCurrentState,
  recoverFromFailure,
} from '../services/offrampingFlow';
import { EventStatus, GenericEvent } from '../components/GenericEvent';
import Big from 'big.js';
import { createTransactionEvent, useEventsContext } from '../contexts/events';
import { showToast, ToastMessage } from '../helpers/notifications';
import { IAnchorSessionParams, ISep24Intermediate } from '../services/anchor';
<<<<<<< HEAD
import { OFFRAMPING_PHASE_SECONDS } from '../pages/progress';
=======
import { Keypair } from 'stellar-sdk';
>>>>>>> bf9b1a69

export type SigningPhase = 'started' | 'approved' | 'signed' | 'finished';

export interface ExecutionInput {
  inputTokenType: InputTokenType;
  outputTokenType: OutputTokenType;
  amountInUnits: string;
  offrampAmount: Big;
}

type ExtendedExecutionInput = ExecutionInput & { stellarEphemeralSecret: string };

export const useMainProcess = () => {
  // EXAMPLE mocking states

  // Approval already performed (scenario: service shut down after sending approval but before getting it's confirmation)
  // let recoveryStatus = {
  //   approvalHash: '0xe2798e5c30915033e3d5aaecf2cb2704c31f0a68624013849729ac5c69f83048',
  //   swapHash: undefined,
  //   transactionRequest: {"routeType":"CALL_BRIDGE_CALL","target":"0xce16F69375520ab01377ce7B88f5BA8C48F8D666","data":"0x00","value":"511469868416439548","gasLimit":"556000","lastBaseFeePerGas":"3560652","maxFeePerGas":"1507121304","maxPriorityFeePerGas":"1500000000","gasPrice":"30003560652","requestId":"de321b5ab3f9989d67dab414b3556ece"}
  // }

  // storageService.set(storageKeys.SQUIDROUTER_RECOVERY_STATE, recoveryStatus );
  // storageService.set(storageKeys.OFFRAMP_STATUS, OperationStatus.Sep6Completed);

  const [offrampingStarted, setOfframpingStarted] = useState<boolean>(false);
  const [isInitiating, setIsInitiating] = useState<boolean>(false);
  const [offrampingState, setOfframpingState] = useState<OfframpingState | undefined>(undefined);
  const [anchorSessionParamsState, setAnchorSessionParams] = useState<IAnchorSessionParams | undefined>(undefined);
  const [firstSep24ResponseState, setFirstSep24Response] = useState<ISep24Intermediate | undefined>(undefined);
  const [executionInputState, setExecutionInputState] = useState<ExtendedExecutionInput | undefined>(undefined);

  const sep24FirstIntervalRef = useRef<number | undefined>(undefined);

  const [signingPhase, setSigningPhase] = useState<SigningPhase | undefined>(undefined);

  const wagmiConfig = useConfig();
  const { switchChain } = useSwitchChain();
  const { trackEvent, resetUniqueEvents } = useEventsContext();

  const [, setEvents] = useState<GenericEvent[]>([]);

  const updateHookStateFromState = useCallback(
    (state: OfframpingState | undefined) => {
      if (state === undefined || state.phase === 'success' || state.failure !== undefined) {
        setSigningPhase(undefined);
      }
      setOfframpingState(state);

      if (state?.phase === 'success') {
        trackEvent(createTransactionEvent('transaction_success', state));
      } else if (state?.failure !== undefined) {
        const currentPhase = state?.phase;
        const currentPhaseIndex = Object.keys(OFFRAMPING_PHASE_SECONDS).indexOf(currentPhase);

        trackEvent({
          ...createTransactionEvent('transaction_failure', state),
          event: 'transaction_failure',
          phase_name: currentPhase,
          phase_index: currentPhaseIndex,
        });
      }
    },
    [trackEvent],
  );

  useEffect(() => {
    const state = readCurrentState();
    updateHookStateFromState(state);
  }, [updateHookStateFromState]);

  const addEvent = (message: string, status: EventStatus) => {
    console.log('Add event', message, status);
    setEvents((prevEvents) => [...prevEvents, { value: message, status }]);
  };

  const cleanSep24FirstVariables = () => {
    if (sep24FirstIntervalRef.current !== undefined) {
      // stop executing the function, and reset the ref variable.
      clearInterval(sep24FirstIntervalRef.current);
      sep24FirstIntervalRef.current = undefined;
      setFirstSep24Response(undefined);
      setExecutionInputState(undefined);
      setAnchorSessionParams(undefined);
    }
  };

  // Main submit handler. Offramp button.
  const handleOnSubmit = useCallback(
    (executionInput: ExecutionInput) => {
      const { inputTokenType, amountInUnits, outputTokenType, offrampAmount } = executionInput;

      if (offrampingStarted || offrampingState !== undefined) {
        setIsInitiating(false);
        return;
      }

      (async () => {
        // If we already are on the polygon chain, we don't need to switch and this will be a no-op
        switchChain({ chainId: polygon.id });

        setOfframpingStarted(true);
        trackEvent({
          event: 'transaction_confirmation',
          from_asset: INPUT_TOKEN_CONFIG[inputTokenType].assetSymbol,
          to_asset: OUTPUT_TOKEN_CONFIG[outputTokenType].stellarAsset.code.string,
          from_amount: amountInUnits,
          to_amount: offrampAmount.toFixed(2, 0),
        });

        try {
          const stellarEphemeralSecret = createStellarEphemeralSecret();
          const outputToken = OUTPUT_TOKEN_CONFIG[outputTokenType];
          const tomlValues = await fetchTomlValues(outputToken.tomlFileUrl!);

<<<<<<< HEAD
          const requiresClientDomain = outputToken.requiresClientDomain;
          const sep10Token = await sep10(
            tomlValues,
            stellarEphemeralSecret,
            requiresClientDomain,
=======
          const { token: sep10Token, sep10Account } = await sep10(
            tomlValues,
            stellarEphemeralSecret,
>>>>>>> bf9b1a69
            outputTokenType,
            addEvent,
          );

          const anchorSessionParams = {
            token: sep10Token,
            tomlValues: tomlValues,
            tokenConfig: outputToken,
            offrampAmount: offrampAmount.toFixed(2, 0),
          };
          setExecutionInputState({
            ...executionInput,
            stellarEphemeralSecret,
          });
          setAnchorSessionParams(anchorSessionParams);

          const fetchAndUpdateSep24Url = async () => {
            const firstSep24Response = await sep24First(anchorSessionParams, sep10Account, outputTokenType);
            const url = new URL(firstSep24Response.url);
            url.searchParams.append('callback', 'postMessage');
            firstSep24Response.url = url.toString();
            setFirstSep24Response(firstSep24Response);

            console.log('SEP24 url:', firstSep24Response.url);
          };

          const executeFinishInitialState = async () => {
            try {
              await fetchAndUpdateSep24Url();
            } catch (error) {
              console.error('Some error occurred finalizing the initial state of the offramping process', error);
              setOfframpingStarted(false);
              cleanSep24FirstVariables();
            }
          };

          sep24FirstIntervalRef.current = window.setInterval(fetchAndUpdateSep24Url, 20000);
          executeFinishInitialState().finally(() => setIsInitiating(false));
        } catch (error) {
          console.error('Some error occurred initializing the offramping process', error);
          setOfframpingStarted(false);
          setIsInitiating(false);
        }
      })();
    },
    [offrampingStarted, offrampingState, switchChain, trackEvent],
  );

  const handleOnAnchorWindowOpen = useCallback(async () => {
    if (
      firstSep24ResponseState === undefined ||
      anchorSessionParamsState === undefined ||
      executionInputState === undefined
    ) {
      return;
    }
    trackEvent({
      event: 'kyc_started',
      from_asset: INPUT_TOKEN_CONFIG[executionInputState.inputTokenType].assetSymbol,
      to_asset: OUTPUT_TOKEN_CONFIG[executionInputState.outputTokenType].stellarAsset.code.string,
      from_amount: executionInputState.amountInUnits,
      to_amount: executionInputState.offrampAmount.toFixed(2, 0),
    });

    // stop fetching new sep24 url's and clean session variables from the state to be safe.
    // We want to avoid session variables used in defferent sessions.
    const firstSep24Response = firstSep24ResponseState;
    const anchorSessionParams = anchorSessionParamsState;
    cleanSep24FirstVariables();

    let secondSep24Response;
    try {
      secondSep24Response = await sep24Second(firstSep24Response, anchorSessionParams);
      console.log('secondSep24Response', secondSep24Response);

      // Check if the amount entered in the KYC UI matches the one we expect
      if (!Big(secondSep24Response.amount).eq(executionInputState.offrampAmount)) {
        setOfframpingStarted(false);
        console.error("The amount entered in the KYC UI doesn't match the one we expect. Stopping offramping process.");
        showToast(ToastMessage.AMOUNT_MISMATCH);
        return;
      }
    } catch (error) {
      console.error('Some error occurred on second part of sep24 process', error);
      return setOfframpingStarted(false);
    }

    try {
      const initialState = await constructInitialState({
        sep24Id: firstSep24Response.id,
        stellarEphemeralSecret: executionInputState.stellarEphemeralSecret,
        inputTokenType: executionInputState.inputTokenType,
        outputTokenType: executionInputState.outputTokenType,
        amountIn: executionInputState.amountInUnits,
        amountOut: executionInputState.offrampAmount,
        sepResult: secondSep24Response,
      });

      trackEvent(createTransactionEvent('kyc_completed', initialState));
      updateHookStateFromState(initialState);
    } catch (error) {
      console.error('Some error occurred constructing initial state', error);
      setOfframpingStarted(false);
    }
  }, [firstSep24ResponseState, anchorSessionParamsState, executionInputState, updateHookStateFromState, trackEvent]);

  const finishOfframping = useCallback(() => {
    (async () => {
      await clearOfframpingState();
      resetUniqueEvents();
      setOfframpingStarted(false);
      updateHookStateFromState(undefined);
    })();
  }, [updateHookStateFromState, resetUniqueEvents]);

  const continueFailedFlow = useCallback(() => {
    const nextState = recoverFromFailure(offrampingState);
    updateHookStateFromState(nextState);
  }, [updateHookStateFromState, offrampingState]);

  useEffect(() => {
    (async () => {
      const nextState = await advanceOfframpingState(offrampingState, {
        renderEvent: addEvent,
        wagmiConfig,
        setSigningPhase,
        trackEvent,
      });

      if (offrampingState !== nextState) updateHookStateFromState(nextState);
    })();
  }, [offrampingState, updateHookStateFromState, trackEvent, wagmiConfig]);

  return {
    handleOnSubmit,
    firstSep24ResponseState,
    offrampingState,
    offrampingStarted,
    isInitiating,
    setIsInitiating,
    finishOfframping,
    continueFailedFlow,
    handleOnAnchorWindowOpen,
    signingPhase,
  };
};<|MERGE_RESOLUTION|>--- conflicted
+++ resolved
@@ -21,11 +21,8 @@
 import { createTransactionEvent, useEventsContext } from '../contexts/events';
 import { showToast, ToastMessage } from '../helpers/notifications';
 import { IAnchorSessionParams, ISep24Intermediate } from '../services/anchor';
-<<<<<<< HEAD
 import { OFFRAMPING_PHASE_SECONDS } from '../pages/progress';
-=======
 import { Keypair } from 'stellar-sdk';
->>>>>>> bf9b1a69
 
 export type SigningPhase = 'started' | 'approved' | 'signed' | 'finished';
 
@@ -141,17 +138,12 @@
           const outputToken = OUTPUT_TOKEN_CONFIG[outputTokenType];
           const tomlValues = await fetchTomlValues(outputToken.tomlFileUrl!);
 
-<<<<<<< HEAD
+          // Do we need this? Don't all anchors accept it?
           const requiresClientDomain = outputToken.requiresClientDomain;
-          const sep10Token = await sep10(
+          const { token: sep10Token, sep10Account } = await sep10(
             tomlValues,
             stellarEphemeralSecret,
             requiresClientDomain,
-=======
-          const { token: sep10Token, sep10Account } = await sep10(
-            tomlValues,
-            stellarEphemeralSecret,
->>>>>>> bf9b1a69
             outputTokenType,
             addEvent,
           );
