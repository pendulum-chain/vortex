--- conflicted
+++ resolved
@@ -1,11 +1,13 @@
 import { useState, useEffect, useCallback } from 'preact/compat';
 
 // Configs, Types, constants
+import { createStellarEphemeralSecret, sep24First } from '../services/anchor';
 import { ExecutionInput } from '../types';
 import { INPUT_TOKEN_CONFIG, OUTPUT_TOKEN_CONFIG } from '../constants/tokenConfig';
 
-import { createStellarEphemeralSecret, fetchTomlValues, sep10, sep24First, sep24Second } from '../services/anchor';
+import { fetchTomlValues, sep10, sep24Second } from '../services/anchor';
 // Utils
+import { stringifyBigWithSignificantDecimals } from '../helpers/contracts';
 import { useConfig } from 'wagmi';
 import {
   OfframpingState,
@@ -18,11 +20,8 @@
 import { EventStatus, GenericEvent } from '../components/GenericEvent';
 import Big from 'big.js';
 import { createTransactionEvent, useEventsContext } from '../contexts/events';
-<<<<<<< HEAD
+import { showToast, ToastMessage } from '../helpers/notifications';
 import { stringifyBigWithSignificantDecimals } from '../helpers/contracts';
-=======
-import { showToast, ToastMessage } from '../helpers/notifications';
->>>>>>> ce7a6f16
 
 export type SigningPhase = 'started' | 'approved' | 'signed' | 'finished';
 
@@ -95,10 +94,14 @@
 
         try {
           const stellarEphemeralSecret = createStellarEphemeralSecret();
+
           const outputToken = OUTPUT_TOKEN_CONFIG[outputTokenType];
           const tomlValues = await fetchTomlValues(outputToken.tomlFileUrl!);
+
           const truncatedAmountToOfframp = stringifyBigWithSignificantDecimals(Big(minAmountOutUnits), 2);
+
           const sep10Token = await sep10(tomlValues, stellarEphemeralSecret, addEvent);
+
           const anchorSessionParams = {
             token: sep10Token,
             tomlValues: tomlValues,
@@ -112,6 +115,18 @@
             console.log('SEP24 url:', firstSep24Response.url);
 
             const secondSep24Response = await sep24Second(firstSep24Response, anchorSessionParams!);
+
+            console.log('secondSep24Response', secondSep24Response);
+
+            // Check if the amount entered in the KYC UI matches the one we expect
+            if (!Big(secondSep24Response.amount).eq(truncatedAmountToOfframp)) {
+              setOfframpingStarted(false);
+              console.error(
+                "The amount entered in the KYC UI doesn't match the one we expect. Stopping offramping process.",
+              );
+              showToast(ToastMessage.AMOUNT_MISMATCH);
+              return;
+            }
 
             const initialState = await constructInitialState({
               sep24Id: firstSep24Response.id,
@@ -123,28 +138,7 @@
               sepResult: secondSep24Response,
             });
 
-<<<<<<< HEAD
             trackEvent(createTransactionEvent('kyc_completed', initialState));
-=======
-          // Check if the amount entered in the KYC UI matches the one we expect
-          if (!Big(secondSep24Response.amount).eq(truncatedAmountToOfframp)) {
-            setOfframpingStarted(false);
-            console.error(
-              "The amount entered in the KYC UI doesn't match the one we expect. Stopping offramping process.",
-            );
-            showToast(ToastMessage.AMOUNT_MISMATCH);
-            return;
-          }
-
-          const initialState = await constructInitialState({
-            sep24Id: firstSep24Response.id,
-            inputTokenType,
-            outputTokenType,
-            amountIn: amountInUnits,
-            amountOut: minAmountOutUnits,
-            sepResult: secondSep24Response,
-          });
->>>>>>> ce7a6f16
 
             updateHookStateFromState(initialState);
           };
@@ -206,11 +200,8 @@
     offrampingStarted,
     sep24Id,
     finishOfframping,
-<<<<<<< HEAD
-=======
     continueFailedFlow,
     resetSep24Url,
->>>>>>> ce7a6f16
     signingPhase,
   };
 };