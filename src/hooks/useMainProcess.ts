import { useState, useEffect, useCallback, useRef } from 'preact/compat';

// Configs, Types, constants
import { createStellarEphemeralSecret, sep24First } from '../services/anchor';
import { INPUT_TOKEN_CONFIG, InputTokenType, OUTPUT_TOKEN_CONFIG, OutputTokenType } from '../constants/tokenConfig';

import { fetchTomlValues, sep10, sep24Second } from '../services/anchor';
// Utils
import { useConfig, useSwitchChain } from 'wagmi';
import { polygon } from 'wagmi/chains';
import {
  OfframpingState,
  advanceOfframpingState,
  clearOfframpingState,
  constructInitialState,
  readCurrentState,
  recoverFromFailure,
} from '../services/offrampingFlow';
import { EventStatus, GenericEvent } from '../components/GenericEvent';
import Big from 'big.js';
import { createTransactionEvent, useEventsContext } from '../contexts/events';
import { showToast, ToastMessage } from '../helpers/notifications';
import { IAnchorSessionParams, ISep24Intermediate } from '../services/anchor';
import { Keypair } from 'stellar-sdk';

export type SigningPhase = 'started' | 'approved' | 'signed' | 'finished';

export interface ExecutionInput {
  inputTokenType: InputTokenType;
  outputTokenType: OutputTokenType;
  amountInUnits: string;
  offrampAmount: Big;
}

type ExtendedExecutionInput = ExecutionInput & { stellarEphemeralSecret: string };

export const useMainProcess = () => {
  // EXAMPLE mocking states

  // Approval already performed (scenario: service shut down after sending approval but before getting it's confirmation)
  // let recoveryStatus = {
  //   approvalHash: '0xe2798e5c30915033e3d5aaecf2cb2704c31f0a68624013849729ac5c69f83048',
  //   swapHash: undefined,
  //   transactionRequest: {"routeType":"CALL_BRIDGE_CALL","target":"0xce16F69375520ab01377ce7B88f5BA8C48F8D666","data":"0x00","value":"511469868416439548","gasLimit":"556000","lastBaseFeePerGas":"3560652","maxFeePerGas":"1507121304","maxPriorityFeePerGas":"1500000000","gasPrice":"30003560652","requestId":"de321b5ab3f9989d67dab414b3556ece"}
  // }

  // storageService.set(storageKeys.SQUIDROUTER_RECOVERY_STATE, recoveryStatus );
  // storageService.set(storageKeys.OFFRAMP_STATUS, OperationStatus.Sep6Completed);

  const [offrampingStarted, setOfframpingStarted] = useState<boolean>(false);
  const [isInitiating, setIsInitiating] = useState<boolean>(false);
  const [offrampingState, setOfframpingState] = useState<OfframpingState | undefined>(undefined);
  const [anchorSessionParamsState, setAnchorSessionParams] = useState<IAnchorSessionParams | undefined>(undefined);
  const [firstSep24ResponseState, setFirstSep24Response] = useState<ISep24Intermediate | undefined>(undefined);
  const [executionInputState, setExecutionInputState] = useState<ExtendedExecutionInput | undefined>(undefined);

  const sep24FirstIntervalRef = useRef<number | undefined>(undefined);

  const [signingPhase, setSigningPhase] = useState<SigningPhase | undefined>(undefined);

  const wagmiConfig = useConfig();
  const { switchChain } = useSwitchChain();
  const { trackEvent, resetUniqueEvents } = useEventsContext();

  const [, setEvents] = useState<GenericEvent[]>([]);

  const updateHookStateFromState = useCallback(
    (state: OfframpingState | undefined) => {
      if (state === undefined || state.phase === 'success' || state.failure !== undefined) {
        setSigningPhase(undefined);
      }
      setOfframpingState(state);

      if (state?.phase === 'success') {
        trackEvent(createTransactionEvent('transaction_success', state));
      } else if (state?.failure !== undefined) {
        trackEvent(createTransactionEvent('transaction_failure', state));
      }
    },
    [trackEvent],
  );

  useEffect(() => {
    const state = readCurrentState();
    updateHookStateFromState(state);
  }, [updateHookStateFromState]);

  const addEvent = (message: string, status: EventStatus) => {
    console.log('Add event', message, status);
    setEvents((prevEvents) => [...prevEvents, { value: message, status }]);
  };

  const cleanSep24FirstVariables = () => {
    if (sep24FirstIntervalRef.current !== undefined) {
      // stop executing the function, and reset the ref variable.
      clearInterval(sep24FirstIntervalRef.current);
      sep24FirstIntervalRef.current = undefined;
      setFirstSep24Response(undefined);
      setExecutionInputState(undefined);
      setAnchorSessionParams(undefined);
    }
  };

  // Main submit handler. Offramp button.
  const handleOnSubmit = useCallback(
    (executionInput: ExecutionInput) => {
      const { inputTokenType, outputTokenType, amountInUnits, offrampAmount } = executionInput;

      if (offrampingStarted || offrampingState !== undefined) {
        setIsInitiating(false);
        return;
      }

      (async () => {
        // If we already are on the polygon chain, we don't need to switch and this will be a no-op
        switchChain({ chainId: polygon.id });

        setOfframpingStarted(true);
        trackEvent({
          event: 'transaction_confirmation',
          from_asset: INPUT_TOKEN_CONFIG[inputTokenType].assetSymbol,
          to_asset: OUTPUT_TOKEN_CONFIG[outputTokenType].stellarAsset.code.string,
          from_amount: amountInUnits,
          to_amount: offrampAmount.toFixed(2, 0),
        });

        try {
          const stellarEphemeralSecret = createStellarEphemeralSecret();

          const outputToken = OUTPUT_TOKEN_CONFIG[outputTokenType];
          const tomlValues = await fetchTomlValues(outputToken.tomlFileUrl!);

<<<<<<< HEAD
          const truncatedAmountToOfframp = stringifyBigWithSignificantDecimals(Big(minAmountOutUnits), 2);

          const { token: sep10Token, masterPublic } = await sep10(
            tomlValues,
            stellarEphemeralSecret,
            outputTokenType,
            addEvent,
          );
=======
          const sep10Token = await sep10(tomlValues, stellarEphemeralSecret, addEvent);
>>>>>>> d8a75dde

          const anchorSessionParams = {
            token: sep10Token,
            tomlValues: tomlValues,
            tokenConfig: outputToken,
            offrampAmount: offrampAmount.toFixed(2, 0),
          };
          setExecutionInputState({
            ...executionInput,
            stellarEphemeralSecret,
          });
          setAnchorSessionParams(anchorSessionParams);

          const fetchAndUpdateSep24Url = async () => {
<<<<<<< HEAD
            let firstSep24Response = await sep24First(anchorSessionParams, masterPublic);
=======
            const firstSep24Response = await sep24First(anchorSessionParams);
>>>>>>> d8a75dde
            const url = new URL(firstSep24Response.url);
            url.searchParams.append('callback', 'postMessage');
            firstSep24Response.url = url.toString();
            setFirstSep24Response(firstSep24Response);

            console.log('SEP24 url:', firstSep24Response.url);
          };

          const executeFinishInitialState = async () => {
            try {
              await fetchAndUpdateSep24Url();
            } catch (error) {
              console.error('Some error occurred finalizing the initial state of the offramping process', error);
              setOfframpingStarted(false);
              cleanSep24FirstVariables();
            }
          };

          sep24FirstIntervalRef.current = window.setInterval(fetchAndUpdateSep24Url, 20000);
          executeFinishInitialState().finally(() => setIsInitiating(false));
        } catch (error) {
          console.error('Some error occurred initializing the offramping process', error);
          setOfframpingStarted(false);
          setIsInitiating(false);
        }
      })();
    },
    [offrampingStarted, offrampingState, switchChain, trackEvent],
  );

  const handleOnAnchorWindowOpen = useCallback(async () => {
    if (
      firstSep24ResponseState === undefined ||
      anchorSessionParamsState === undefined ||
      executionInputState === undefined
    ) {
      return;
    }
    trackEvent({
      event: 'kyc_started',
      from_asset: INPUT_TOKEN_CONFIG[executionInputState.inputTokenType].assetSymbol,
      to_asset: OUTPUT_TOKEN_CONFIG[executionInputState.outputTokenType].stellarAsset.code.string,
      from_amount: executionInputState.amountInUnits,
      to_amount: executionInputState.offrampAmount.toFixed(2, 0),
    });

    // stop fetching new sep24 url's and clean session variables from the state to be safe.
    // We want to avoid session variables used in defferent sessions.
    const firstSep24Response = firstSep24ResponseState;
    const anchorSessionParams = anchorSessionParamsState;
    cleanSep24FirstVariables();

    let secondSep24Response;
    try {
      secondSep24Response = await sep24Second(firstSep24Response, anchorSessionParams);
      console.log('secondSep24Response', secondSep24Response);

      // Check if the amount entered in the KYC UI matches the one we expect
      if (!Big(secondSep24Response.amount).eq(executionInputState.offrampAmount)) {
        setOfframpingStarted(false);
        console.error("The amount entered in the KYC UI doesn't match the one we expect. Stopping offramping process.");
        showToast(ToastMessage.AMOUNT_MISMATCH);
        return;
      }
    } catch (error) {
      console.error('Some error occurred on second part of sep24 process', error);
      return setOfframpingStarted(false);
    }

    try {
      const initialState = await constructInitialState({
        sep24Id: firstSep24Response.id,
        stellarEphemeralSecret: executionInputState.stellarEphemeralSecret,
        inputTokenType: executionInputState.inputTokenType,
        outputTokenType: executionInputState.outputTokenType,
        amountIn: executionInputState.amountInUnits,
        amountOut: executionInputState.offrampAmount,
        sepResult: secondSep24Response,
      });

      trackEvent(createTransactionEvent('kyc_completed', initialState));
      updateHookStateFromState(initialState);
    } catch (error) {
      console.error('Some error occurred constructing initial state', error);
      setOfframpingStarted(false);
    }
  }, [firstSep24ResponseState, anchorSessionParamsState, executionInputState, updateHookStateFromState, trackEvent]);

  const finishOfframping = useCallback(() => {
    (async () => {
      await clearOfframpingState();
      resetUniqueEvents();
      setOfframpingStarted(false);
      updateHookStateFromState(undefined);
    })();
  }, [updateHookStateFromState, resetUniqueEvents]);

  const continueFailedFlow = useCallback(() => {
    const nextState = recoverFromFailure(offrampingState);
    updateHookStateFromState(nextState);
  }, [updateHookStateFromState, offrampingState]);

  useEffect(() => {
    (async () => {
      const nextState = await advanceOfframpingState(offrampingState, {
        renderEvent: addEvent,
        wagmiConfig,
        setSigningPhase,
        trackEvent,
      });

      if (offrampingState !== nextState) updateHookStateFromState(nextState);
    })();
  }, [offrampingState, updateHookStateFromState, trackEvent, wagmiConfig]);

  return {
    handleOnSubmit,
    firstSep24ResponseState,
    offrampingState,
    offrampingStarted,
    isInitiating,
    setIsInitiating,
    finishOfframping,
    continueFailedFlow,
    handleOnAnchorWindowOpen,
    signingPhase,
  };
};<|MERGE_RESOLUTION|>--- conflicted
+++ resolved
@@ -130,18 +130,12 @@
           const outputToken = OUTPUT_TOKEN_CONFIG[outputTokenType];
           const tomlValues = await fetchTomlValues(outputToken.tomlFileUrl!);
 
-<<<<<<< HEAD
-          const truncatedAmountToOfframp = stringifyBigWithSignificantDecimals(Big(minAmountOutUnits), 2);
-
           const { token: sep10Token, masterPublic } = await sep10(
             tomlValues,
             stellarEphemeralSecret,
             outputTokenType,
             addEvent,
           );
-=======
-          const sep10Token = await sep10(tomlValues, stellarEphemeralSecret, addEvent);
->>>>>>> d8a75dde
 
           const anchorSessionParams = {
             token: sep10Token,
@@ -156,11 +150,7 @@
           setAnchorSessionParams(anchorSessionParams);
 
           const fetchAndUpdateSep24Url = async () => {
-<<<<<<< HEAD
-            let firstSep24Response = await sep24First(anchorSessionParams, masterPublic);
-=======
-            const firstSep24Response = await sep24First(anchorSessionParams);
->>>>>>> d8a75dde
+            const firstSep24Response = await sep24First(anchorSessionParams, masterPublic);
             const url = new URL(firstSep24Response.url);
             url.searchParams.append('callback', 'postMessage');
             firstSep24Response.url = url.toString();
