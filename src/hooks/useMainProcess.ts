import { useCallback, useEffect, useState } from 'preact/compat';

// Configs, Types, constants
import { createStellarEphemeralSecret, fetchTomlValues, sep10, sep24First, sep24Second } from '../services/anchor';
import { ExecutionInput } from '../types';
import { INPUT_TOKEN_CONFIG, OUTPUT_TOKEN_CONFIG } from '../constants/tokenConfig';
// Utils
import { stringifyBigWithSignificantDecimals } from '../helpers/contracts';
import { useConfig } from 'wagmi';
import {
<<<<<<< HEAD
=======
  OfframpingState,
>>>>>>> c8d86cbf
  advanceOfframpingState,
  clearOfframpingState,
  constructInitialState,
  FinalOfframpingPhase,
  OfframpingPhase,
  OfframpingState,
  readCurrentState,
  recoverFromFailure,
} from '../services/offrampingFlow';
import { EventStatus, GenericEvent } from '../components/GenericEvent';
import Big from 'big.js';
import { createTransactionEvent, useEventsContext } from '../contexts/events';
import { showToast, ToastMessage } from '../helpers/notifications';

export type SigningPhase = 'started' | 'approved' | 'signed' | 'finished';

export const useMainProcess = () => {
  // EXAMPLE mocking states

  // Approval already performed (scenario: service shut down after sending approval but before getting it's confirmation)
  // let recoveryStatus = {
  //   approvalHash: '0xe2798e5c30915033e3d5aaecf2cb2704c31f0a68624013849729ac5c69f83048',
  //   swapHash: undefined,
  //   transactionRequest: {"routeType":"CALL_BRIDGE_CALL","target":"0xce16F69375520ab01377ce7B88f5BA8C48F8D666","data":"0x00","value":"511469868416439548","gasLimit":"556000","lastBaseFeePerGas":"3560652","maxFeePerGas":"1507121304","maxPriorityFeePerGas":"1500000000","gasPrice":"30003560652","requestId":"de321b5ab3f9989d67dab414b3556ece"}
  // }

  // storageService.set(storageKeys.SQUIDROUTER_RECOVERY_STATE, recoveryStatus );
  // storageService.set(storageKeys.OFFRAMP_STATUS, OperationStatus.Sep6Completed);

  const [offrampingStarted, setOfframpingStarted] = useState<boolean>(false);
  const [offrampingState, setOfframpingState] = useState<OfframpingState | undefined>(undefined);
  const [sep24Url, setSep24Url] = useState<string | undefined>(undefined);
  const [sep24Id, setSep24Id] = useState<string | undefined>(undefined);

  const [signingPhase, setSigningPhase] = useState<SigningPhase | undefined>(undefined);

  const wagmiConfig = useConfig();
  const { trackEvent, resetUniqueEvents } = useEventsContext();

  const [, setEvents] = useState<GenericEvent[]>([]);

  const updateHookStateFromState = useCallback(
    (state: OfframpingState | undefined) => {
      if (state?.phase === 'success' || state?.isFailure === true) {
        setSigningPhase(undefined);
      }
      setOfframpingState(state);
      setSep24Id(state?.sep24Id);

      if (state?.phase === 'success') {
        trackEvent(createTransactionEvent('transaction_success', state));
      } else if (state?.isFailure === true) {
        trackEvent(createTransactionEvent('transaction_failure', state));
      }
    },
    [trackEvent],
  );

  useEffect(() => {
    const state = readCurrentState();
    updateHookStateFromState(state);
  }, [updateHookStateFromState]);

  const addEvent = (message: string, status: EventStatus) => {
    console.log('Add event', message, status);
    setEvents((prevEvents) => [...prevEvents, { value: message, status }]);
  };

  // Main submit handler. Offramp button.
  const handleOnSubmit = useCallback(
    ({ inputTokenType, outputTokenType, amountInUnits, minAmountOutUnits }: ExecutionInput) => {
      if (offrampingStarted || offrampingState !== undefined) return;

      (async () => {
        setOfframpingStarted(true);
        trackEvent({
          event: 'transaction_confirmation',
          from_asset: INPUT_TOKEN_CONFIG[inputTokenType].assetSymbol,
          to_asset: OUTPUT_TOKEN_CONFIG[outputTokenType].stellarAsset.code.string,
          from_amount: amountInUnits,
          to_amount: Big(minAmountOutUnits).round(2, 0).toFixed(2, 0),
        });

        try {
          const stellarEphemeralSecret = createStellarEphemeralSecret();

          const outputToken = OUTPUT_TOKEN_CONFIG[outputTokenType];
          const tomlValues = await fetchTomlValues(outputToken.tomlFileUrl!);

          const truncatedAmountToOfframp = stringifyBigWithSignificantDecimals(Big(minAmountOutUnits), 2);

          const sep10Token = await sep10(tomlValues, stellarEphemeralSecret, addEvent);

          const anchorSessionParams = {
            token: sep10Token,
            tomlValues: tomlValues,
            tokenConfig: outputToken,
            offrampAmount: truncatedAmountToOfframp,
          };
          const firstSep24Response = await sep24First(anchorSessionParams);
          console.log('sep24 url:', firstSep24Response.url);
          setSep24Url(firstSep24Response.url);

          const secondSep24Response = await sep24Second(firstSep24Response, anchorSessionParams!);

          console.log('secondSep24Response', secondSep24Response);

          // Check if the amount entered in the KYC UI matches the one we expect
          if (!Big(secondSep24Response.amount).eq(truncatedAmountToOfframp)) {
            setOfframpingStarted(false);
            console.error(
              "The amount entered in the KYC UI doesn't match the one we expect. Stopping offramping process.",
            );
            showToast(ToastMessage.AMOUNT_MISMATCH);
            return;
          }

          const initialState = await constructInitialState({
            sep24Id: firstSep24Response.id,
            inputTokenType,
            outputTokenType,
            amountIn: amountInUnits,
            amountOut: minAmountOutUnits,
            sepResult: secondSep24Response,
          });

          trackEvent(createTransactionEvent('kyc_completed', initialState));

          updateHookStateFromState(initialState);
        } catch (error) {
          console.error('Some error occurred initializing the offramping process', error);
          setOfframpingStarted(false);
        }
      })();
    },
    [offrampingState, offrampingStarted, trackEvent, updateHookStateFromState],
  );

  const finishOfframping = useCallback(() => {
    (async () => {
      await clearOfframpingState();
      resetUniqueEvents();
      setOfframpingStarted(false);
      updateHookStateFromState(undefined);
    })();
  }, [updateHookStateFromState, resetUniqueEvents]);

  const continueFailedFlow = useCallback(() => {
    const nextState = recoverFromFailure(offrampingState);
    updateHookStateFromState(nextState);
  }, [updateHookStateFromState, offrampingState]);

  useEffect(() => {
    (async () => {
      const nextState = await advanceOfframpingState(offrampingState, {
        renderEvent: addEvent,
        wagmiConfig,
        setSigningPhase,
      });

      if (offrampingState !== nextState) updateHookStateFromState(nextState);
    })();
  }, [offrampingState, updateHookStateFromState, wagmiConfig]);

  const resetSep24Url = () => setSep24Url(undefined);

  return {
    handleOnSubmit,
    sep24Url,
    offrampingState,
    offrampingStarted,
    sep24Id,
    finishOfframping,
    continueFailedFlow,
    resetSep24Url,
    signingPhase,
  };
};<|MERGE_RESOLUTION|>--- conflicted
+++ resolved
@@ -1,23 +1,19 @@
-import { useCallback, useEffect, useState } from 'preact/compat';
+import { useState, useEffect, useCallback } from 'preact/compat';
 
 // Configs, Types, constants
-import { createStellarEphemeralSecret, fetchTomlValues, sep10, sep24First, sep24Second } from '../services/anchor';
+import { createStellarEphemeralSecret, sep24First } from '../services/anchor';
 import { ExecutionInput } from '../types';
 import { INPUT_TOKEN_CONFIG, OUTPUT_TOKEN_CONFIG } from '../constants/tokenConfig';
+
+import { fetchTomlValues, sep10, sep24Second } from '../services/anchor';
 // Utils
 import { stringifyBigWithSignificantDecimals } from '../helpers/contracts';
 import { useConfig } from 'wagmi';
 import {
-<<<<<<< HEAD
-=======
   OfframpingState,
->>>>>>> c8d86cbf
   advanceOfframpingState,
   clearOfframpingState,
   constructInitialState,
-  FinalOfframpingPhase,
-  OfframpingPhase,
-  OfframpingState,
   readCurrentState,
   recoverFromFailure,
 } from '../services/offrampingFlow';
