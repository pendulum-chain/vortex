<<<<<<< HEAD
import { useEffect } from 'preact/compat';
import Big from 'big.js';

import { recoverFromFailure, readCurrentState } from '../../services/offrampingFlow';

import { InputTokenType, OutputTokenType } from '../../constants/tokenConfig';

=======
import { useEffect, StateUpdater } from 'preact/compat';
import Big from 'big.js';

import { InputTokenType, OutputTokenType } from '../../constants/tokenConfig';
import { useNetwork } from '../../contexts/network';
import { recoverFromFailure, readCurrentState } from '../../services/offrampingFlow';

import { useSEP24 } from './useSEP24';
>>>>>>> d1f215bd
import { useSubmitOfframp } from './useSubmitOfframp';
import { useOfframpEvents } from './useOfframpEvents';
import { useOfframpAdvancement } from './useOfframpAdvancement';
import { useOfframpActions, useOfframpState } from '../../stores/offrampStore';
<<<<<<< HEAD
import { useSep24Store } from '../../stores/sep24Store';
import { useSep24Actions } from '../../stores/sep24Store';
import { useAnchorWindowHandler } from './useSEP24/useAnchorWindowHandler';
=======

>>>>>>> d1f215bd
export type SigningPhase = 'started' | 'approved' | 'signed' | 'finished';

export interface ExecutionInput {
  inputTokenType: InputTokenType;
  outputTokenType: OutputTokenType;
  amountInUnits: string;
  offrampAmount: Big;
  setInitializeFailed: (message?: string | null) => void;
}

export const useMainProcess = () => {
  const { updateOfframpHookStateFromState, resetOfframpState, setOfframpStarted } = useOfframpActions();
<<<<<<< HEAD
  const offrampState = useOfframpState();

  // Sep 24 states
  const { firstSep24Response, firstSep24Interval } = useSep24Store.getState();
  const { cleanupSep24State } = useSep24Actions();

  // Custom hooks
  const events = useOfframpEvents();
  const handleOnAnchorWindowOpen = useAnchorWindowHandler();

=======

  const offrampState = useOfframpState();

  // Contexts
  const { setOnSelectedNetworkChange } = useNetwork();

  // Custom hooks
  const events = useOfframpEvents();
  const sep24 = useSEP24();

>>>>>>> d1f215bd
  // Initialize state from storage
  useEffect(() => {
    const recoveryState = readCurrentState();
    updateOfframpHookStateFromState(recoveryState);
    events.trackOfframpingEvent(recoveryState);
<<<<<<< HEAD
    // Previously, adding events to the array was causeing a re-rendering loop.
    // eslint-disable-next-line react-hooks/exhaustive-deps
  }, [updateOfframpHookStateFromState, events.trackOfframpingEvent]);

  // Determines the current offramping phase
  useOfframpAdvancement({
    addEvent: events.addEvent,
  });

  return {
    handleOnSubmit: useSubmitOfframp(),
    firstSep24ResponseState: firstSep24Response,
=======
  }, [updateOfframpHookStateFromState, events]);

  // Reset offramping state when the network is changed
  useEffect(() => {
    setOnSelectedNetworkChange(resetOfframpState);
  }, [setOnSelectedNetworkChange, resetOfframpState]);

  // Determines the current offramping phase
  useOfframpAdvancement();

  return {
    handleOnSubmit: useSubmitOfframp({
      ...sep24,
    }),
    firstSep24ResponseState: sep24.firstSep24Response,
>>>>>>> d1f215bd
    finishOfframping: () => {
      events.resetUniqueEvents();
      resetOfframpState();
    },
    continueFailedFlow: () => {
      updateOfframpHookStateFromState(recoverFromFailure(offrampState));
    },
<<<<<<< HEAD
    handleOnAnchorWindowOpen: handleOnAnchorWindowOpen,
    // @todo: why do we need this?
    maybeCancelSep24First: () => {
      if (firstSep24Interval !== undefined) {
        setOfframpStarted(false);
        cleanupSep24State();
=======
    handleOnAnchorWindowOpen: sep24.handleOnAnchorWindowOpen,
    // @todo: why do we need this?
    maybeCancelSep24First: () => {
      if (sep24.firstSep24IntervalRef.current !== undefined) {
        setOfframpStarted(false);
        sep24.cleanSep24FirstVariables();
>>>>>>> d1f215bd
      }
    },
  };
};<|MERGE_RESOLUTION|>--- conflicted
+++ resolved
@@ -1,4 +1,3 @@
-<<<<<<< HEAD
 import { useEffect } from 'preact/compat';
 import Big from 'big.js';
 
@@ -6,27 +5,13 @@
 
 import { InputTokenType, OutputTokenType } from '../../constants/tokenConfig';
 
-=======
-import { useEffect, StateUpdater } from 'preact/compat';
-import Big from 'big.js';
-
-import { InputTokenType, OutputTokenType } from '../../constants/tokenConfig';
-import { useNetwork } from '../../contexts/network';
-import { recoverFromFailure, readCurrentState } from '../../services/offrampingFlow';
-
-import { useSEP24 } from './useSEP24';
->>>>>>> d1f215bd
 import { useSubmitOfframp } from './useSubmitOfframp';
 import { useOfframpEvents } from './useOfframpEvents';
 import { useOfframpAdvancement } from './useOfframpAdvancement';
 import { useOfframpActions, useOfframpState } from '../../stores/offrampStore';
-<<<<<<< HEAD
 import { useSep24Store } from '../../stores/sep24Store';
 import { useSep24Actions } from '../../stores/sep24Store';
 import { useAnchorWindowHandler } from './useSEP24/useAnchorWindowHandler';
-=======
-
->>>>>>> d1f215bd
 export type SigningPhase = 'started' | 'approved' | 'signed' | 'finished';
 
 export interface ExecutionInput {
@@ -39,7 +24,6 @@
 
 export const useMainProcess = () => {
   const { updateOfframpHookStateFromState, resetOfframpState, setOfframpStarted } = useOfframpActions();
-<<<<<<< HEAD
   const offrampState = useOfframpState();
 
   // Sep 24 states
@@ -50,53 +34,21 @@
   const events = useOfframpEvents();
   const handleOnAnchorWindowOpen = useAnchorWindowHandler();
 
-=======
-
-  const offrampState = useOfframpState();
-
-  // Contexts
-  const { setOnSelectedNetworkChange } = useNetwork();
-
-  // Custom hooks
-  const events = useOfframpEvents();
-  const sep24 = useSEP24();
-
->>>>>>> d1f215bd
   // Initialize state from storage
   useEffect(() => {
     const recoveryState = readCurrentState();
     updateOfframpHookStateFromState(recoveryState);
     events.trackOfframpingEvent(recoveryState);
-<<<<<<< HEAD
     // Previously, adding events to the array was causeing a re-rendering loop.
     // eslint-disable-next-line react-hooks/exhaustive-deps
   }, [updateOfframpHookStateFromState, events.trackOfframpingEvent]);
 
   // Determines the current offramping phase
-  useOfframpAdvancement({
-    addEvent: events.addEvent,
-  });
+  useOfframpAdvancement();
 
   return {
     handleOnSubmit: useSubmitOfframp(),
     firstSep24ResponseState: firstSep24Response,
-=======
-  }, [updateOfframpHookStateFromState, events]);
-
-  // Reset offramping state when the network is changed
-  useEffect(() => {
-    setOnSelectedNetworkChange(resetOfframpState);
-  }, [setOnSelectedNetworkChange, resetOfframpState]);
-
-  // Determines the current offramping phase
-  useOfframpAdvancement();
-
-  return {
-    handleOnSubmit: useSubmitOfframp({
-      ...sep24,
-    }),
-    firstSep24ResponseState: sep24.firstSep24Response,
->>>>>>> d1f215bd
     finishOfframping: () => {
       events.resetUniqueEvents();
       resetOfframpState();
@@ -104,21 +56,12 @@
     continueFailedFlow: () => {
       updateOfframpHookStateFromState(recoverFromFailure(offrampState));
     },
-<<<<<<< HEAD
     handleOnAnchorWindowOpen: handleOnAnchorWindowOpen,
     // @todo: why do we need this?
     maybeCancelSep24First: () => {
       if (firstSep24Interval !== undefined) {
         setOfframpStarted(false);
         cleanupSep24State();
-=======
-    handleOnAnchorWindowOpen: sep24.handleOnAnchorWindowOpen,
-    // @todo: why do we need this?
-    maybeCancelSep24First: () => {
-      if (sep24.firstSep24IntervalRef.current !== undefined) {
-        setOfframpStarted(false);
-        sep24.cleanSep24FirstVariables();
->>>>>>> d1f215bd
       }
     },
   };
