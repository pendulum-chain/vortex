import { useCallback } from 'react';

import { useVortexAccount } from '../useVortexAccount';
import { useNetwork } from '../../contexts/network';
import { useEventsContext } from '../../contexts/events';
import { useSiweContext } from '../../contexts/siwe';

import {
  getInputTokenDetailsOrDefault,
  getBaseOutputTokenDetails,
  isStellarOutputToken,
  getOutputTokenDetailsSpacewalk,
} from '../../constants/tokenConfig';
import { createStellarEphemeralSecret, fetchTomlValues } from '../../services/stellar';

import { sep24First } from '../../services/anchor/sep24/first';
import { sep10 } from '../../services/anchor/sep10';

import { useOfframpActions, useOfframpStarted, useOfframpState } from '../../stores/offrampStore';
import { useSep24Actions } from '../../stores/sep24Store';

import { showToast, ToastMessage } from '../../helpers/notifications';
import Big from 'big.js';
import { OfframpExecutionInput } from '../../types/offramp';

export const useSubmitOfframp = () => {
  const { selectedNetwork, setSelectedNetwork } = useNetwork();
  const { trackEvent } = useEventsContext();
  const { address } = useVortexAccount();
  const { checkAndWaitForSignature, forceRefreshAndWaitForSignature } = useSiweContext();
  const offrampStarted = useOfframpStarted();
  const offrampState = useOfframpState();
  const { setOfframpStarted, setOfframpInitiating, setOfframpExecutionInput } = useOfframpActions();
  const {
    setAnchorSessionParams,
    setInitialResponse: setInitialResponseSEP24,
    setUrlInterval: setUrlIntervalSEP24,
    cleanup: cleanupSEP24,
  } = useSep24Actions();

  return useCallback(
    (executionInput: OfframpExecutionInput) => {
      const { inputTokenType, inputAmountUnits, outputTokenType, outputAmountUnits, setInitializeFailed } =
        executionInput;

      // For now, we do nothing for BRLA. Later, we should route the flow from here.
      if (!isStellarOutputToken(outputTokenType)) {
        setOfframpInitiating(false);
        return;
      }
      if (offrampStarted || offrampState !== undefined) {
        setOfframpInitiating(false);
        return;
      }

      (async () => {
        setOfframpStarted(true);

        try {
          await setSelectedNetwork(selectedNetwork);

          setOfframpStarted(true);

          trackEvent({
            event: 'transaction_confirmation',
            from_asset: getInputTokenDetailsOrDefault(selectedNetwork, inputTokenType).assetSymbol,
            to_asset: getBaseOutputTokenDetails(outputTokenType).fiat.symbol,
            from_amount: inputAmountUnits,
            to_amount: outputAmountUnits.afterFees,
          });

          const stellarEphemeralSecret = createStellarEphemeralSecret();
<<<<<<< HEAD
          const outputToken = getOutputTokenDetails(outputTokenType);
          const tomlValues = await fetchTomlValues(outputToken.tomlFileUrl);
=======
          const outputToken = getOutputTokenDetailsSpacewalk(outputTokenType);
          const tomlValues = await fetchTomlValues(outputToken.tomlFileUrl!);
>>>>>>> 6fab3c77

          if (!address) {
            throw new Error('useSubmitOfframp: Address must be defined at this stage');
          }

          const { token: sep10Token, sep10Account } = await sep10(
            tomlValues,
            stellarEphemeralSecret,
            outputTokenType,
            address,
            checkAndWaitForSignature,
            forceRefreshAndWaitForSignature,
          );

          const anchorSessionParams = {
            token: sep10Token,
            tomlValues,
            tokenConfig: outputToken,
            offrampAmount: Big(outputAmountUnits.beforeFees).toFixed(2, 0),
          };

          setOfframpExecutionInput({
            ...executionInput,
            stellarEphemeralSecret,
          });

          setAnchorSessionParams(anchorSessionParams);

          const fetchAndUpdateSep24Url = async () => {
            const firstSep24Response = await sep24First(anchorSessionParams, sep10Account, outputTokenType);
            const url = new URL(firstSep24Response.url);
            url.searchParams.append('callback', 'postMessage');
            firstSep24Response.url = url.toString();
            setInitialResponseSEP24(firstSep24Response);
          };

          setUrlIntervalSEP24(window.setInterval(fetchAndUpdateSep24Url, 20000));

          try {
            await fetchAndUpdateSep24Url();
          } catch (error) {
            console.error('Error finalizing the initial state of the offramping process', error);
            setInitializeFailed();
            setOfframpStarted(false);
            cleanupSEP24();
          } finally {
            setOfframpInitiating(false);
          }
        } catch (error) {
          console.error('Error initializing the offramping process', (error as Error).message);
          // Display error message, differentiating between user rejection and other errors
          if ((error as Error).message.includes('User rejected')) {
            showToast(ToastMessage.ERROR, 'You must sign the login request to be able to sell Argentine Peso');
          } else {
            setInitializeFailed();
          }
          setOfframpStarted(false);
          setOfframpInitiating(false);
        }
      })();
    },
    [
      offrampStarted,
      offrampState,
      setOfframpInitiating,
      setOfframpStarted,
      trackEvent,
      selectedNetwork,
      address,
      checkAndWaitForSignature,
      forceRefreshAndWaitForSignature,
      setOfframpExecutionInput,
      setAnchorSessionParams,
      setInitialResponseSEP24,
      setUrlIntervalSEP24,
      cleanupSEP24,
      setSelectedNetwork,
    ],
  );
};<|MERGE_RESOLUTION|>--- conflicted
+++ resolved
@@ -70,13 +70,8 @@
           });
 
           const stellarEphemeralSecret = createStellarEphemeralSecret();
-<<<<<<< HEAD
-          const outputToken = getOutputTokenDetails(outputTokenType);
+          const outputToken = getOutputTokenDetailsSpacewalk(outputTokenType);
           const tomlValues = await fetchTomlValues(outputToken.tomlFileUrl);
-=======
-          const outputToken = getOutputTokenDetailsSpacewalk(outputTokenType);
-          const tomlValues = await fetchTomlValues(outputToken.tomlFileUrl!);
->>>>>>> 6fab3c77
 
           if (!address) {
             throw new Error('useSubmitOfframp: Address must be defined at this stage');
