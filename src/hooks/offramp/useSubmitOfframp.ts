--- conflicted
+++ resolved
@@ -8,28 +8,16 @@
   getInputTokenDetailsOrDefault,
   getOutputTokenDetails,
   getOutputTokenDetailsSpacewalk,
-<<<<<<< HEAD
   OutputTokenTypes,
-=======
-  OutputTokenType,
->>>>>>> 07b7a41a
 } from '../../constants/tokenConfig';
 import { createStellarEphemeralSecret, fetchTomlValues } from '../../services/stellar';
 import { sep24First } from '../../services/anchor/sep24/first';
 import { sep10 } from '../../services/anchor/sep10';
-<<<<<<< HEAD
 import { useOfframpActions } from '../../stores/offrampStore';
-=======
-import { useOfframpActions, useOfframpStarted, useOfframpState } from '../../stores/offrampStore';
->>>>>>> 07b7a41a
 import { useSep24Actions } from '../../stores/sep24Store';
 import { showToast, ToastMessage } from '../../helpers/notifications';
 import Big from 'big.js';
 import { OfframpExecutionInput } from '../../types/offramp';
-<<<<<<< HEAD
-=======
-import { constructBrlaInitialState } from '../../services/offrampingFlow';
->>>>>>> 07b7a41a
 import { usePendulumNode } from '../../contexts/polkadotNode';
 import { SIGNING_SERVICE_URL } from '../../constants/constants';
 
@@ -38,17 +26,10 @@
   const { trackEvent } = useEventsContext();
   const { address } = useVortexAccount();
   const { checkAndWaitForSignature, forceRefreshAndWaitForSignature } = useSiweContext();
-<<<<<<< HEAD
 
   const { setOfframpStarted, setOfframpInitiating, setOfframpExecutionInput, setOfframpKycStarted } =
     useOfframpActions();
 
-=======
-  const offrampStarted = useOfframpStarted();
-  const offrampState = useOfframpState();
-  const { setOfframpStarted, setOfframpInitiating, setOfframpExecutionInput, updateOfframpHookStateFromState } =
-    useOfframpActions();
->>>>>>> 07b7a41a
   const {
     setAnchorSessionParams,
     setInitialResponse: setInitialResponseSEP24,
@@ -58,13 +39,8 @@
   const { apiComponents: pendulumNode } = usePendulumNode();
 
   return useCallback(
-<<<<<<< HEAD
     (executionInput: OfframpExecutionInput, setIsOfframpSummaryDialogVisible: (isVisible: boolean) => void) => {
       if (!pendulumNode || !executionInput) {
-=======
-    (executionInput: OfframpExecutionInput) => {
-      if (offrampStarted || offrampState !== undefined || !pendulumNode) {
->>>>>>> 07b7a41a
         setOfframpInitiating(false);
         return;
       }
@@ -86,46 +62,28 @@
             throw new Error('Address must be defined at this stage');
           }
 
-<<<<<<< HEAD
           // @TODO: BRL-related logic should be in a separate function/hook
           if (executionInput.outputTokenType === OutputTokenTypes.BRL) {
             const { taxId, pixId } = executionInput;
             if (!taxId || !pixId) {
               console.log('no tax id or pix id defined');
-=======
-          if (executionInput.outputTokenType === OutputTokenType.BRL) {
-            const { taxId, pixId } = executionInput;
-            if (!taxId || !pixId) {
->>>>>>> 07b7a41a
               setOfframpStarted(false);
               setOfframpInitiating(false);
               return;
             }
 
-<<<<<<< HEAD
-            // @TODO: Why don't we use getSubaccount from brlaApiService?
-            const response = await fetch(`${SIGNING_SERVICE_URL}/v1/brla/getUser?taxId=${taxId}&pixId=${pixId}`);
-=======
             const response = await fetch(`${SIGNING_SERVICE_URL}/v1/brla/getUser?taxId=${taxId}`);
->>>>>>> 07b7a41a
             if (!response.ok) {
               // Response can also fail due to invalid KYC. Nevertheless, this should never be the case, as when we create the user we wait for the KYC
               // to be valid, or retry.
               if (response.status === 404) {
-<<<<<<< HEAD
                 console.log('status 404 on brla user');
                 setOfframpKycStarted(true);
-=======
-                // TODO: Redirect to subaccount creation/KYC flow.
-                setOfframpStarted(false);
-                setOfframpInitiating(false);
->>>>>>> 07b7a41a
                 return;
               }
               throw new Error('Error while fetching funding account signature');
             }
             const { evmAddress: brlaEvmAddress } = await response.json();
-<<<<<<< HEAD
             //const brlaEvmAddress = '0x7Ba99e99Bc669B3508AFf9CC0A898E869459F877'
             // append EVM address to execution input
             const updatedBrlaOfframpExecution = { ...executionInput, brlaEvmAddress };
@@ -136,28 +94,6 @@
             const stellarEphemeralSecret = createStellarEphemeralSecret();
             const outputToken = getOutputTokenDetailsSpacewalk(executionInput.outputTokenType);
             const tomlValues = await fetchTomlValues(outputToken.tomlFileUrl);
-=======
-            const brlaOfframpExecution = { ...executionInput, brlaEvmAddress };
-            setOfframpExecutionInput(brlaOfframpExecution);
-
-            const initialState = await constructBrlaInitialState({
-              inputTokenType: executionInput.inputTokenType,
-              outputTokenType: executionInput.outputTokenType,
-              amountIn: executionInput.inputAmountUnits,
-              amountOut: Big(executionInput.outputAmountUnits.beforeFees),
-              network: selectedNetwork,
-              pendulumNode,
-              offramperAddress: address,
-              brlaEvmAddress,
-              pixDestination: pixId,
-              taxId,
-            });
-            updateOfframpHookStateFromState(initialState);
-          } else {
-            const stellarEphemeralSecret = createStellarEphemeralSecret();
-            const outputToken = getOutputTokenDetailsSpacewalk(executionInput.outputTokenType);
-            const tomlValues = await fetchTomlValues(outputToken.tomlFileUrl!);
->>>>>>> 07b7a41a
 
             const { token: sep10Token, sep10Account } = await sep10(
               tomlValues,
@@ -189,11 +125,7 @@
               firstSep24Response.url = url.toString();
               setInitialResponseSEP24(firstSep24Response);
             };
-<<<<<<< HEAD
             setIsOfframpSummaryDialogVisible(true);
-=======
-
->>>>>>> 07b7a41a
             setUrlIntervalSEP24(window.setInterval(fetchAndUpdateSep24Url, 20000));
             try {
               await fetchAndUpdateSep24Url();
@@ -234,12 +166,6 @@
       setUrlIntervalSEP24,
       setInitialResponseSEP24,
       cleanupSEP24,
-<<<<<<< HEAD
-=======
-      setSelectedNetwork,
-      pendulumNode,
-      updateOfframpHookStateFromState,
->>>>>>> 07b7a41a
     ],
   );
 };