--- conflicted
+++ resolved
@@ -7,6 +7,7 @@
   disabled: boolean;
   pending: boolean;
 }
+
 export const SwapSubmitButton: FC<SwapSubmitButtonProps> = ({ text, disabled, pending }) => (
   <ConnectButton.Custom>
     {({ account, chain, openConnectModal, authenticationStatus, mounted }) => {
@@ -28,13 +29,8 @@
             }
 
             return (
-<<<<<<< HEAD
               <button className="w-full btn-vortex-primary btn" disabled={showInDisabledState}>
-                {pending && <span className="loading loading-spinner loading-sm"></span>}
-=======
-              <button className="w-full mt-5 btn-vortex-primary btn" disabled={showInDisabledState}>
                 {pending && <Spinner />}
->>>>>>> c5f1309c
                 {text}
               </button>
             );
