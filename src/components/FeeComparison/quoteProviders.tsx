<<<<<<< HEAD
import { getQueryFnForService, QuoteQuery } from '../../services/quotes';
import alchemyPayIcon from '../../assets/offramp/alchemypay.svg';
import moonpayIcon from '../../assets/offramp/moonpay.svg';
import transakIcon from '../../assets/offramp/transak.svg';
=======
import { getQueryFnForService, QuoteQuery, QuoteService } from '../../services/quotes';
import alchemyPayIcon from '../../assets/alchemypay.svg';
import moonpayIcon from '../../assets/moonpay.svg';
import transakIcon from '../../assets/transak.svg';
>>>>>>> ba8c5542

export interface QuoteProvider {
  name: QuoteService;
  icon?: JSX.Element;
  query: QuoteQuery;
  href: string;
}

export const quoteProviders: QuoteProvider[] = [
  {
    name: 'alchemypay',
    icon: <img src={alchemyPayIcon} className="w-40 ml-1" alt="AlchemyPay" />,
    query: getQueryFnForService('alchemypay'),
    href: 'https://alchemypay.org',
  },
  {
    name: 'moonpay',
    icon: <img src={moonpayIcon} className="w-40 ml-1" alt="Moonpay" />,
    query: getQueryFnForService('moonpay'),
    href: 'https://moonpay.com',
  },
  {
<<<<<<< HEAD
    name: 'Transak',
    icon: <img src={transakIcon} className="h-10 w-30" alt="Transak" />,
=======
    name: 'transak',
    icon: <img src={transakIcon} className="w-30 h-10" alt="Transak" />,
>>>>>>> ba8c5542
    query: getQueryFnForService('transak'),
    href: 'https://transak.com',
  },
];<|MERGE_RESOLUTION|>--- conflicted
+++ resolved
@@ -1,14 +1,7 @@
-<<<<<<< HEAD
-import { getQueryFnForService, QuoteQuery } from '../../services/quotes';
+import { getQueryFnForService, QuoteQuery, QuoteService } from '../../services/quotes';
 import alchemyPayIcon from '../../assets/offramp/alchemypay.svg';
 import moonpayIcon from '../../assets/offramp/moonpay.svg';
 import transakIcon from '../../assets/offramp/transak.svg';
-=======
-import { getQueryFnForService, QuoteQuery, QuoteService } from '../../services/quotes';
-import alchemyPayIcon from '../../assets/alchemypay.svg';
-import moonpayIcon from '../../assets/moonpay.svg';
-import transakIcon from '../../assets/transak.svg';
->>>>>>> ba8c5542
 
 export interface QuoteProvider {
   name: QuoteService;
@@ -31,13 +24,8 @@
     href: 'https://moonpay.com',
   },
   {
-<<<<<<< HEAD
-    name: 'Transak',
+    name: 'transak',
     icon: <img src={transakIcon} className="h-10 w-30" alt="Transak" />,
-=======
-    name: 'transak',
-    icon: <img src={transakIcon} className="w-30 h-10" alt="Transak" />,
->>>>>>> ba8c5542
     query: getQueryFnForService('transak'),
     href: 'https://transak.com',
   },
