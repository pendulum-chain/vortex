--- conflicted
+++ resolved
@@ -8,11 +8,7 @@
 import { Networks } from '../../contexts/network';
 import { Skeleton } from '../Skeleton';
 import { QuoteProvider, quoteProviders } from './quoteProviders';
-<<<<<<< HEAD
-=======
-import { NetworkType } from '../../constants/tokenConfig';
 import { OfframpingParameters, useEventsContext } from '../../contexts/events';
->>>>>>> ba8c5542
 
 type FeeProviderRowProps = FeeComparisonProps & { provider: QuoteProvider };
 
