import Big from 'big.js';
import { Resolver, useForm, useWatch } from 'react-hook-form';
import { useState, useCallback, useMemo } from 'preact/compat';
import { yupResolver } from '@hookform/resolvers/yup';

<<<<<<< HEAD
import { TOKEN_CONFIG, TokenDetails, TokenType } from '../../constants/tokenConfig';
import { storageService } from '../../services/localStorage';
import { storageKeys } from '../../constants/localStorage';
import { debounce } from '../../helpers/function';
import schema, { SwapFormValues } from './schema';

export interface SwapSettings {
=======
import { INPUT_TOKEN_CONFIG, InputTokenType, OUTPUT_TOKEN_CONFIG, OutputTokenType } from '../../constants/tokenConfig';
import { storageKeys } from '../../constants/localStorage';
import { debounce } from '../../helpers/function';
import schema, { SwapFormValues } from './schema';
import { storageService } from '../../services/storage/local';

interface SwapSettings {
>>>>>>> f34ec0d9
  from: string;
  to: string;
}

const storageSet = debounce(storageService.set, 1000);
const setStorageForSwapSettings = storageSet.bind(null, storageKeys.SWAP_SETTINGS);

export const useSwapForm = () => {
  const tokensModal = useState<undefined | 'from' | 'to'>();
  const setTokenModal = tokensModal[1];

  const initialState = useMemo(() => {
    const storageValues = storageService.getParsed<SwapSettings>(storageKeys.SWAP_SETTINGS);
    return {
<<<<<<< HEAD
      from: storageValues?.from ?? 'usdc',
      to: storageValues?.to ?? 'brl',
=======
      from: (storageValues?.from ?? 'usdc') as InputTokenType,
      to: (storageValues?.to ?? 'brl') as OutputTokenType,
>>>>>>> f34ec0d9
      taxNumber: '',
      bankAccount: '',
    };
  }, []);

  const form = useForm<SwapFormValues>({
    resolver: yupResolver(schema) as Resolver<SwapFormValues>,
    defaultValues: initialState,
  });

  const { setValue, getValues, control } = form;
  const from = useWatch({ control, name: 'from' });
  const to = useWatch({ control, name: 'to' });

  const fromToken = from ? INPUT_TOKEN_CONFIG[from] : undefined;
  const toToken = to ? OUTPUT_TOKEN_CONFIG[to] : undefined;

  const onFromChange = useCallback(
    (tokenKey: string) => {
      const prev = getValues();

      const updated = {
        from: tokenKey,
        to: prev?.to,
      };

      setStorageForSwapSettings(updated);
      setValue('from', tokenKey as InputTokenType);

      setTokenModal(undefined);
    },
    [form, setValue, setTokenModal],
  );

  const onToChange = useCallback(
    (tokenKey: string) => {
      const prev = getValues();
      if (!tokenKey) return;

      const updated = {
        to: tokenKey,
        from: prev?.from,
      };

      setStorageForSwapSettings(updated);
      setValue('to', tokenKey as OutputTokenType);

      setTokenModal(undefined);
    },
    [getValues, setTokenModal, setValue],
  );

  const fromAmountString = useWatch({
    control,
    name: 'fromAmount',
    defaultValue: '0',
  });

  let fromAmount: Big | undefined;
  try {
    fromAmount = new Big(fromAmountString);
  } catch {
    // no action required
  }

  return {
    form,
    from,
    to,
    tokensModal,
    onFromChange,
    onToChange,
    fromAmount,
    fromAmountString,
    fromToken,
    toToken,
    reset: form.reset,
  };
};<|MERGE_RESOLUTION|>--- conflicted
+++ resolved
@@ -3,15 +3,6 @@
 import { useState, useCallback, useMemo } from 'preact/compat';
 import { yupResolver } from '@hookform/resolvers/yup';
 
-<<<<<<< HEAD
-import { TOKEN_CONFIG, TokenDetails, TokenType } from '../../constants/tokenConfig';
-import { storageService } from '../../services/localStorage';
-import { storageKeys } from '../../constants/localStorage';
-import { debounce } from '../../helpers/function';
-import schema, { SwapFormValues } from './schema';
-
-export interface SwapSettings {
-=======
 import { INPUT_TOKEN_CONFIG, InputTokenType, OUTPUT_TOKEN_CONFIG, OutputTokenType } from '../../constants/tokenConfig';
 import { storageKeys } from '../../constants/localStorage';
 import { debounce } from '../../helpers/function';
@@ -19,7 +10,6 @@
 import { storageService } from '../../services/storage/local';
 
 interface SwapSettings {
->>>>>>> f34ec0d9
   from: string;
   to: string;
 }
@@ -34,13 +24,8 @@
   const initialState = useMemo(() => {
     const storageValues = storageService.getParsed<SwapSettings>(storageKeys.SWAP_SETTINGS);
     return {
-<<<<<<< HEAD
-      from: storageValues?.from ?? 'usdc',
-      to: storageValues?.to ?? 'brl',
-=======
       from: (storageValues?.from ?? 'usdc') as InputTokenType,
       to: (storageValues?.to ?? 'brl') as OutputTokenType,
->>>>>>> f34ec0d9
       taxNumber: '',
       bankAccount: '',
     };
@@ -72,7 +57,7 @@
 
       setTokenModal(undefined);
     },
-    [form, setValue, setTokenModal],
+    [getValues, setValue, setTokenModal],
   );
 
   const onToChange = useCallback(
