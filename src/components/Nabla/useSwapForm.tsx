--- conflicted
+++ resolved
@@ -1,26 +1,14 @@
-<<<<<<< HEAD
+import { Resolver, useForm, useWatch } from 'react-hook-form';
 import { useState, useCallback, useMemo, useDeferredValue } from 'preact/compat';
 import { yupResolver } from '@hookform/resolvers/yup';
-import { Resolver, useForm, useWatch } from 'react-hook-form';
 
-import { TOKEN_CONFIG, TokenDetails } from '../../constants/tokenConfig';
-=======
-import { useState, useCallback, useMemo } from 'react';
-import Big from 'big.js';
-import { Resolver, useForm, useWatch } from 'react-hook-form';
-import { yupResolver } from '@hookform/resolvers/yup';
-
-import { TOKEN_CONFIG, TokenDetails, TokenType } from '../../constants/tokenConfig';
-import schema, { SwapFormValues } from './schema';
->>>>>>> 82b281b8
+import {TOKEN_CONFIG, TokenDetails, TokenType} from '../../constants/tokenConfig';
 import { storageService } from '../../services/localStorage';
 import { storageKeys } from '../../constants/localStorage';
 import { debounce } from '../../helpers/function';
 import { SwapSettings } from '../InputKeys';
-<<<<<<< HEAD
 import schema, { SwapFormValues } from './schema';
-=======
->>>>>>> 82b281b8
+
 
 const storageSet = debounce(storageService.set, 1000);
 const setStorageForSwapSettings = storageSet.bind(null, storageKeys.SWAP_SETTINGS);
@@ -34,13 +22,8 @@
     return {
       from: storageValues?.from ?? 'usdc',
       to: storageValues?.to ?? '',
-<<<<<<< HEAD
-      slippage: getValidSlippage(storageValues?.slippage),
-      deadline: getValidDeadline(storageValues?.deadline ?? 0),
       taxNumber: '',
       bankAccount: '',
-=======
->>>>>>> 82b281b8
     };
   }, []);
 
@@ -49,7 +32,7 @@
     defaultValues: initialState,
   });
 
-  const { setValue, control } = form;
+  const { setValue, getValues, control } = form;
   const from = useWatch({ control, name: 'from' });
   const to = useWatch({ control, name: 'to' });
 
@@ -58,19 +41,11 @@
 
   const onFromChange = useCallback(
     (a: TokenDetails) => {
-<<<<<<< HEAD
-      const f = a.assetCode;
-      const prev = form.getValues();
-      const tokenKey = Object.entries(TOKEN_CONFIG).filter(([_, tokenDetails]) => {
-        return tokenDetails.assetCode === f;
-      })[0][0];
-=======
       const prev = getValues();
       const tokenKey = Object.keys(TOKEN_CONFIG).find(
         (key) => TOKEN_CONFIG[key as TokenType]!.assetCode === a.assetCode,
       );
       if (!tokenKey) return;
->>>>>>> 82b281b8
 
       const updated = {
         from: tokenKey,
@@ -83,29 +58,17 @@
 
       setTokenModal(undefined);
     },
-<<<<<<< HEAD
-    [form, setValue, updateStorage, setTokenModal],
-=======
-    [getValues, setValue, setTokenModal],
->>>>>>> 82b281b8
+    [form, setValue, setTokenModal],
   );
 
   const onToChange = useCallback(
     (a: TokenDetails) => {
-<<<<<<< HEAD
-      const f = a.assetCode;
-      const prev = form.getValues();
-      const tokenKey = Object.entries(TOKEN_CONFIG).filter(([_, tokenDetails]) => {
-        return tokenDetails.assetCode === f;
-      })[0][0];
-=======
       const prev = getValues();
       const tokenKey = Object.keys(TOKEN_CONFIG).find(
         (key) => TOKEN_CONFIG[key as TokenType]!.assetCode === a.assetCode,
       );
       if (!tokenKey) return;
 
->>>>>>> 82b281b8
       const updated = {
         to: tokenKey,
         from: prev?.from === tokenKey ? prev?.to : prev?.from,
@@ -126,26 +89,7 @@
     defaultValue: '0',
   });
 
-<<<<<<< HEAD
-  const slippage = getValidSlippage(
-    Number(
-      useWatch({
-        control,
-        name: 'slippage',
-        defaultValue: config.swap.defaults.slippage,
-      }),
-    ),
-  );
-
   const fromAmount = Number(useDeferredValue(fromAmountString));
-=======
-  let fromAmount: Big | undefined;
-  try {
-    fromAmount = new Big(fromAmountString);
-  } catch {
-    // no action required
-  }
->>>>>>> 82b281b8
 
   return {
     form,
@@ -158,10 +102,6 @@
     fromAmountString,
     fromToken,
     toToken,
-<<<<<<< HEAD
-    slippage,
     reset: form.reset,
-=======
->>>>>>> 82b281b8
   };
 };