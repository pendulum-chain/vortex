import * as Yup from 'yup';

export type SwapFormValues = {
  from: string;
  fromAmount: string;
  to: string;
  toAmount: string;
<<<<<<< HEAD
=======
  slippage: number | undefined;
  deadline: number;
  bankAccount: string;
  taxNumber: string;
};

/* eslint-disable @typescript-eslint/no-explicit-any */
const transformNumber = (value: any, originalValue: any) => {
  if (!originalValue) return 0;
  if (typeof originalValue === 'string' && originalValue !== '') value = Number(originalValue) ?? 0;
  return value;
>>>>>>> afad0669
};

const schema = Yup.object<SwapFormValues>().shape({
  from: Yup.string().min(5).required(),
  fromAmount: Yup.string().required(),
  to: Yup.string().min(5).required(),
  toAmount: Yup.string().required(),
<<<<<<< HEAD
=======
  slippage: Yup.number().nullable().transform(transformNumber),
  deadline: Yup.number().nullable().transform(transformNumber),
  bankAccount: Yup.string().required(),
  taxNumber: Yup.string().required(),
>>>>>>> afad0669
});

export default schema;<|MERGE_RESOLUTION|>--- conflicted
+++ resolved
@@ -5,8 +5,6 @@
   fromAmount: string;
   to: string;
   toAmount: string;
-<<<<<<< HEAD
-=======
   slippage: number | undefined;
   deadline: number;
   bankAccount: string;
@@ -18,7 +16,6 @@
   if (!originalValue) return 0;
   if (typeof originalValue === 'string' && originalValue !== '') value = Number(originalValue) ?? 0;
   return value;
->>>>>>> afad0669
 };
 
 const schema = Yup.object<SwapFormValues>().shape({
@@ -26,13 +23,10 @@
   fromAmount: Yup.string().required(),
   to: Yup.string().min(5).required(),
   toAmount: Yup.string().required(),
-<<<<<<< HEAD
-=======
   slippage: Yup.number().nullable().transform(transformNumber),
   deadline: Yup.number().nullable().transform(transformNumber),
   bankAccount: Yup.string().required(),
   taxNumber: Yup.string().required(),
->>>>>>> afad0669
 });
 
 export default schema;