--- conflicted
+++ resolved
@@ -4,15 +4,11 @@
 
 import {
   getInputTokenDetailsOrDefault,
-  getBaseOutputTokenDetails,
   InputTokenDetails,
   BaseOutputTokenDetails,
   isStellarOutputTokenDetails,
   getOutputTokenDetails,
-<<<<<<< HEAD
-=======
-  OutputTokenType,
->>>>>>> 07b7a41a
+  OutputTokenTypes,
 } from '../../constants/tokenConfig';
 import { useGetAssetIcon } from '../../hooks/useGetAssetIcon';
 import { useOfframpFees } from '../../hooks/useOfframpFees';
@@ -49,11 +45,7 @@
   exchangeRate: string;
   fromToken: InputTokenDetails;
   toToken: BaseOutputTokenDetails;
-<<<<<<< HEAD
-  partnerUrl: string;
-=======
   anchorUrl: string;
->>>>>>> 07b7a41a
 }
 
 const FeeDetails = ({
@@ -63,11 +55,7 @@
   fromToken,
   toToken,
   exchangeRate,
-<<<<<<< HEAD
-  partnerUrl,
-=======
   anchorUrl,
->>>>>>> 07b7a41a
 }: FeeDetailsProps) => (
   <section className="mt-6">
     <div className="flex justify-between mb-2">
@@ -92,13 +80,8 @@
     </div>
     <div className="flex justify-between">
       <p>Partner</p>
-<<<<<<< HEAD
-      <a href={partnerUrl} target="_blank" rel="noopener noreferrer" className="text-blue-500 hover:underline">
-        {partnerUrl}
-=======
       <a href={anchorUrl} target="_blank" rel="noopener noreferrer" className="text-blue-500 hover:underline">
         {anchorUrl}
->>>>>>> 07b7a41a
       </a>
     </div>
   </section>
@@ -128,11 +111,7 @@
   // component will not render if the executionInput is undefined.
   const fromToken = getInputTokenDetailsOrDefault(selectedNetwork, executionInput?.inputTokenType || 'usdc');
   const fromIcon = useGetAssetIcon(fromToken.networkAssetIcon);
-<<<<<<< HEAD
-  const toToken = getOutputTokenDetails(executionInput?.outputTokenType || 'eurc');
-=======
-  const toToken = getOutputTokenDetails(executionInput?.outputTokenType || OutputTokenType.EURC);
->>>>>>> 07b7a41a
+  const toToken = getOutputTokenDetails(executionInput?.outputTokenType || OutputTokenTypes.EURC);
   const toIcon = useGetAssetIcon(toToken.fiat.assetIcon);
 
   const toAmount = Big(executionInput?.outputAmountUnits.afterFees || 0);
@@ -162,11 +141,7 @@
         fiatSymbol={toToken.fiat.symbol}
         fromToken={fromToken}
         toToken={toToken}
-<<<<<<< HEAD
-        partnerUrl={isStellarOutputTokenDetails(toToken) ? toToken.anchorHomepageUrl : toToken.partnerUrl}
-=======
         anchorUrl={isStellarOutputTokenDetails(toToken) ? toToken.anchorHomepageUrl : toToken.anchorUrl}
->>>>>>> 07b7a41a
         exchangeRate={executionInput.effectiveExchangeRate}
         network={selectedNetwork}
         feesCost={feesCost}
