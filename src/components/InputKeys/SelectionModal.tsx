import { Skeleton } from '../Skeleton';
import { Input } from 'react-daisyui';
import { ChangeEvent, useMemo, useState } from 'preact/compat';
<<<<<<< HEAD
import { TOKEN_CONFIG, TokenDetails, TokenType } from '../../constants/tokenConfig';
=======
import { InputTokenType, OutputTokenType } from '../../constants/tokenConfig';
>>>>>>> f34ec0d9
import { Dialog } from '../Dialog';
import { PoolListItem } from './PoolListItem';

interface PoolSelectorModalProps<T extends InputTokenType | OutputTokenType> extends PoolListProps<T> {
  isLoading?: boolean;
  onClose: () => void;
  open: boolean;
}

interface PoolListProps<T extends InputTokenType | OutputTokenType> {
  definitions: { assetSymbol: string; type: T }[];
  onSelect: (tokenType: InputTokenType | OutputTokenType) => void;
  selected: InputTokenType | OutputTokenType | undefined;
}

<<<<<<< HEAD
interface PoolListProps {
  mode: SelectorMode;
  onSelect: (pool: TokenDetails) => void;
  selected:
    | { type: 'token'; tokenAddress: string | undefined }
    | { type: 'backstopPool' }
    | { type: 'swapPool'; poolAddress: string };
}

export function PoolSelectorModal({ selected, isLoading, onSelect, onClose, open, mode }: PoolSelectorModalProps) {
  const content = isLoading ? (
    <Skeleton className="w-full h-10 mb-2" />
  ) : (
    <PoolList mode={mode} onSelect={onSelect} selected={selected} />
  );

  return <Dialog visible={open} onClose={onClose} headerText="Select a token" content={content} />;
}

function PoolList({ onSelect, selected, mode }: PoolListProps) {
  const [_, setFilter] = useState<string>();

  const poolList = useMemo(() => {
    const poolList: TokenDetails[] = [];
    (Object.keys(TOKEN_CONFIG) as TokenType[]).forEach((token) => {
      // special case rules
      // do not allow non-offramp tokens in the to field,
      if (mode.type === 'to' && mode.swap && !TOKEN_CONFIG[token].isOfframp) return;

      // only allow USDC asset code from otherChain property
      if (
        mode.type === 'from' &&
        mode.swap &&
        TOKEN_CONFIG[token].assetCode !== 'USDC' &&
        TOKEN_CONFIG[token].isPolygonChain !== true
      )
        return;
=======
export function PoolSelectorModal<T extends InputTokenType | OutputTokenType>({
  selected,
  isLoading,
  definitions,
  onSelect,
  onClose,
  open,
}: PoolSelectorModalProps<T>) {
  const content = isLoading ? (
    <Skeleton className="w-full h-10 mb-2" />
  ) : (
    <PoolList definitions={definitions} onSelect={onSelect} selected={selected} />
  );
>>>>>>> f34ec0d9

  return <Dialog visible={open} onClose={onClose} headerText="Select a token" content={content} />;
}

function PoolList<T extends InputTokenType | OutputTokenType>({ onSelect, definitions, selected }: PoolListProps<T>) {
  const [_, setFilter] = useState<string>();
  return (
    <div className="relative">
      <Input
        bordered
        className="sticky top-0 z-10 w-full mb-8"
        onChange={(ev: ChangeEvent<HTMLInputElement>) => setFilter(ev.currentTarget.value)}
        placeholder="Find by name or address"
      />
      <div className="flex flex-col gap-1">
<<<<<<< HEAD
        {poolList?.map((tokenDetails) => {
          const { assetCode } = tokenDetails;
          let isSelected;
          switch (selected.type) {
            case 'token':
              isSelected = selected.tokenAddress === assetCode;
              break;
          }

          return (
            <PoolListItem key={assetCode} isSelected={isSelected} onSelect={onSelect} tokenDetails={tokenDetails} />
=======
        {definitions.map(({ assetSymbol, type }) => {
          let isSelected = selected === assetSymbol;
          return (
            <PoolListItem
              key={type}
              isSelected={isSelected}
              onSelect={onSelect}
              tokenType={type}
              tokenSymbol={assetSymbol}
            />
>>>>>>> f34ec0d9
          );
        })}
      </div>
    </div>
  );
}<|MERGE_RESOLUTION|>--- conflicted
+++ resolved
@@ -1,12 +1,8 @@
+import { Input } from 'react-daisyui';
+import { ChangeEvent, useState } from 'preact/compat';
+import { InputTokenType, OutputTokenType } from '../../constants/tokenConfig';
+import { Dialog } from '../Dialog';
 import { Skeleton } from '../Skeleton';
-import { Input } from 'react-daisyui';
-import { ChangeEvent, useMemo, useState } from 'preact/compat';
-<<<<<<< HEAD
-import { TOKEN_CONFIG, TokenDetails, TokenType } from '../../constants/tokenConfig';
-=======
-import { InputTokenType, OutputTokenType } from '../../constants/tokenConfig';
->>>>>>> f34ec0d9
-import { Dialog } from '../Dialog';
 import { PoolListItem } from './PoolListItem';
 
 interface PoolSelectorModalProps<T extends InputTokenType | OutputTokenType> extends PoolListProps<T> {
@@ -21,45 +17,6 @@
   selected: InputTokenType | OutputTokenType | undefined;
 }
 
-<<<<<<< HEAD
-interface PoolListProps {
-  mode: SelectorMode;
-  onSelect: (pool: TokenDetails) => void;
-  selected:
-    | { type: 'token'; tokenAddress: string | undefined }
-    | { type: 'backstopPool' }
-    | { type: 'swapPool'; poolAddress: string };
-}
-
-export function PoolSelectorModal({ selected, isLoading, onSelect, onClose, open, mode }: PoolSelectorModalProps) {
-  const content = isLoading ? (
-    <Skeleton className="w-full h-10 mb-2" />
-  ) : (
-    <PoolList mode={mode} onSelect={onSelect} selected={selected} />
-  );
-
-  return <Dialog visible={open} onClose={onClose} headerText="Select a token" content={content} />;
-}
-
-function PoolList({ onSelect, selected, mode }: PoolListProps) {
-  const [_, setFilter] = useState<string>();
-
-  const poolList = useMemo(() => {
-    const poolList: TokenDetails[] = [];
-    (Object.keys(TOKEN_CONFIG) as TokenType[]).forEach((token) => {
-      // special case rules
-      // do not allow non-offramp tokens in the to field,
-      if (mode.type === 'to' && mode.swap && !TOKEN_CONFIG[token].isOfframp) return;
-
-      // only allow USDC asset code from otherChain property
-      if (
-        mode.type === 'from' &&
-        mode.swap &&
-        TOKEN_CONFIG[token].assetCode !== 'USDC' &&
-        TOKEN_CONFIG[token].isPolygonChain !== true
-      )
-        return;
-=======
 export function PoolSelectorModal<T extends InputTokenType | OutputTokenType>({
   selected,
   isLoading,
@@ -73,7 +30,6 @@
   ) : (
     <PoolList definitions={definitions} onSelect={onSelect} selected={selected} />
   );
->>>>>>> f34ec0d9
 
   return <Dialog visible={open} onClose={onClose} headerText="Select a token" content={content} />;
 }
@@ -89,32 +45,15 @@
         placeholder="Find by name or address"
       />
       <div className="flex flex-col gap-1">
-<<<<<<< HEAD
-        {poolList?.map((tokenDetails) => {
-          const { assetCode } = tokenDetails;
-          let isSelected;
-          switch (selected.type) {
-            case 'token':
-              isSelected = selected.tokenAddress === assetCode;
-              break;
-          }
-
-          return (
-            <PoolListItem key={assetCode} isSelected={isSelected} onSelect={onSelect} tokenDetails={tokenDetails} />
-=======
-        {definitions.map(({ assetSymbol, type }) => {
-          let isSelected = selected === assetSymbol;
-          return (
-            <PoolListItem
-              key={type}
-              isSelected={isSelected}
-              onSelect={onSelect}
-              tokenType={type}
-              tokenSymbol={assetSymbol}
-            />
->>>>>>> f34ec0d9
-          );
-        })}
+        {definitions.map(({ assetSymbol, type }) => (
+          <PoolListItem
+            key={type}
+            isSelected={selected === assetSymbol}
+            onSelect={onSelect}
+            tokenType={type}
+            tokenSymbol={assetSymbol}
+          />
+        ))}
       </div>
     </div>
   );
