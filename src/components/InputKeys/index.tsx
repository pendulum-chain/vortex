<<<<<<< HEAD
import React, { useState, useEffect } from 'react';
import { ConnectButton } from '@rainbow-me/rainbowkit';
=======
import React, { useState, useEffect, useCallback } from 'react';
>>>>>>> 2d69234c
import eurcSvg from '../../assets/coins/eurc.svg';
import euroSvg from '../../assets/coins/euro.svg';
import arrowSvg from '../../assets/coins/arrow.svg';
import { useWagmiHooks } from '../../hooks/useWagmiHooks';
import { useGlobalState } from '../../GlobalStateProvider';
import { getApiManagerInstance } from '../../services/polkadot/polkadotApi';
<<<<<<< HEAD
import { useAccountBalance } from './BalanceState';
=======
import { useAccountBalance } from '../Nabla/BalanceState';
import { TOKEN_CONFIG, TokenDetails } from '../../constants/tokenConfig';
import { useTokenOutAmount } from '../../hooks/nabla/useTokenAmountOut';
import { ApiPromise } from '../../services/polkadot/polkadotApi';
import { Button, Card } from 'react-daisyui';
import { From } from './From';
import { PoolSelectorModal } from './SelectionModal';
import { FormProvider } from 'react-hook-form';
import { To } from './To';
import { useSwapForm } from '../Nabla/useSwapForm';
import { toBigNumber } from '../../helpers/parseNumbers';
import { Skeleton } from '../Skeleton';
import { Tabs } from 'react-daisyui';
>>>>>>> 2d69234c

const { RadioTab } = Tabs;
interface InputBoxProps {
  onSubmit: (
    userSubstrateAddress: string,
    swapsFirst: boolean,
    selectedAsset: string,
    swap: SwapOptions,
    maxBalanceFrom: number,
  ) => void;
  dAppName: string;
}

export interface SwapSettings {
  slippage?: number;
  deadline: number;
  from: string;
  to: string;
}

export interface SwapOptions {
  assetIn: string;
  assetOut: string;
  amountIn: number;
  minAmountOut: number;
  initialDesired: number;
}

function Loader() {
  return (
    <div className="flex justify-center items-center h-64">
      <Skeleton className="w-full max-w-8xl h-40" isLoading={true} text="Getting things ready..."></Skeleton>
    </div>
  );
}

const InputBox: React.FC<InputBoxProps> = ({ onSubmit, dAppName }) => {
  const { walletAccount } = useGlobalState();
  const [isSubmitted, setIsSubmitted] = useState<boolean>(false);

<<<<<<< HEAD
  useWagmiHooks();

=======
  const [ss58Format, setSs58Format] = useState<number>(42);
  const [api, setApi] = useState<ApiPromise | null>(null);
>>>>>>> 2d69234c
  const { balances, isBalanceLoading, balanceError } = useAccountBalance(walletAccount?.address);
  const [activeTab, setActiveTab] = useState<'swap' | 'direct'>('direct');

  useEffect(() => {
    const initializeApiManager = async () => {
      const manager = await getApiManagerInstance();
      const { api, ss58Format } = await manager.getApiComponents();
<<<<<<< HEAD
    };

    initializeApiManager().catch(console.error);
=======
      setApi(api);
      setSs58Format(ss58Format);
    };

    initializeApiManager();
    setActiveTab('swap');
>>>>>>> 2d69234c
  }, []);

  useEffect(() => {
    if (activeTab === 'swap') {
      // force usdt selection
      onFromChange(TOKEN_CONFIG.usdt);
    } else {
      // removes possible usdt selected
      form.setValue('from', '');
    }
  }, [activeTab]);

  const wantsSwap = activeTab === 'swap';

  const {
    tokensModal: [modalType, setModalType],
    onFromChange,
    onToChange,
    form,
    fromAmount,
    fromToken,
    toToken,
    slippage,
    from,
    to,
  } = useSwapForm();

  const tokenOutData = useTokenOutAmount({
    wantsSwap,
    api: api,
    walletAccount,
    fromAmount,
    fromToken: from,
    toToken: to,
    maximumFromAmount: undefined,
    slippage,
    form,
  });

  const handleSubmit = async () => {
    if (fromAmount === 0) {
      alert('Please enter an amount to offramp.');
      return;
    }

    let assetToOfframp;
    if (wantsSwap) {
      // ensure the swap was calculated and no errors were found
      if (inputHasErrors || tokenOutData.isLoading) {
        return;
      }
      assetToOfframp = to;
    } else {
      assetToOfframp = from;
    }

    if (!walletAccount?.address) {
      alert('Please connect to a wallet first.');
      return;
    }

    // check balance of the asset used to offramp directly or to pay for the swap
    if (balances[from].approximateNumber < fromAmount) {
      alert(
        `Insufficient balance to offramp. Current balance is ${
          balances[from].approximateNumber
        } ${from.toUpperCase()}.`,
      );
      return;
    }

    // If swap will happen, check the minimum comparing to the minimum expected swap
    const minWithdrawalAmountBigNumber = toBigNumber(
      TOKEN_CONFIG[assetToOfframp].minWithdrawalAmount!,
      TOKEN_CONFIG[assetToOfframp].decimals,
    );

    let minAmountOutBigNumber = toBigNumber('0', TOKEN_CONFIG[assetToOfframp].decimals);
    if (tokenOutData.data) {
      minAmountOutBigNumber = toBigNumber(tokenOutData.data.minAmountOut ?? '0', 0);
    }

    if (wantsSwap && assetToOfframp && minWithdrawalAmountBigNumber.gt(minAmountOutBigNumber)) {
      alert(`Insufficient balance to offramp. Minimum withdrawal amount for ${assetToOfframp} is not met.`);
      return;
    }

    let initialDesired = 0;
    if (tokenOutData.data) {
      initialDesired = tokenOutData.data.amountOut.approximateNumber;
    }

    setIsSubmitted(true);
    console.log(
      'submitting offramp',
      '\n',
      'user address: ',
      walletAccount.address,
      '\n',
      'wants swap: ',
      wantsSwap,
      '\n',
      'asset to offramp: ',
      assetToOfframp,
      '\n',
      'amount in: ',
      fromAmount,
      '\n',
      'asset in: ',
      from,
      '\n',
      'asset out: ',
      to,
      '\n',
      'min amount out: ',
      tokenOutData.data?.minAmountOut,
      '\n',
      'initial desired: ',
      tokenOutData.data?.amountOut.approximateNumber,
    );

    const maxBalanceFrom = balances[from].approximateNumber;

    onSubmit(
      walletAccount!.address,
      wantsSwap,
      assetToOfframp,
      {
        amountIn: fromAmount,
        assetIn: from,
        assetOut: to,
        minAmountOut: minAmountOutBigNumber.toNumber(),
        initialDesired,
      },
      maxBalanceFrom,
    );
  };

  // we don't propagate errors if wants swap is not defined
  const inputHasErrors = wantsSwap
    ? form.formState.errors.fromAmount?.message !== undefined || form.formState.errors.root?.message !== undefined
    : false;

  return (
    <div>
      <div>
        <PoolSelectorModal
          open={!!modalType}
          // pass this to the modal. I get error when defining object here
          mode={{ type: modalType, swap: wantsSwap }}
          onSelect={modalType === 'from' ? onFromChange : onToChange}
          selected={{
            type: 'token',
            tokenAddress: modalType ? (modalType === 'from' ? fromToken?.assetCode : toToken?.assetCode) : undefined,
          }}
          onClose={() => setModalType(undefined)}
          isLoading={false}
        />
      </div>

      <div className={`inputBox ${isSubmitted ? 'active' : ''}`}>
        {!isSubmitted && (
          <div className="description">
            <ul>
              <li>Ensure to have enough token funds in Pendulum wallet (min. 10 Tokens)</li>
              <li>Do not close this window until the process is completed.</li>
              <li>This is a non-custodial prototype, please use at your own risk.</li>
            </ul>
          </div>
        )}
<<<<<<< HEAD
        <ConnectButton chainStatus="full" showBalance={true} accountStatus="address" label="Connect to Wallet" />
        <div className="button-container">
          {!isSubmitted && walletAccount?.address && (
            <>
              <div className="asset-selection-heading">Please select the asset to offramp:</div>
              {Object.entries(balances).map(([key, { balance, canWithdraw }]) => (
                <button
                  key={key}
                  className={`assetButton ${selectedAsset === key ? 'selected' : ''}`}
                  onClick={() => handleSelectAsset(key)}
                >
                  {key.toUpperCase()}
                </button>
              ))}
            </>
          )}
        </div>
        {!isSubmitted && selectedAsset && walletAccount?.address && (
          <div className="selected-balance-info">
            <p>Available Balance: {balances[selectedAsset].balance}</p>
          </div>
        )}

        {selectedAsset && !isSubmitted && walletAccount?.address ? (
          <button className="begin-offramp-btn" onClick={handleSubmit}>
            Prepare prototype
          </button>
        ) : null}
        {isSubmitted && (
          <div className="offramp-started">Offramp started for asset - {selectedAsset?.toUpperCase()}</div>
        )}
=======
        <div>
          <OpenWallet dAppName={dAppName} ss58Format={ss58Format} offrampStarted={isSubmitted} />
        </div>
        <div className="text-center my-5">
          <Card.Title tag="h2" className="text-3xl font-normal">
            Offramp Asset
          </Card.Title>
        </div>

        <FormProvider {...form}>
          <Tabs variant="boxed" size="md">
            <RadioTab label="USDT Routed Offramp" checked={activeTab === 'swap'} onClick={() => setActiveTab('swap')}>
              <div className="input-container">
                {api === null || isBalanceLoading ? (
                  <Loader />
                ) : wantsSwap ? (
                  <Card bordered className="w-full max-w-xl bg-base-200 shadow-0">
                    <From
                      offrampStarted={isSubmitted}
                      tokenId={from}
                      fromToken={fromToken}
                      onOpenSelector={() => setModalType('from')}
                      inputHasError={inputHasErrors}
                      form={form}
                      fromFormFieldName="fromAmount"
                      fromTokenBalances={balances}
                    />
                    <div>{tokenOutData.error && <p className="text-red-600">{tokenOutData.error}</p>}</div>
                    <div className="separator mt-10 mb-10"></div>
                    <To
                      tokenId={to}
                      fromTokenBalances={balances}
                      toToken={toToken}
                      fromToken={fromToken}
                      toAmountQuote={
                        inputHasErrors
                          ? { enabled: false, data: undefined, error: null, isLoading: false }
                          : tokenOutData
                      }
                      onOpenSelector={() => setModalType('to')}
                      fromAmount={fromAmount}
                      slippage={slippage}
                    />
                  </Card>
                ) : null}
              </div>
            </RadioTab>

            <RadioTab label="Direct Offramp" checked={activeTab === 'direct'} onClick={() => setActiveTab('direct')}>
              <div className="input-container">
                {api === null || isBalanceLoading ? (
                  <Loader />
                ) : wantsSwap ? null : (
                  <Card bordered className="w-full max-w-xl bg-base-200 shadow-0">
                    <From
                      offrampStarted={isSubmitted}
                      tokenId={from}
                      fromToken={fromToken}
                      onOpenSelector={() => setModalType('from')}
                      inputHasError={inputHasErrors}
                      form={form}
                      fromFormFieldName="fromAmount"
                      fromTokenBalances={balances}
                    />
                    <div>
                      {tokenOutData.error && !tokenOutData.error.includes('missing') && (
                        <p className="text-red-600">{tokenOutData.error}</p>
                      )}
                    </div>
                  </Card>
                )}
              </div>
            </RadioTab>
          </Tabs>
        </FormProvider>

        {!(from === '') && !isSubmitted && walletAccount?.address ? (
          <Button className="mt-10" size="md" color="primary" onClick={handleSubmit}>
            Prepare prototype
          </Button>
        ) : null}
        {isSubmitted && (
          <div className="offramp-started">
            Offramp started for asset - {to && wantsSwap ? to.toUpperCase() : from?.toUpperCase()}
          </div>
        )}
>>>>>>> 2d69234c
      </div>
    </div>
  );
};

export default InputBox;<|MERGE_RESOLUTION|>--- conflicted
+++ resolved
@@ -1,20 +1,12 @@
-<<<<<<< HEAD
-import React, { useState, useEffect } from 'react';
+import React, { useState, useEffect, useCallback } from 'react';
 import { ConnectButton } from '@rainbow-me/rainbowkit';
-=======
-import React, { useState, useEffect, useCallback } from 'react';
->>>>>>> 2d69234c
 import eurcSvg from '../../assets/coins/eurc.svg';
 import euroSvg from '../../assets/coins/euro.svg';
 import arrowSvg from '../../assets/coins/arrow.svg';
 import { useWagmiHooks } from '../../hooks/useWagmiHooks';
 import { useGlobalState } from '../../GlobalStateProvider';
 import { getApiManagerInstance } from '../../services/polkadot/polkadotApi';
-<<<<<<< HEAD
-import { useAccountBalance } from './BalanceState';
-=======
-import { useAccountBalance } from '../Nabla/BalanceState';
-import { TOKEN_CONFIG, TokenDetails } from '../../constants/tokenConfig';
+import { useAccountBalance } from '../Nabla/BalanceState';import { TOKEN_CONFIG, TokenDetails } from '../../constants/tokenConfig';
 import { useTokenOutAmount } from '../../hooks/nabla/useTokenAmountOut';
 import { ApiPromise } from '../../services/polkadot/polkadotApi';
 import { Button, Card } from 'react-daisyui';
@@ -26,7 +18,6 @@
 import { toBigNumber } from '../../helpers/parseNumbers';
 import { Skeleton } from '../Skeleton';
 import { Tabs } from 'react-daisyui';
->>>>>>> 2d69234c
 
 const { RadioTab } = Tabs;
 interface InputBoxProps {
@@ -67,13 +58,8 @@
   const { walletAccount } = useGlobalState();
   const [isSubmitted, setIsSubmitted] = useState<boolean>(false);
 
-<<<<<<< HEAD
   useWagmiHooks();
-
-=======
-  const [ss58Format, setSs58Format] = useState<number>(42);
   const [api, setApi] = useState<ApiPromise | null>(null);
->>>>>>> 2d69234c
   const { balances, isBalanceLoading, balanceError } = useAccountBalance(walletAccount?.address);
   const [activeTab, setActiveTab] = useState<'swap' | 'direct'>('direct');
 
@@ -81,18 +67,11 @@
     const initializeApiManager = async () => {
       const manager = await getApiManagerInstance();
       const { api, ss58Format } = await manager.getApiComponents();
-<<<<<<< HEAD
+      setApi(api);
     };
 
     initializeApiManager().catch(console.error);
-=======
-      setApi(api);
-      setSs58Format(ss58Format);
-    };
-
-    initializeApiManager();
     setActiveTab('swap');
->>>>>>> 2d69234c
   }, []);
 
   useEffect(() => {
@@ -263,42 +242,7 @@
             </ul>
           </div>
         )}
-<<<<<<< HEAD
         <ConnectButton chainStatus="full" showBalance={true} accountStatus="address" label="Connect to Wallet" />
-        <div className="button-container">
-          {!isSubmitted && walletAccount?.address && (
-            <>
-              <div className="asset-selection-heading">Please select the asset to offramp:</div>
-              {Object.entries(balances).map(([key, { balance, canWithdraw }]) => (
-                <button
-                  key={key}
-                  className={`assetButton ${selectedAsset === key ? 'selected' : ''}`}
-                  onClick={() => handleSelectAsset(key)}
-                >
-                  {key.toUpperCase()}
-                </button>
-              ))}
-            </>
-          )}
-        </div>
-        {!isSubmitted && selectedAsset && walletAccount?.address && (
-          <div className="selected-balance-info">
-            <p>Available Balance: {balances[selectedAsset].balance}</p>
-          </div>
-        )}
-
-        {selectedAsset && !isSubmitted && walletAccount?.address ? (
-          <button className="begin-offramp-btn" onClick={handleSubmit}>
-            Prepare prototype
-          </button>
-        ) : null}
-        {isSubmitted && (
-          <div className="offramp-started">Offramp started for asset - {selectedAsset?.toUpperCase()}</div>
-        )}
-=======
-        <div>
-          <OpenWallet dAppName={dAppName} ss58Format={ss58Format} offrampStarted={isSubmitted} />
-        </div>
         <div className="text-center my-5">
           <Card.Title tag="h2" className="text-3xl font-normal">
             Offramp Asset
@@ -382,7 +326,6 @@
             Offramp started for asset - {to && wantsSwap ? to.toUpperCase() : from?.toUpperCase()}
           </div>
         )}
->>>>>>> 2d69234c
       </div>
     </div>
   );
