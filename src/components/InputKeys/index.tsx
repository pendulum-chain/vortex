--- conflicted
+++ resolved
@@ -57,37 +57,6 @@
 
   return (
     <div>
-<<<<<<< HEAD
-          <div className="icons">
-            <img src={eurcSvg} className="icon" alt="Icon X" />
-            <img src={arrowSvg} className="arrow" alt="Arrow" />
-            <img src={euroSvg} className="icon" alt="Icon Y" />
-          </div>
-          <div className={`inputBox ${isSubmitted ? 'active' : ''}`}>
-            {!isSubmitted && (
-              <div className="description">
-                Connect your wallet to begin the process.
-                <ul>
-                  <li>Ensure to have enough EURC in Pendulum for the desired amount to offramp.</li>
-                  <li>Do not close this window until the process is completed.</li>
-                </ul>
-              </div>
-            )}
-            {stellarError && <div style={{ color: 'red' }}>{stellarError}</div>}
-            <div>
-                <OpenWallet dAppName={dAppName} ss58Format={ss58Format} offrampStarted={isSubmitted} />
-            </div>
-            <div>
-            { !walletAccount?.address ? (
-              null
-            ) : balanceError ? (
-              <p>Error loading balance</p>
-            ) : (
-              <p>EURC Balance: {balance}</p>
-            )}
-            </div>  
-            {!isSubmitted ? <button onClick={handleSubmit}>Begin Offramp</button> : <div>Offramp Started</div>}
-=======
       <div className="icons">
         <img src={eurcSvg} className="icon" alt="Icon X" />
         <img src={arrowSvg} className="arrow" alt="Arrow" />
@@ -101,20 +70,8 @@
               <li>Ensure to have enough EURC in Pendulum for the desired amount to offramp.</li>
               <li>Do not close this window until the process is completed.</li>
             </ul>
->>>>>>> baa28f4c
           </div>
         )}
-        <input
-          type="password"
-          value={stellarFundingSecret}
-          onChange={(e) => {
-            setStellarFundingSecret((e.target as HTMLInputElement).value);
-            if (stellarError) setStellarError('');
-          }}
-          placeholder="Stellar Funding Secret"
-          disabled={isSubmitted}
-        />
-        {stellarError && <div style={{ color: 'red' }}>{stellarError}</div>}
         <div>
           <OpenWallet dAppName={dAppName} ss58Format={ss58Format} offrampStarted={isSubmitted} />
         </div>
