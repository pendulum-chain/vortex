import React, { useState, useEffect, useCallback } from 'react';
import { ConnectButton } from '@rainbow-me/rainbowkit';
import { getApiManagerInstance } from '../../services/polkadot/polkadotApi';
import { useAccountBalance } from '../Nabla/BalanceState';
import { TOKEN_CONFIG } from '../../constants/tokenConfig';
import { useTokenOutAmount } from '../../hooks/nabla/useTokenAmountOut';
import { ApiPromise } from '../../services/polkadot/polkadotApi';
import { Button, Card } from 'react-daisyui';
import { Tabs } from 'react-daisyui';
import { From } from './From';
import { PoolSelectorModal } from './SelectionModal';
import { FormProvider } from 'react-hook-form';
import { To } from './To';
import { useSwapForm } from '../Nabla/useSwapForm';
import { toBigNumber } from '../../helpers/parseNumbers';
import { Skeleton } from '../Skeleton';
<<<<<<< HEAD
import { Tabs } from 'react-daisyui';
import { config } from '../../config';
import Big from 'big.js';
import { ExecutionInput } from '../../pages/landing';
import { useAccount, useSignMessage, useBalance } from 'wagmi';
import { BalanceInfo } from '../Nabla/BalanceState';
=======
import { useSquidRouterSwap } from '../../services/squidrouter';
>>>>>>> 59f246d6

const { RadioTab } = Tabs;

interface InputBoxProps {
  onSubmit: (input: ExecutionInput) => void;
  dAppName: string;
}

export interface SwapSettings {
  from: string;
  to: string;
}

export interface SwapOptions {
  assetIn: string;
  minAmountOut: Big;
}

function Loader() {
  return (
    <div className="flex justify-center items-center h-64">
      <Skeleton className="w-full max-w-8xl h-40" isLoading={true} text="Getting things ready..."></Skeleton>
    </div>
  );
}

const InputBox: React.FC<InputBoxProps> = ({ onSubmit, dAppName }) => {
  const [isSubmitted, setIsSubmitted] = useState<boolean>(false);
  const { address } = useAccount();
  const { signMessage } = useSignMessage();
  const [api, setApi] = useState<ApiPromise | null>(null);
  const {balance, isBalanceLoading} = useAccountBalance(address);
  const [activeTab, setActiveTab] = useState<'swap' | 'direct'>('direct');

  useEffect(() => {
    const initializeApiManager = async () => {
      const manager = await getApiManagerInstance();
      const { api, ss58Format } = await manager.getApiComponents();
      setApi(api);
    };

    initializeApiManager().catch(console.error);
    setActiveTab('swap');
  }, []);

  const wantsSwap = activeTab === 'swap';

  const {
    tokensModal: [modalType, setModalType],
    onFromChange,
    onToChange,
    form,
    fromAmount,
    fromAmountString,
    fromToken,
    toToken,
    from,
    to,
  } = useSwapForm();

  const tokenOutData = useTokenOutAmount({
    wantsSwap,
    api: api,
    fromAmountString,
    fromToken: from,
    toToken: to,
    maximumFromAmount: undefined,
    slippageBasisPoints: config.swap.slippageBasisPoints,
    form,
  });

  const {
    setValue,
    formState: { errors },
  } = form;

  const formErrorMessage = errors.fromAmount?.message ?? errors.root?.message;

  useEffect(() => {
    if (activeTab === 'swap') {
      // force usdt selection
      onFromChange(TOKEN_CONFIG.usdt);
    } else {
      // removes possible usdt selected
      setValue('from', '');
    }
  }, [activeTab, setValue, onFromChange]);

  const handleSubmit = async () => {
    if (fromAmount === undefined || fromAmount.eq(0)) {
      alert('Please enter an amount to offramp.');
      return;
    }

    if (tokenOutData.data === null) return;

    let assetToOfframp;
    let swapOptions: SwapOptions | undefined;
    if (wantsSwap) {
      // ensure the swap was calculated and no errors were found
      if (inputHasErrors || tokenOutData.isLoading || tokenOutData.data === undefined) {
        return;
      }

      swapOptions = {
        assetIn: from,
        minAmountOut: tokenOutData.data.amountOut.preciseBigDecimal,
      };
      assetToOfframp = to;
    } else {
      assetToOfframp = from;
    }

    if (!address) {
      alert('Please connect to a wallet first.');
      return;
    }

    // check balance of the asset used to offramp directly or to pay for the swap
    if (balance.preciseBigDecimal.lt(fromAmount)) {
      alert(
        `Insufficient balance to offramp. Current balance is ${
          balance.approximateNumber
        } ${from.toUpperCase()}.`,
      );
      return;
    }

    // If swap will happen, check the minimum comparing to the minimum expected swap
    const minWithdrawalAmountBigNumber = toBigNumber(
      TOKEN_CONFIG[assetToOfframp].minWithdrawalAmount!,
      TOKEN_CONFIG[assetToOfframp].decimals,
    );

    if (
      wantsSwap &&
      from &&
      tokenOutData.data !== undefined &&
      minWithdrawalAmountBigNumber.gt(tokenOutData.data.amountOut.preciseBigDecimal)
    ) {
      alert(`Insufficient balance to offramp. Minimum withdrawal amount for ${assetToOfframp} is not met.`);
      return;
    }

    setIsSubmitted(true);
    console.log(
      'submitting offramp',
      '\n',
      'user address: ',
      address,
      '\n',
      'wants swap: ',
      wantsSwap,
      '\n',
      'asset to offramp: ',
      assetToOfframp,
      '\n',
      'amount in: ',
      fromAmount,
      '\n',
      'asset in: ',
      from,
      '\n',
      'asset out: ',
      to,
      '\n',
      'initial desired: ',
      tokenOutData.data?.amountOut.approximateNumber,
    );

    onSubmit({ assetToOfframp, amountIn: fromAmount, swapOptions });
  };

  // we don't propagate errors if wants swap is not defined
  const inputHasErrors = wantsSwap && formErrorMessage !== undefined;

  const { error, executeSquidRouterSwap, transactionStatus } = useSquidRouterSwap('20000');

  return (
    <div>
      <div>
        <PoolSelectorModal
          open={!!modalType}
          // pass this to the modal. I get error when defining object here
          mode={{ type: modalType, swap: wantsSwap }}
          onSelect={modalType === 'from' ? onFromChange : onToChange}
          selected={{
            type: 'token',
            tokenAddress: modalType ? (modalType === 'from' ? fromToken?.assetCode : toToken?.assetCode) : undefined,
          }}
          onClose={() => setModalType(undefined)}
          isLoading={false}
        />
      </div>

      <div className={`inputBox ${isSubmitted ? 'active' : ''}`}>
        {!isSubmitted && (
          <div className="description">
            <ul>
              <li>
                Ensure to have enough token funds in Pendulum wallet{' '}
                {toToken &&
                  toToken.minWithdrawalAmount &&
                  `(min. ${BigInt(toToken.minWithdrawalAmount) / 10n ** BigInt(toToken.decimals)} ${
                    toToken.assetCode
                  })`}
              </li>
              <li>Do not close this window until the process is completed.</li>
              <li>This is a non-custodial prototype, please use at your own risk.</li>
            </ul>
          </div>
        )}
        <ConnectButton chainStatus="full" showBalance={true} accountStatus="address" label="Connect to Wallet" />
        <div className="text-center my-5">
          <Card.Title tag="h2" className="text-3xl font-normal">
            Offramp Asset
          </Card.Title>
        </div>
        <Button onClick={executeSquidRouterSwap}>Do swap</Button>
        <div>Transaction status: {transactionStatus}</div>
        {error ? <div>Error: {error?.details || JSON.stringify(error)}</div> : undefined}

        <FormProvider {...form}>
          <div className="input-container">
            {api === null || isBalanceLoading ? (
              <Loader />
            ) : wantsSwap ? (
              <Card bordered className="w-full max-w-xl bg-base-200 shadow-0">
                <From
                  offrampStarted={isSubmitted}
                  tokenId={from}
                  fromToken={fromToken}
                  onOpenSelector={() => setModalType('from')}
                  inputHasError={inputHasErrors}
                  form={form}
                  fromFormFieldName="fromAmount"
                  tokenBalance={balance}
                />
                <div>{formErrorMessage !== undefined && <p className="text-red-600">{formErrorMessage}</p>}</div>
                <div className="separator mt-10 mb-10"></div>
                <To
                  tokenId={to}
                  toToken={toToken}
                  fromToken={fromToken}
                  toAmountQuote={inputHasErrors ? { enabled: false, data: null, isLoading: false } : tokenOutData}
                  onOpenSelector={() => setModalType('to')}
                  fromAmount={fromAmount}
                />
              </Card>
            ) : null}
          </div>
        </FormProvider>

        {!(from === '') && !isSubmitted && address ? (
          <Button className="mt-10" size="md" color="primary" onClick={handleSubmit} disabled={inputHasErrors}>
            Prepare prototype
          </Button>
        ) : null}
        {isSubmitted && (
          <div className="offramp-started">
            Offramp started for asset - {to && wantsSwap ? to.toUpperCase() : from?.toUpperCase()}
          </div>
        )}
      </div>
    </div>
  );
};

export default InputBox;<|MERGE_RESOLUTION|>--- conflicted
+++ resolved
@@ -14,16 +14,12 @@
 import { useSwapForm } from '../Nabla/useSwapForm';
 import { toBigNumber } from '../../helpers/parseNumbers';
 import { Skeleton } from '../Skeleton';
-<<<<<<< HEAD
-import { Tabs } from 'react-daisyui';
 import { config } from '../../config';
 import Big from 'big.js';
 import { ExecutionInput } from '../../pages/landing';
 import { useAccount, useSignMessage, useBalance } from 'wagmi';
 import { BalanceInfo } from '../Nabla/BalanceState';
-=======
 import { useSquidRouterSwap } from '../../services/squidrouter';
->>>>>>> 59f246d6
 
 const { RadioTab } = Tabs;
 
@@ -242,10 +238,6 @@
             Offramp Asset
           </Card.Title>
         </div>
-        <Button onClick={executeSquidRouterSwap}>Do swap</Button>
-        <div>Transaction status: {transactionStatus}</div>
-        {error ? <div>Error: {error?.details || JSON.stringify(error)}</div> : undefined}
-
         <FormProvider {...form}>
           <div className="input-container">
             {api === null || isBalanceLoading ? (
