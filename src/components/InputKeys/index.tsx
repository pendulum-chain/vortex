--- conflicted
+++ resolved
@@ -1,11 +1,5 @@
-<<<<<<< HEAD
-import React, { useState, useEffect } from 'react';
-import OpenWallet from '../Wallet';
-import { useGlobalState } from '../../GlobalStateProvider';
-=======
 import React, { useState, useEffect, useCallback } from 'react';
 import { ConnectButton } from '@rainbow-me/rainbowkit';
->>>>>>> a14dd1b8
 import { getApiManagerInstance } from '../../services/polkadot/polkadotApi';
 import { useAccountBalance } from '../Nabla/BalanceState';
 import { TOKEN_CONFIG } from '../../constants/tokenConfig';
