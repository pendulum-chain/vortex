--- conflicted
+++ resolved
@@ -34,11 +34,10 @@
 });
 
 render(
-<<<<<<< HEAD
-  <BrowserRouter>
-    <WagmiProvider config={wagmiConfig}>
-      <QueryClientProvider client={queryClient}>
-        <RainbowKitProvider>
+  <QueryClientProvider client={queryClient}>
+    <BrowserRouter>
+      <WagmiProvider config={wagmiConfig}>
+        <QueryClientProvider client={queryClient}>
           <EventsProvider>
             <SiweProvider>
               <GlobalStateProvider>
@@ -50,28 +49,9 @@
               </GlobalStateProvider>
             </SiweProvider>
           </EventsProvider>
-        </RainbowKitProvider>
-      </QueryClientProvider>
-    </WagmiProvider>
-  </BrowserRouter>,
-=======
-  <QueryClientProvider client={queryClient}>
-    <BrowserRouter>
-      <WagmiProvider config={wagmiConfig}>
-        <QueryClientProvider client={queryClient}>
-          <EventsProvider>
-            <GlobalStateProvider>
-              <GlobalStateContext.Consumer>
-                {() => {
-                  return <App />;
-                }}
-              </GlobalStateContext.Consumer>
-            </GlobalStateProvider>
-          </EventsProvider>
         </QueryClientProvider>
       </WagmiProvider>
     </BrowserRouter>
   </QueryClientProvider>,
->>>>>>> b277d900
   document.getElementById('app') as HTMLElement,
 );