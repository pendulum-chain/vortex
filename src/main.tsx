import '@fontsource/roboto/300.css';
import '@fontsource/roboto/400.css';
import '@fontsource/roboto/500.css';
import '@fontsource/roboto/700.css';
import '@rainbow-me/rainbowkit/styles.css';

import { render } from 'preact';
import { BrowserRouter } from 'react-router-dom';
import { ThemeProvider } from '@mui/material';
import { connectorsForWallets, getDefaultConfig, RainbowKitProvider } from '@rainbow-me/rainbowkit';
import { createConfig, http, WagmiProvider } from 'wagmi';
import { polygon, base } from 'wagmi/chains';
import { QueryClientProvider, QueryClient } from '@tanstack/react-query';
import { App } from './app';
import defaultTheme from './theme';
import { GlobalState, GlobalStateContext, GlobalStateProvider } from './GlobalStateProvider';
<<<<<<< HEAD
import { walletConnectWallet } from '@rainbow-me/rainbowkit/wallets';
import { injectedWallet } from '@rainbow-me/rainbowkit/wallets';
import { safeWallet } from '@rainbow-me/rainbowkit/wallets';
import { createClient } from 'viem';

const queryClient = new QueryClient();

const connectors = connectorsForWallets(
  [
    {
      groupName: 'Recommended',
      wallets: [injectedWallet, safeWallet, walletConnectWallet],
    },
  ],
  {
    appName: 'Vortex',
    projectId: '495a5f574d57e27fd65caa26d9ea4f10',
  },
);

const defaultConfig = getDefaultConfig({
  appName: 'Vortex',
  projectId: '495a5f574d57e27fd65caa26d9ea4f10',
  chains: [polygon, base],
  ssr: false, // If your dApp uses server side rendering (SSR)
});

const config = createConfig({
  client({ chain }) {
    return createClient({
      chain,
      transport: http(),
    });
  },
  chains: defaultConfig.chains,
  connectors,
  ssr: false,
});

render(
  <ThemeProvider theme={defaultTheme}>
    <BrowserRouter>
      <WagmiProvider config={config}>
        <QueryClientProvider client={queryClient}>
          <RainbowKitProvider>
            <GlobalStateProvider>
              <GlobalStateContext.Consumer>
                {(globalState) => {
                  const { tenantRPC, getThemeName = () => undefined } = globalState as GlobalState;
                  return <App />;
                }}
              </GlobalStateContext.Consumer>
            </GlobalStateProvider>
          </RainbowKitProvider>
        </QueryClientProvider>
      </WagmiProvider>
    </BrowserRouter>
  </ThemeProvider>,
=======
import { QueryClient, QueryClientProvider } from '@tanstack/react-query';
const queryClient = new QueryClient();

render(
  <QueryClientProvider client={queryClient}>
    <ThemeProvider theme={defaultTheme}>
      <BrowserRouter>
        <GlobalStateProvider>
          <GlobalStateContext.Consumer>
            {(globalState) => {
              const { tenantRPC, getThemeName = () => undefined } = globalState as GlobalState;
              return <App />;
            }}
          </GlobalStateContext.Consumer>
        </GlobalStateProvider>
      </BrowserRouter>
    </ThemeProvider>
  </QueryClientProvider>,
>>>>>>> 2d69234c
  document.getElementById('app') as HTMLElement,
);<|MERGE_RESOLUTION|>--- conflicted
+++ resolved
@@ -14,7 +14,6 @@
 import { App } from './app';
 import defaultTheme from './theme';
 import { GlobalState, GlobalStateContext, GlobalStateProvider } from './GlobalStateProvider';
-<<<<<<< HEAD
 import { walletConnectWallet } from '@rainbow-me/rainbowkit/wallets';
 import { injectedWallet } from '@rainbow-me/rainbowkit/wallets';
 import { safeWallet } from '@rainbow-me/rainbowkit/wallets';
@@ -55,9 +54,10 @@
 });
 
 render(
-  <ThemeProvider theme={defaultTheme}>
-    <BrowserRouter>
-      <WagmiProvider config={config}>
+  <QueryClientProvider client={queryClient}>
+    <ThemeProvider theme={defaultTheme}>
+      <BrowserRouter>
+        <WagmiProvider config={config}>
         <QueryClientProvider client={queryClient}>
           <RainbowKitProvider>
             <GlobalStateProvider>
@@ -71,27 +71,8 @@
           </RainbowKitProvider>
         </QueryClientProvider>
       </WagmiProvider>
-    </BrowserRouter>
-  </ThemeProvider>,
-=======
-import { QueryClient, QueryClientProvider } from '@tanstack/react-query';
-const queryClient = new QueryClient();
-
-render(
-  <QueryClientProvider client={queryClient}>
-    <ThemeProvider theme={defaultTheme}>
-      <BrowserRouter>
-        <GlobalStateProvider>
-          <GlobalStateContext.Consumer>
-            {(globalState) => {
-              const { tenantRPC, getThemeName = () => undefined } = globalState as GlobalState;
-              return <App />;
-            }}
-          </GlobalStateContext.Consumer>
-        </GlobalStateProvider>
       </BrowserRouter>
     </ThemeProvider>
   </QueryClientProvider>,
->>>>>>> 2d69234c
   document.getElementById('app') as HTMLElement,
 );