import '@fontsource/roboto/300.css';
import '@fontsource/roboto/400.css';
import '@fontsource/roboto/500.css';
import '@fontsource/roboto/700.css';
import '@rainbow-me/rainbowkit/styles.css';

import { render } from 'preact';
import { BrowserRouter } from 'react-router-dom';
import { ThemeProvider } from '@mui/material';
<<<<<<< HEAD
import { connectorsForWallets, getDefaultConfig, RainbowKitProvider } from '@rainbow-me/rainbowkit';
import { createConfig, http, WagmiProvider } from 'wagmi';
import { polygon } from 'wagmi/chains';
import { QueryClientProvider, QueryClient } from '@tanstack/react-query';
=======
import { RainbowKitProvider } from '@rainbow-me/rainbowkit';
import { WagmiProvider } from 'wagmi';
import { QueryClient, QueryClientProvider } from '@tanstack/react-query';
>>>>>>> 82b281b8
import { App } from './app';
import defaultTheme from './theme';
import { GlobalState, GlobalStateContext, GlobalStateProvider } from './GlobalStateProvider';
import { wagmiConfig } from './wagmiConfig';

const queryClient = new QueryClient();

render(
  <QueryClientProvider client={queryClient}>
    <ThemeProvider theme={defaultTheme}>
      <BrowserRouter>
        <WagmiProvider config={wagmiConfig}>
          <QueryClientProvider client={queryClient}>
            <RainbowKitProvider>
              <GlobalStateProvider>
                <GlobalStateContext.Consumer>
                  {(globalState) => {
                    const { tenantRPC, getThemeName = () => undefined } = globalState as GlobalState;
                    return <App />;
                  }}
                </GlobalStateContext.Consumer>
              </GlobalStateProvider>
            </RainbowKitProvider>
          </QueryClientProvider>
        </WagmiProvider>
      </BrowserRouter>
    </ThemeProvider>
  </QueryClientProvider>,
  document.getElementById('app') as HTMLElement,
);<|MERGE_RESOLUTION|>--- conflicted
+++ resolved
@@ -7,16 +7,9 @@
 import { render } from 'preact';
 import { BrowserRouter } from 'react-router-dom';
 import { ThemeProvider } from '@mui/material';
-<<<<<<< HEAD
-import { connectorsForWallets, getDefaultConfig, RainbowKitProvider } from '@rainbow-me/rainbowkit';
-import { createConfig, http, WagmiProvider } from 'wagmi';
-import { polygon } from 'wagmi/chains';
-import { QueryClientProvider, QueryClient } from '@tanstack/react-query';
-=======
 import { RainbowKitProvider } from '@rainbow-me/rainbowkit';
 import { WagmiProvider } from 'wagmi';
 import { QueryClient, QueryClientProvider } from '@tanstack/react-query';
->>>>>>> 82b281b8
 import { App } from './app';
 import defaultTheme from './theme';
 import { GlobalState, GlobalStateContext, GlobalStateProvider } from './GlobalStateProvider';
