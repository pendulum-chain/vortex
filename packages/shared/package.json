{
  "dependencies": {
    "@paraspell/sdk-pjs": "^11.8.5",
    "@pendulum-chain/types": "catalog:",
    "@polkadot/api": "catalog:",
    "@polkadot/types": "catalog:",
    "@polkadot/types-codec": "catalog:",
    "@polkadot/util": "catalog:",
    "@polkadot/util-crypto": "catalog:",
    "@types/node-forge": "^1.3.14",
<<<<<<< HEAD
=======
    "@wagmi/core": "^2.16.7",
    "big.js": "catalog:",
>>>>>>> 544f01e0
    "node-forge": "^1.3.1",
    "stellar-sdk": "catalog:"
  },
  "devDependencies": {
    "@types/big.js": "catalog:",
    "@types/node": "catalog:",
    "lint-staged": ">=10",
    "prettier": "catalog:",
    "tsup": "catalog:",
    "typescript": "catalog:"
  },
  "main": "src/index.ts",
  "name": "@packages/shared",
  "peerDependencies": {
    "@polkadot/api": "catalog:",
    "@polkadot/types": "catalog:",
    "big.js": "catalog:",
    "viem": "catalog:"
  },
  "private": true,
  "scripts": {
    "build": "rm -rf dist && tsc -p tsconfig.json",
    "format": "prettier . --write",
    "prepublishOnly": "yarn build"
  },
  "types": "src/index.ts",
  "version": "1.0.0"
}<|MERGE_RESOLUTION|>--- conflicted
+++ resolved
@@ -8,11 +8,8 @@
     "@polkadot/util": "catalog:",
     "@polkadot/util-crypto": "catalog:",
     "@types/node-forge": "^1.3.14",
-<<<<<<< HEAD
-=======
     "@wagmi/core": "^2.16.7",
     "big.js": "catalog:",
->>>>>>> 544f01e0
     "node-forge": "^1.3.1",
     "stellar-sdk": "catalog:"
   },
