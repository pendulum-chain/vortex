import { arbitrum, avalanche, base, bsc, mainnet as ethereum, moonbeam, polygon, polygonAmoy } from "viem/chains";
import { PaymentMethod } from "../endpoints/payment-methods.endpoints";

export type DestinationType = Networks | PaymentMethod;

export enum Networks {
  AssetHub = "assethub",
  Paseo = "paseo",
  Arbitrum = "arbitrum",
  Avalanche = "avalanche",
  Base = "base",
  BSC = "bsc",
  Ethereum = "ethereum",
  Hydration = "hydration",
  Polygon = "polygon",
  Moonbeam = "moonbeam",
  Pendulum = "pendulum",
  Stellar = "stellar",
  PolygonAmoy = "polygonAmoy"
}

// This type is used to represent all networks that can be used as a source or destination in the system.
export type EvmNetworks =
  | Networks.Arbitrum
  | Networks.Avalanche
  | Networks.Base
  | Networks.BSC
  | Networks.Ethereum
  | Networks.Moonbeam
  | Networks.Polygon
  | Networks.PolygonAmoy;

/**
 * Checks if a destination is a network and returns the network if it is.
 * Returns undefined if the destination is a payment method or not a valid network.
 * @param destination The destination to check
 */
export function getNetworkFromDestination(destination: DestinationType): Networks | undefined {
  if (Object.values(Networks).includes(destination as Networks)) {
    return destination as Networks;
  }
  return undefined;
}

// For the AssetHub/Pendulum/Stellar network, we use a chain ID of -x. This is not a valid chain ID
// but we just use it to differentiate between the EVM and Polkadot/Stellar accounts.
export const ASSETHUB_CHAIN_ID = -1;
export const PENDULUM_CHAIN_ID = -2;
export const HYDRATION_CHAIN_ID = -3;
export const STELLAR_CHAIN_ID = -99;

interface NetworkMetadata {
  id: number;
  displayName: string;
  isEVM: boolean;
  supportsRamp: boolean;
}

const NETWORK_METADATA: Record<Networks, NetworkMetadata> = {
  [Networks.AssetHub]: {
    displayName: "Polkadot AssetHub",
    id: ASSETHUB_CHAIN_ID,
    isEVM: false,
    supportsRamp: true
  },
<<<<<<< HEAD
  [Networks.Paseo]: {
    displayName: "Paseo",
    id: ASSETHUB_CHAIN_ID,
=======
  [Networks.Hydration]: {
    displayName: "Hydration",
    id: HYDRATION_CHAIN_ID,
>>>>>>> a0d0128e
    isEVM: false,
    supportsRamp: false
  },
  [Networks.Polygon]: {
    displayName: "Polygon",
    id: polygon.id,
    isEVM: true,
    supportsRamp: true
  },
  [Networks.PolygonAmoy]: {
    displayName: "Polygon Amoy",
    id: polygonAmoy.id,
    isEVM: true,
    supportsRamp: false
  },
  [Networks.Ethereum]: {
    displayName: "Ethereum",
    id: ethereum.id,
    isEVM: true,
    supportsRamp: true
  },
  [Networks.BSC]: {
    displayName: "BNB Smart Chain",
    id: bsc.id,
    isEVM: true,
    supportsRamp: true
  },
  [Networks.Arbitrum]: {
    displayName: "Arbitrum One",
    id: arbitrum.id,
    isEVM: true,
    supportsRamp: true
  },
  [Networks.Base]: {
    displayName: "Base",
    id: base.id,
    isEVM: true,
    supportsRamp: true
  },
  [Networks.Avalanche]: {
    displayName: "Avalanche",
    id: avalanche.id,
    isEVM: true,
    supportsRamp: true
  },
  [Networks.Moonbeam]: {
    displayName: "Moonbeam",
    id: moonbeam.id,
    isEVM: true,
    supportsRamp: false
  },
  [Networks.Pendulum]: {
    displayName: "Pendulum",
    id: PENDULUM_CHAIN_ID,
    isEVM: false,
    supportsRamp: false
  },
  [Networks.Stellar]: {
    displayName: "Stellar",
    id: STELLAR_CHAIN_ID,
    isEVM: false,
    supportsRamp: false
  }
};

export function getCaseSensitiveNetwork(network: string): Networks | undefined {
  const normalized = network.toLowerCase();
  return Object.values(Networks).find(n => n.toLowerCase() === normalized);
}

export function getNetworkMetadata(network: string): NetworkMetadata | undefined {
  const normalizedNetwork = getCaseSensitiveNetwork(network);
  return normalizedNetwork ? NETWORK_METADATA[normalizedNetwork] : undefined;
}

export function doesNetworkSupportRamp(network: Networks): boolean {
  return getNetworkMetadata(network)?.supportsRamp ?? false;
}

export function isNetworkEVM(network: Networks): network is EvmNetworks {
  return getNetworkMetadata(network)?.isEVM ?? false;
}

export function isNetworkAssetHub(network: Networks): network is Networks.AssetHub {
  return getNetworkMetadata(network)?.id === ASSETHUB_CHAIN_ID;
}

export function getNetworkId(network: Networks): number;
export function getNetworkId(network: unknown): number | undefined;
export function getNetworkId(network: Networks | unknown): number | undefined {
  return getNetworkMetadata(network as Networks)?.id;
}

export function getNetworkDisplayName(network: Networks): string;
export function getNetworkDisplayName(network: unknown): string | undefined;
export function getNetworkDisplayName(network: Networks | unknown): string | undefined {
  return getNetworkMetadata(network as Networks)?.displayName;
}<|MERGE_RESOLUTION|>--- conflicted
+++ resolved
@@ -63,15 +63,15 @@
     isEVM: false,
     supportsRamp: true
   },
-<<<<<<< HEAD
   [Networks.Paseo]: {
     displayName: "Paseo",
     id: ASSETHUB_CHAIN_ID,
-=======
+    isEVM: false,
+    supportsRamp: false
+  },
   [Networks.Hydration]: {
     displayName: "Hydration",
     id: HYDRATION_CHAIN_ID,
->>>>>>> a0d0128e
     isEVM: false,
     supportsRamp: false
   },
