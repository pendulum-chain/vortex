import { ALCHEMY_API_KEY, EvmNetworks, MOONBEAM_WSS, Networks } from "@packages/shared";
import { Account, Chain, createPublicClient, createWalletClient, http, PublicClient, Transport, WalletClient } from "viem";
import { arbitrum, avalanche, base, bsc, mainnet, moonbeam, polygon } from "viem/chains";
import logger from "../../logger";

export interface EvmNetworkConfig {
  name: EvmNetworks;
  chain: Chain;
  rpcUrls: string[];
}

function getEvmNetworks(apiKey?: string): EvmNetworkConfig[] {
  // Note on defining RPC URLs: '' is equal to viem's default RPC for that chain: http().
  return [
    {
      chain: polygon,
      name: Networks.Polygon,
      rpcUrls: apiKey ? [`https://polygon-mainnet.g.alchemy.com/v2/${apiKey}`, ""] : [""]
    },
    {
      chain: moonbeam,
      name: Networks.Moonbeam,
      rpcUrls: ["https://rpc.api.moonbeam.network", "https://moonbeam-rpc.publicnode.com", ""]
    },
    {
      chain: arbitrum,
      name: Networks.Arbitrum,
      rpcUrls: apiKey ? [`https://arb-mainnet.g.alchemy.com/v2/${apiKey}`, ""] : [""]
    },
    {
      chain: avalanche,
      name: Networks.Avalanche,
      rpcUrls: apiKey ? [`https://avax-mainnet.g.alchemy.com/v2/${apiKey}`, ""] : [""]
    },
    {
      chain: base,
      name: Networks.Base,
      rpcUrls: apiKey ? [`https://base-mainnet.g.alchemy.com/v2/${apiKey}`, ""] : [""]
    },
    {
      chain: bsc,
      name: Networks.BSC,
      rpcUrls: apiKey ? [`https://bnb-mainnet.g.alchemy.com/v2/${apiKey}`, ""] : [""]
    },
    {
      chain: mainnet,
      name: Networks.Ethereum,
      rpcUrls: apiKey ? [`https://eth-mainnet.g.alchemy.com/v2/${apiKey}`, ""] : [""]
    }
  ];
}

export class EvmClientManager {
  private static instance: EvmClientManager;
  private clientInstances: Map<string, PublicClient> = new Map();
  private walletClientInstances: Map<string, WalletClient<Transport, Chain, Account>> = new Map();
  private networks: EvmNetworkConfig[] = [];

  /**
   * RPC selector that exhausts all URLs before repeating.
   * First cycle uses definition order (preferred RPCs first), subsequent cycles are shuffled.
   * Attempt 1-3: A → B → C (definition order)
   * Attempt 4-6: C → A → B (shuffled randomly)
   * Attempt 7-9: B → C → A (new shuffle)
   */
  private createRpcSelector(rpcUrls: string[]) {
    let pool = [...rpcUrls];
    let usedInCurrentCycle = new Set<string>();

    const shuffleArray = <T>(array: T[]): T[] => {
      const shuffled = [...array];
      for (let i = shuffled.length - 1; i > 0; i--) {
        const j = Math.floor(Math.random() * (i + 1));
        [shuffled[i], shuffled[j]] = [shuffled[j], shuffled[i]];
      }
      return shuffled;
    };

    return {
      getNext: (): string => {
        // If we've exhausted all RPCs, shuffle for next cycle
        if (usedInCurrentCycle.size === pool.length) {
          pool = shuffleArray(rpcUrls);
          usedInCurrentCycle.clear();
        }

        // Select the next RPC based on current index
        const selectedRpc = pool[usedInCurrentCycle.size];
        usedInCurrentCycle.add(selectedRpc);

        return selectedRpc;
      }
    };
  }

  /**
   * Generic retry wrapper with smart RPC selection and exponential backoff.
   * Exhausts all available RPCs before repeating selections.
   *
   * @param networkName - The network to operate on
   * @param operation - Async function that receives an RPC URL and returns a result
   * @param operationName - Name of the operation for logging
   * @param maxRetries - Maximum number of retry attempts
   * @param initialDelayMs - Initial delay before first retry
   * @returns Result of the operation
   */
  private async executeWithRetry<T>(
    networkName: EvmNetworks,
    operation: (rpcUrl: string) => Promise<T>,
    operationName: string,
    maxRetries: number = 3,
    initialDelayMs: number = 1000
  ): Promise<T> {
    const network = this.getNetworkConfig(networkName);
    const rpcUrls = network.rpcUrls;

    if (rpcUrls.length === 0) {
      throw new Error(`No RPC URLs configured for network ${networkName}`);
    }

    const rpcSelector = this.createRpcSelector(rpcUrls);
    let lastError: Error | undefined;
    let attempt = 0;

    while (attempt <= maxRetries) {
      const rpcUrl = rpcSelector.getNext();

      try {
        const result = await operation(rpcUrl);
        return result;
      } catch (error) {
        lastError = error instanceof Error ? error : new Error(String(error));

        logger.current.warn(
          `${operationName} attempt ${attempt + 1}/${maxRetries + 1} failed on ${networkName} with RPC ${rpcUrl}: ${lastError.message}`
        );

        if (attempt < maxRetries) {
          const delayMs = initialDelayMs * Math.pow(2, attempt); // Exponential backoff
          await new Promise(resolve => setTimeout(resolve, delayMs));
        }

        attempt++;
      }
    }

    // TODO should we return the raw rpc error here, instead of just the message?
    throw new Error(
      `Failed to ${operationName} on ${networkName} after ${maxRetries + 1} attempts. Last error: ${lastError?.message}`
    );
  }

  private constructor() {
    this.networks = getEvmNetworks(ALCHEMY_API_KEY);
    // Pre-create all public clients for all RPCs
    this.networks.forEach(network => {
      network.rpcUrls.forEach(rpcUrl => {
        const client = this.createClient(network.name, rpcUrl);
        const key = this.generatePublicClientKey(network.name, rpcUrl);
        this.clientInstances.set(key, client);
        logger.current.info(`Pre-created EVM client for ${network.name} with RPC: ${rpcUrl}`);
      });
    });
  }

  public static getInstance(): EvmClientManager {
    if (!EvmClientManager.instance) {
      EvmClientManager.instance = new EvmClientManager();
    }
    return EvmClientManager.instance;
  }

<<<<<<< HEAD
  public getClient(networkName: EvmNetworks): PublicClient {
    let client = this.clientInstances.get(networkName);

    if (!client) {
      logger.current.info(`Creating new EVM client for ${networkName}`);
      client = this.createClient(networkName);
      this.clientInstances.set(networkName, client);
    }

    return client;
  }

  public getWalletClient(networkName: EvmNetworks, account: Account): WalletClient<Transport, Chain, Account> {
    const key = this.generateWalletClientKey(networkName, account.address);
    let walletClient = this.walletClientInstances.get(key);

    if (!walletClient) {
      logger.current.info(`Creating new EVM wallet client for ${networkName} with account ${account.address}`);
      walletClient = this.createWalletClient(networkName, account);
      this.walletClientInstances.set(key, walletClient);
    }

    return walletClient;
=======
  private generatePublicClientKey(networkName: EvmNetworks, rpcUrl: string): string {
    return `${networkName}-${rpcUrl}`;
>>>>>>> 97f18988
  }

  private getNetworkConfig(networkName: EvmNetworks): EvmNetworkConfig {
    const network = this.networks.find(n => n.name === networkName);
    if (!network) {
      throw new Error(`Network ${networkName} not configured`);
    }
    return network;
  }

  private createClient(networkName: EvmNetworks, rpcUrl?: string): PublicClient {
    const network = this.getNetworkConfig(networkName);

    const transport = rpcUrl ? http(rpcUrl) : http(network.rpcUrls[0]);

    const client = createPublicClient({
      chain: network.chain,
      transport
    });

    return client;
  }

  private generateWalletClientKey(networkName: EvmNetworks, accountAddress: string, rpcUrl?: string): string {
    const rpcSuffix = rpcUrl ? `-${rpcUrl}` : "";
    return `${networkName}-${accountAddress.toLowerCase()}${rpcSuffix}`;
  }

  private createWalletClient(
    networkName: EvmNetworks,
    account: Account,
    rpcUrl?: string
  ): WalletClient<Transport, Chain, Account> {
    const network = this.getNetworkConfig(networkName);

    const transport = rpcUrl ? http(rpcUrl) : http(network.rpcUrls[0]);

    const walletClient = createWalletClient({
      account,
      chain: network.chain,
      transport
    });

    return walletClient;
  }
<<<<<<< HEAD
=======

  public getClient(networkName: EvmNetworks, rpcUrl?: string): PublicClient {
    const network = this.getNetworkConfig(networkName);

    const targetRpcUrl = rpcUrl || network.rpcUrls[0];
    const key = this.generatePublicClientKey(networkName, targetRpcUrl);
    const client = this.clientInstances.get(key);

    if (!client) {
      throw new Error(`Client for ${networkName} with RPC ${targetRpcUrl} not found. This should not happen.`);
    }

    return client;
  }

  public getWalletClient(networkName: EvmNetworks, account: Account, rpcUrl?: string): WalletClient<Transport, Chain, Account> {
    const key = this.generateWalletClientKey(networkName, account.address, rpcUrl);
    let walletClient = this.walletClientInstances.get(key);

    if (!walletClient) {
      logger.current.info(
        `Creating new EVM wallet client for ${networkName} with account ${account.address}${rpcUrl ? ` using RPC: ${rpcUrl}` : ""}`
      );
      walletClient = this.createWalletClient(networkName, account, rpcUrl);
      this.walletClientInstances.set(key, walletClient);
    }

    return walletClient;
  }

  /**
   * Reads a contract with smart retry logic using exponential backoff and RPC switching.
   * Exhausts all available RPCs before repeating selections.
   *
   * @param networkName - The EVM network to read from
   * @param contractParams - The contract read parameters (abi, address, functionName, args)
   * @param maxRetries - Maximum number of retry attempts (default: 3)
   * @param initialDelayMs - Initial delay in milliseconds before first retry (default: 1000)
   * @returns Contract read result
   */
  public async readContractWithRetry<T = unknown>(
    networkName: EvmNetworks,
    contractParams: {
      abi: any;
      address: `0x${string}`;
      functionName: string;
      args?: any[];
    },
    maxRetries: number = 3,
    initialDelayMs: number = 1000
  ): Promise<T> {
    return this.executeWithRetry(
      networkName,
      async rpcUrl => {
        const publicClient = this.getClient(networkName, rpcUrl);
        return (await publicClient.readContract({
          ...contractParams,
          args: contractParams.args || []
        })) as T;
      },
      "read contract",
      maxRetries,
      initialDelayMs
    );
  }

  /**
   * Sends a transaction with smart retry logic using exponential backoff and RPC switching.
   * Exhausts all available RPCs before repeating selections.
   * This method should be used for idempotent operations where retrying is safe.
   *
   * @param networkName - The EVM network to send the transaction on
   * @param account - The account to send the transaction from
   * @param transactionParams - The transaction parameters (data, to, value, maxFeePerGas, etc.)
   * @param maxRetries - Maximum number of retry attempts (default: 3)
   * @param initialDelayMs - Initial delay in milliseconds before first retry (default: 1000)
   * @returns Transaction hash
   */
  public async sendTransactionWithBlindRetry(
    networkName: EvmNetworks,
    account: Account,
    transactionParams: {
      data?: `0x${string}`;
      to: `0x${string}`;
      value?: bigint;
      maxFeePerGas?: bigint;
      maxPriorityFeePerGas?: bigint;
      gas?: bigint;
      nonce?: number;
    },
    maxRetries: number = 3,
    initialDelayMs: number = 1000
  ): Promise<string> {
    return this.executeWithRetry(
      networkName,
      async rpcUrl => {
        const walletClient = this.getWalletClient(networkName, account, rpcUrl);
        return await walletClient.sendTransaction(transactionParams);
      },
      "send transaction",
      maxRetries,
      initialDelayMs
    );
  }

  /**
   * Sends a raw transaction with smart retry logic using exponential backoff and RPC switching.
   * Exhausts all available RPCs before repeating selections.
   * This method should be used for idempotent operations where retrying is safe.
   *
   * @param networkName - The EVM network to send the transaction on
   * @param serializedTransaction - The serialized transaction data
   * @param maxRetries - Maximum number of retry attempts (default: 3)
   * @param initialDelayMs - Initial delay in milliseconds before first retry (default: 1000)
   * @returns Transaction hash
   */
  public async sendRawTransactionWithRetry(
    networkName: EvmNetworks,
    serializedTransaction: `0x${string}`,
    maxRetries: number = 3,
    initialDelayMs: number = 1000
  ): Promise<string> {
    return this.executeWithRetry(
      networkName,
      async rpcUrl => {
        const publicClient = this.getClient(networkName, rpcUrl);
        return await publicClient.sendRawTransaction({
          serializedTransaction
        });
      },
      "send raw transaction",
      maxRetries,
      initialDelayMs
    );
  }
>>>>>>> 97f18988
}<|MERGE_RESOLUTION|>--- conflicted
+++ resolved
@@ -170,34 +170,8 @@
     return EvmClientManager.instance;
   }
 
-<<<<<<< HEAD
-  public getClient(networkName: EvmNetworks): PublicClient {
-    let client = this.clientInstances.get(networkName);
-
-    if (!client) {
-      logger.current.info(`Creating new EVM client for ${networkName}`);
-      client = this.createClient(networkName);
-      this.clientInstances.set(networkName, client);
-    }
-
-    return client;
-  }
-
-  public getWalletClient(networkName: EvmNetworks, account: Account): WalletClient<Transport, Chain, Account> {
-    const key = this.generateWalletClientKey(networkName, account.address);
-    let walletClient = this.walletClientInstances.get(key);
-
-    if (!walletClient) {
-      logger.current.info(`Creating new EVM wallet client for ${networkName} with account ${account.address}`);
-      walletClient = this.createWalletClient(networkName, account);
-      this.walletClientInstances.set(key, walletClient);
-    }
-
-    return walletClient;
-=======
   private generatePublicClientKey(networkName: EvmNetworks, rpcUrl: string): string {
     return `${networkName}-${rpcUrl}`;
->>>>>>> 97f18988
   }
 
   private getNetworkConfig(networkName: EvmNetworks): EvmNetworkConfig {
@@ -243,8 +217,6 @@
 
     return walletClient;
   }
-<<<<<<< HEAD
-=======
 
   public getClient(networkName: EvmNetworks, rpcUrl?: string): PublicClient {
     const network = this.getNetworkConfig(networkName);
@@ -380,5 +352,4 @@
       initialDelayMs
     );
   }
->>>>>>> 97f18988
 }