export type AveniaIdentityStatus = "NOT-IDENTIFIED" | "CONFIRMED";

export enum AveniaAccountType {
  INDIVIDUAL = "INDIVIDUAL",
  COMPANY = "COMPANY"
}

export function isValidAveniaAccountType(value: string): value is AveniaAccountType {
  return Object.values(AveniaAccountType).includes(value as AveniaAccountType);
}

export interface AveniaSubaccountAccountInfo {
  id: string;
  countrySubdivisionTaxResidence: string;
  accountType: AveniaAccountType;
  name: string;
  countryTaxResidence: string;
  identityStatus: AveniaIdentityStatus;
  fullName: string;
  birthdate: string;
  taxId: string;
}

export interface AveniaSubaccount {
  subAccountId: string;
  mainAccountId: string;
  createdAt: string;
  accountInfo: AveniaSubaccountAccountInfo;
}

export interface PixKeyData {
  name: string;
  taxId: string;
  bankName: string;
}

export type AveniaFeeType = "Markup Fee" | "In Fee" | "Conversion Fee" | "Out Fee" | "Gas Fee";

export interface AveniaQuoteResponse {
  quoteToken: string;
  inputCurrency: string;
  inputPaymentMethod: string;
  inputAmount: string;
  outputAmount: string;
<<<<<<< HEAD
  appliedFees: { type: AveniaFeeType; amount: string; currency: string; rebatable: boolean; description: string }[];
=======
  basePrice?: string;
>>>>>>> 97f18988
}

export function isValidKYCDocType(value: string): value is AveniaDocumentType {
  return Object.values(AveniaDocumentType).includes(value as unknown as AveniaDocumentType);
}

export enum BrlaCurrency {
  BRL = "BRL",
  BRLA = "BRLA",
  USDC = "USDC",
  USDCe = "USDCe",
  USDT = "USDT",
  USDM = "USDM"
}

export enum AveniaPaymentMethod {
  PIX = "PIX",
  INTERNAL = "INTERNAL",
  BASE = "BASE",
  CELO = "CELO",
  ETHEREUM = "ETHEREUM",
  GNOSIS = "GNOSIS",
  MOONBEAM = "MOONBEAM",
  POLYGON = "POLYGON",
  TRON = "TRON"
}

export interface PayInQuoteParams {
  inputCurrency: BrlaCurrency;
  inputPaymentMethod: AveniaPaymentMethod;
  inputAmount: string;
  outputCurrency: BrlaCurrency;
  outputPaymentMethod: AveniaPaymentMethod;
  inputThirdParty: boolean;
  outputThirdParty: boolean;
  subAccountId?: string;
}

export enum BlockchainSendMethod {
  TRANSFER = "TRANSFER",
  PERMIT = "PERMIT"
}

export interface PayOutQuoteParams {
  outputThirdParty: boolean;
  outputAmount: string;
  subAccountId?: string;
}

export interface OnchainSwapQuoteParams {
  inputCurrency: BrlaCurrency;
  inputAmount: string;
  outputCurrency: BrlaCurrency;
}

export enum AveniaTicketStatus {
  PENDING = "PENDING",
  PAID = "PAID",
  FAILED = "FAILED"
}

// /account/tickets endpoint related types
export interface BaseTicket {
  id: string;
  status: AveniaTicketStatus;
  userId: string;
  reason: string;
  failureReason: string;
  createdAt: Date;
  updatedAt: Date;
  expiresAt: Date;
  quote: {
    id: string;
    ticketId: string;
    inputPaymentMethod: string;
    outputAmount: string;
    appliedFees: AveniaOperationFee[];
  };
}

export interface AveniaOperationFee {
  type: FeeType;
  amount: string;
  currency: BrlaCurrency;
  rebatable: boolean;
}

export enum FeeType {
  MARKUP = "Markup Fee",
  GAS = "Gas Fee",
  CONVERSION = "Conversion Fee",
  IN = "In Fee",
  OUT = "Out Fee"
}

export interface PixInputTicketPayload {
  quoteToken: string;
  ticketBrlPixInput: {
    additionalData: string;
  };
  ticketBlockchainOutput: {
    walletChain: string;
    walletAddress: string;
  };
}

export interface PixInputTicketOutput {
  id: string;
  brCode: string;
  expiration: Date;
}

export interface PixOutputTicketOutput {
  id: string;
}

export interface PixOutputTicketPayload {
  quoteToken: string;
  ticketBrlPixOutput: {
    pixKey: string;
  };
  ticketBlockchainInput?: {
    walletAddress: string;
    permit?: {
      r: string;
      s: string;
      v: number;
      nonce: number;
      deadline: number;
    };
  };
}

export interface OnchainSwapTicketPayload {
  quoteToken: string;
  ticketBlockchainOutput: {
    walletChain: string;
    walletAddress: string;
  };
}

export interface AveniaPayoutTicket extends BaseTicket {
  brazilianFiatReceiverInfo: {
    id: string;
    ticketId: string;
    pixKey: string;
    endToEndId: string;
  };
  blockchainSenderInfo: {
    id: string;
    ticketId: string;
    walletAddress: string;
    txHash: string;
  };
  brlPixOutputInfo: {
    id: string;
    ticketId: string;
    pixMessage: string;
    senderAccountBankName: string;
    senderAccountNumber: string;
  };
  blockchainInputInfo: {
    id: string;
    ticketId: string;
    r: string;
    s: string;
    v: number;
    nonce: number;
    deadline: number;
    personalSignature: string;
    personalSignatureDeadline: number;
  };
  RefundableParameter: string;
}

export interface AveniaPayinTicket extends BaseTicket {
  brazilianFiatSenderInfo: {
    id: string;
    ticketId: string;
    name: string;
    taxId: string;
    bankCode: string;
    branchCode: string;
    accountNumber: string;
    accountType: string;
    endToEndId: string;
  };
  blockchainReceiverInfo: {
    id: string;
    ticketId: string;
    walletAddress: string;
    walletChain: string;
    walletMemo: string;
    txHash: string;
  };
  brlPixInputInfo: {
    id: string;
    ticketId: string;
    referenceLabel: string;
    additionalData: string;
    brCode: string;
  };
  RefundableParameter: string;
}

export interface AveniaSwapTicket extends BaseTicket {
  blockchainSenderInfo: {
    id: string;
    ticketId: string;
    walletAddress: string;
    txHash: string;
  };
  blockchainReceiverInfo: {
    id: string;
    ticketId: string;
    walletAddress: string;
    walletChain: string;
    walletMemo: string;
    txHash: string;
  };
  blockchainInputInfo: {
    id: string;
    ticketId: string;
    r: string;
    s: string;
    v: number;
    nonce: number;
    deadline: number;
    personalSignature: string;
    personalSignatureDeadline: number;
  };
}

// Limit types
export interface UsedLimitDetails {
  year: number;
  month: number;
  usedFiatIn: string;
  usedFiatOut: string;
  usedChainIn: string;
  usedChainOut: string;
}

export interface Limit {
  currency: string;
  maxFiatIn: string;
  maxFiatOut: string;
  maxChainIn: string;
  maxChainOut: string;
  usedLimit: UsedLimitDetails;
}

export interface LimitInfo {
  blocked: boolean;
  createdAt: string;
  limits: Limit[];
}

export interface AccountLimitsResponse {
  limitInfo: LimitInfo;
}

export interface AveniaSubaccountWallet {
  id: string;
  walletAddress: string;
  chain: string;
}

export interface AveniaAccountInfoResponse {
  id: string;
  accountInfo: AveniaSubaccountAccountInfo;
  wallets: AveniaSubaccountWallet[];
  pixKey: string;
  brCode: string;
  createdAt: string;
}

export interface KycLevel1Payload {
  subAccountId: string;
  fullName: string;
  dateOfBirth: string;
  countryOfTaxId: string;
  taxIdNumber: string;
  email: string;
  country: string;
  state: string;
  city: string;
  zipCode: string;
  streetAddress: string;
  uploadedSelfieId: string;
  uploadedDocumentId: string;
}

export interface KycLevel1Response {
  id: string;
}

export interface KybLevel1Response {
  attemptId: string;
  authorizedRepresentativeUrl: string;
  basicCompanyDataUrl: string;
}

export interface KybAttemptStatusResponse {
  attempt: {
    id: string;
    levelName: string;
    submissionData: Record<string, unknown>;
    status: KycAttemptStatus;
    result: KycAttemptResult;
    resultMessage: string;
    retryable: boolean;
    createdAt: string;
    updatedAt: string;
  };
}

export enum AveniaDocumentType {
  ID = "ID",
  DRIVERS_LICENSE = "DRIVERS-LICENSE",
  PASSPORT = "PASSPORT",
  SELFIE = "SELFIE",
  SELFIE_FROM_LIVENESS = "SELFIE-FROM-LIVENESS"
}

export interface DocumentUploadRequest {
  documentType: AveniaDocumentType;
  isDoubleSided?: boolean;
}

export interface DocumentUploadResponse {
  id: string;
  uploadURLFront: string;
  uploadURLBack?: string;
  livenessUrl?: string;
  validateLivenessToken?: string;
}

export enum KycAttemptStatus {
  PENDING = "PENDING",
  PROCESSING = "PROCESSING",
  COMPLETED = "COMPLETED",
  EXPIRED = "EXPIRED"
}

export enum KycAttemptResult {
  APPROVED = "APPROVED",
  REJECTED = "REJECTED"
}

export interface KycAttempt {
  id: string;
  levelName: "level-1";
  submissionData: unknown;
  status: KycAttemptStatus;
  result: KycAttemptResult;
  resultMessage: string;
  retryable: boolean;
  createdAt: string;
  updatedAt: string;
}

export interface GetKycAttemptResponse {
  attempts: KycAttempt[];
}

export interface CreateAveniaSubaccountRequest {
  accountType: AveniaAccountType;
  name: string;
  taxId: string;
}

export interface AveniaDocumentGetResponse {
  documents: [
    {
      id: string;
      documentType: string;
      uploadURLFront: string;
      uploadStatusFront: string;
      uploadErrorFront: string;
      uploadURLBack: string;
      uploadStatusBack: string;
      uploadErrorBack: string;
      ready: true;
      createdAt: Date;
      updatedAt: Date;
    }
  ];
}

export interface AveniaAccountBalanceResponse {
  balances: {
    BRLA: number;
    USDC: number;
    USDM: number;
    USDT: number;
  };
}<|MERGE_RESOLUTION|>--- conflicted
+++ resolved
@@ -34,19 +34,14 @@
   bankName: string;
 }
 
-export type AveniaFeeType = "Markup Fee" | "In Fee" | "Conversion Fee" | "Out Fee" | "Gas Fee";
-
 export interface AveniaQuoteResponse {
   quoteToken: string;
   inputCurrency: string;
   inputPaymentMethod: string;
   inputAmount: string;
   outputAmount: string;
-<<<<<<< HEAD
-  appliedFees: { type: AveniaFeeType; amount: string; currency: string; rebatable: boolean; description: string }[];
-=======
+  appliedFees: AveniaOperationFee[];
   basePrice?: string;
->>>>>>> 97f18988
 }
 
 export function isValidKYCDocType(value: string): value is AveniaDocumentType {
@@ -128,13 +123,13 @@
 }
 
 export interface AveniaOperationFee {
-  type: FeeType;
+  type: AveniaFeeType;
   amount: string;
   currency: BrlaCurrency;
   rebatable: boolean;
 }
 
-export enum FeeType {
+export enum AveniaFeeType {
   MARKUP = "Markup Fee",
   GAS = "Gas Fee",
   CONVERSION = "Conversion Fee",
