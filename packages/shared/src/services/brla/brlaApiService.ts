import * as forge from "node-forge";
import { BRLA_API_KEY, BRLA_BASE_URL, BRLA_PRIVATE_KEY, DocumentUploadRequest, DocumentUploadResponse, SwapLog } from "../..";
import logger from "../../logger";
import { Endpoint, EndpointMapping, Endpoints, Methods } from "./mappings";
import {
  AccountLimitsResponse,
  AveniaAccountBalanceResponse,
  AveniaAccountInfoResponse,
  AveniaAccountType,
  AveniaDocumentGetResponse,
  AveniaDocumentType,
  AveniaPaymentMethod,
  AveniaPayoutTicket,
  AveniaQuoteResponse,
  AveniaSubaccount,
  BlockchainSendMethod,
  BrlaCurrency,
  DepositLog,
  FastQuoteQueryParams,
  FastQuoteResponse,
  GetKycAttemptResponse,
  KybAttemptStatusResponse,
  KybLevel1Response,
  KycLevel1Payload,
  KycLevel1Response,
  KycRetryPayload,
  OnchainLog,
  OnrampPayload,
  PayInQuoteParams,
  PayOutQuoteParams,
  PixInputTicketOutput,
  PixInputTicketPayload,
  PixKeyData,
  PixOutputTicketPayload,
  RegisterSubaccountPayload,
  SwapPayload
} from "./types";
import { Event } from "./webhooks";

export class BrlaApiService {
  private static instance: BrlaApiService;

  private apiKey: string;

  private privateKey: string;

  private constructor() {
    if (!BRLA_API_KEY || !BRLA_PRIVATE_KEY) {
      throw new Error("BRLA_API_KEY or BRLA_PRIVATE_KEY not defined");
    }
    this.apiKey = BRLA_API_KEY;
    this.privateKey = BRLA_PRIVATE_KEY;
  }

  public static getInstance(): BrlaApiService {
    if (!BrlaApiService.instance) {
      BrlaApiService.instance = new BrlaApiService();
    }
    return BrlaApiService.instance;
  }

  public async sendRequest<M extends Methods, E extends Endpoints>(
    endpoint: E,
    method: M,
    queryParams?: string,
    payload?: EndpointMapping[E][M]["body"],
    pathParam?: string
  ): Promise<EndpointMapping[E][M]["response"]> {
    const timestamp = Date.now().toString();
    const body = payload ? JSON.stringify(payload) : "";
    let requestUri = endpoint as string;

    if (pathParam) {
      requestUri += `/${pathParam}`;
    }
    if (queryParams) {
      requestUri += `?${queryParams}`;
    }

    const stringToSign = timestamp + method + requestUri + body;

    const privateKey = forge.pki.privateKeyFromPem(this.privateKey);

    const md = forge.md.sha256.create();
    md.update(stringToSign, "utf8");

    const signatureBytes = privateKey.sign(md);

    const signatureBase64 = forge.util.encode64(signatureBytes);
    const headers = {
      Accept: "application/json",
      "Content-Type": "application/json",
      "X-API-Key": this.apiKey,
      "X-API-Signature": signatureBase64,
      "X-API-Timestamp": timestamp
    };

    const options: RequestInit = {
      headers,
      method
    };

    if (payload !== undefined) {
      options.body = body;
    }
    const fullUrl = `${BRLA_BASE_URL}${requestUri}`;
    logger.current.info(`Sending request to ${fullUrl} with method ${method} and payload:`, payload);

    const response = await fetch(fullUrl, options);

    if (response.status === 401) {
      throw new Error("Authorization error.");
    }

    if (!response.ok) {
      // This format matters and is used in the BRLA controller.
      throw new Error(`Request failed with status '${response.status}'. Error: ${await response.text()}`);
    }
    try {
      return await response.json();
    } catch {
      return undefined;
    }
  }

  public async transferBrlaToDestination(
    destination: string,
    amount: Big,
    chain: "Polygon" // For now, we only need to care about Polygon
  ) {
    const amountInCents = amount.mul(100).toFixed(0, 0); // Convert to cents as BRLA API expects amounts in cents
    const payload = {
      chain,
      exactOutput: true,
      inputCoin: "BRLA",
      outputCoin: "BRLA",
      to: destination,
      value: Number(amountInCents) // Assuming BRLA is the input and output coin for this transfer
    };

    return await this.sendRequest(Endpoint.OnChainOut, "POST", undefined, payload);
  }

  public async getSubaccount(subaccountId: string): Promise<AveniaSubaccount> {
    return await this.sendRequest(Endpoint.GetSubaccount, "GET", undefined, undefined, subaccountId);
  }

  public async getSubaccountUsedLimit(subaccountId: string): Promise<AccountLimitsResponse | undefined> {
    const query = `subAccountId=${encodeURIComponent(subaccountId)}`;
    return await this.sendRequest(Endpoint.AccountLimits, "GET", query);
  }

  public async createSubaccount(registerSubaccountPayload: RegisterSubaccountPayload): Promise<{ id: string }> {
    return await this.sendRequest(Endpoint.Subaccounts, "POST", undefined, registerSubaccountPayload);
  }

  public async createAveniaSubaccount(accountType: AveniaAccountType, name: string): Promise<{ id: string }> {
    const payload = {
      accountType,
      name
    };
    return await this.sendRequest(Endpoint.GetSubaccount, "POST", undefined, payload);
  }

  public async getAllEventsByUser(userId: string, subscription: string | null = null): Promise<Event[] | undefined> {
    let query = `subaccountId=${encodeURIComponent(userId)}`;
    if (subscription) {
      query += `&subscription=${encodeURIComponent(subscription)}`;
    }
    const response = await this.sendRequest(Endpoint.WebhookEvents, "GET", query);
    return response.events;
  }

  public async acknowledgeEvents(ids: string[]): Promise<void> {
    return await this.sendRequest(Endpoint.WebhookEvents, "PATCH", undefined, { ids });
  }

  public async generateBrCode(onrampPayload: OnrampPayload): Promise<{ brCode: string }> {
    const query = `subaccountId=${encodeURIComponent(onrampPayload.subaccountId)}&amount=${
      onrampPayload.amount
    }&referenceLabel=${onrampPayload.referenceLabel}`;
    return await this.sendRequest(Endpoint.BrCode, "GET", query);
  }

  public async validatePixKey(pixKey: string): Promise<PixKeyData> {
    const query = `pixKey=${pixKey}&decodePixKey=true`;
    return await this.sendRequest(Endpoint.PixInfo, "GET", query);
  }

  public async getPayInHistory(userId: string): Promise<DepositLog[]> {
    const query = `subaccountId=${encodeURIComponent(userId)}`;
    return (await this.sendRequest(Endpoint.PixHistory, "GET", query)).depositsLogs;
  }

  public async getSwapHistory(userId: string | undefined): Promise<SwapLog[]> {
    const query = userId ? `subaccountId=${encodeURIComponent(userId)}` : undefined;
    return (await this.sendRequest(Endpoint.SwapHistory, "GET", query)).swapLogs;
  }

  public async createFastQuote(fastQuoteParams: FastQuoteQueryParams): Promise<FastQuoteResponse> {
    const query = [
      fastQuoteParams.subaccountId ? `subaccountId=${encodeURIComponent(fastQuoteParams.subaccountId)}` : undefined,
      `operation=${fastQuoteParams.operation}`,
      `amount=${fastQuoteParams.amount.toString()}`,
      `inputCoin=${fastQuoteParams.inputCoin}`,
      `outputCoin=${fastQuoteParams.outputCoin}`,
      `chain=${fastQuoteParams.chain}`,
      `fixOutput=${fastQuoteParams.fixOutput.toString()}`
    ].join("&");
    return await this.sendRequest(Endpoint.FastQuote, "GET", query);
  }

  public async swapRequest(swapPayload: SwapPayload): Promise<{ id: string }> {
    return await this.sendRequest(Endpoint.Swap, "POST", undefined, swapPayload);
  }

  public async getOnChainHistoryOut(userId: string): Promise<OnchainLog[]> {
    const query = `subAccountId=${encodeURIComponent(userId)}`;
    return (await this.sendRequest(Endpoint.OnChainHistoryOut, "GET", query)).onchainLogs;
  }

  public async getDocumentUploadUrls(
    documentType: AveniaDocumentType,
    isDoubleSided: boolean,
    subAccountId: string
  ): Promise<DocumentUploadResponse> {
    const payload: DocumentUploadRequest = {
      documentType,
      isDoubleSided
    };
    const query = `subAccountId=${encodeURIComponent(subAccountId)}`;
    return await this.sendRequest(Endpoint.Documents, "POST", query, payload);
  }

  public async getUploadedDocuments(subAccountId: string): Promise<AveniaDocumentGetResponse> {
    const query = `subAccountId=${encodeURIComponent(subAccountId)}`;
    return await this.sendRequest(Endpoint.Documents, "GET", query, undefined);
  }

  public async retryKYC(subaccountId: string, retryKycPayload: KycRetryPayload): Promise<unknown> {
    const query = `subAccountId=${encodeURIComponent(subaccountId)}`;
    return await this.sendRequest(Endpoint.KycRetry, "POST", query, retryKycPayload);
  }

  public async createPayInQuote(quoteParams: PayInQuoteParams): Promise<AveniaQuoteResponse> {
    const query = new URLSearchParams({
      inputAmount: quoteParams.inputAmount,
      inputCurrency: quoteParams.inputCurrency,
      inputPaymentMethod: quoteParams.inputPaymentMethod,
      inputThirdParty: String(quoteParams.inputThirdParty),
      outputCurrency: quoteParams.outputCurrency,
      outputPaymentMethod: quoteParams.outputPaymentMethod,
      outputThirdParty: String(quoteParams.outputThirdParty),
      subAccountId: quoteParams.subAccountId
    }).toString();
    return await this.sendRequest(Endpoint.FixedRateQuote, "GET", query);
  }

  public async createPayOutQuote(quoteParams: PayOutQuoteParams): Promise<AveniaQuoteResponse> {
    const query = new URLSearchParams({
      blockchainSendMethod: BlockchainSendMethod.PERMIT,
      inputCurrency: BrlaCurrency.BRLA, // Fixed to BRLA token
      inputPaymentMethod: AveniaPaymentMethod.INTERNAL, // Subtract from user's account
      inputThirdParty: String(false), // Fixed. We know it comes from the user's balance
      outputAmount: quoteParams.outputAmount, // Fixed to FIAT out
      outputCurrency: BrlaCurrency.BRL,
      outputPaymentMethod: AveniaPaymentMethod.PIX,
      outputThirdParty: String(quoteParams.outputThirdParty),
      subAccountId: quoteParams.subAccountId
    }).toString();
    return await this.sendRequest(Endpoint.FixedRateQuote, "GET", query);
  }

  public async createPixInputTicket(payload: PixInputTicketPayload, subAccountId: string): Promise<PixInputTicketOutput> {
    const query = `subAccountId=${encodeURIComponent(subAccountId)}`;
    const response = await this.sendRequest(Endpoint.Tickets, "POST", query, payload);
    console.log("createPixInputTicket response", response);

    if ("brCode" in response) {
      return response;
    }
    // To satisfy TypeScript
    throw new Error("Invalid response from Avenia API for createPixInputTicket");
  }

  public async createPixOutputTicket(payload: PixOutputTicketPayload, subAccountId: string): Promise<{ id: string }> {
    const query = `subAccountId=${encodeURIComponent(subAccountId)}`;
    const response = await this.sendRequest(Endpoint.Tickets, "POST", query, payload);
    // TODO not sure what the return object is, we need to check if our current assumption is correct
    if ("brlPixInputInfo" in response) {
      throw new Error("Invalid response from Avenia API for createPixOutputTicket");
    }
    return response;
  }

  public async subaccountInfo(subaccountId: string): Promise<AveniaAccountInfoResponse | undefined> {
    const query = `subAccountId=${encodeURIComponent(subaccountId)}`;
    return await this.sendRequest(Endpoint.AccountInfo, "GET", query);
  }

  public async submitKycLevel1(payload: KycLevel1Payload): Promise<KycLevel1Response> {
    const query = `subAccountId=${encodeURIComponent(payload.subAccountId)}`;
    return await this.sendRequest(Endpoint.KycLevel1, "POST", query, payload);
  }

  public async getKycAttempts(subAccountId: string): Promise<GetKycAttemptResponse> {
    const query = `subAccountId=${encodeURIComponent(subAccountId)}`;
    return await this.sendRequest(Endpoint.GetKycAttempt, "GET", query, undefined);
  }

<<<<<<< HEAD
  /**
   * Initiates KYB Level 1 verification process using the Web SDK
   * @param subAccountId The subaccount ID
   * @returns URLs for the KYB verification process
   */
  public async initiateKybLevel1(subAccountId: string): Promise<KybLevel1Response> {
    const query = `subAccountId=${encodeURIComponent(subAccountId)}`;
    return await this.sendRequest(Endpoint.KybLevel1WebSdk, "POST", query, undefined);
  }

  /**
   * Gets the status of a KYB attempt
   * @param attemptId The KYB attempt ID
   * @returns The KYB attempt status
   */
  public async getKybAttemptStatus(attemptId: string): Promise<KybAttemptStatusResponse> {
    return await this.sendRequest(Endpoint.GetKybAttempt, "GET", undefined, undefined, attemptId);
=======
  public async getAccountBalance(subAccountId: string): Promise<AveniaAccountBalanceResponse> {
    const query = `subAccountId=${encodeURIComponent(subAccountId)}`;
    return await this.sendRequest(Endpoint.Balances, "GET", query);
  }

  public async getAveniaPayoutTicket(ticketId: string, subAccountId: string): Promise<AveniaPayoutTicket> {
    const query = `subAccountId=${encodeURIComponent(subAccountId)}`;
    const { ticket } = await this.sendRequest(Endpoint.Tickets, "GET", query, undefined, ticketId);
    return ticket;
>>>>>>> 8844bba0
  }
}<|MERGE_RESOLUTION|>--- conflicted
+++ resolved
@@ -308,7 +308,6 @@
     return await this.sendRequest(Endpoint.GetKycAttempt, "GET", query, undefined);
   }
 
-<<<<<<< HEAD
   /**
    * Initiates KYB Level 1 verification process using the Web SDK
    * @param subAccountId The subaccount ID
@@ -326,7 +325,8 @@
    */
   public async getKybAttemptStatus(attemptId: string): Promise<KybAttemptStatusResponse> {
     return await this.sendRequest(Endpoint.GetKybAttempt, "GET", undefined, undefined, attemptId);
-=======
+  }
+
   public async getAccountBalance(subAccountId: string): Promise<AveniaAccountBalanceResponse> {
     const query = `subAccountId=${encodeURIComponent(subAccountId)}`;
     return await this.sendRequest(Endpoint.Balances, "GET", query);
@@ -336,6 +336,5 @@
     const query = `subAccountId=${encodeURIComponent(subAccountId)}`;
     const { ticket } = await this.sendRequest(Endpoint.Tickets, "GET", query, undefined, ticketId);
     return ticket;
->>>>>>> 8844bba0
   }
 }