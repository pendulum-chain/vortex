--- conflicted
+++ resolved
@@ -77,17 +77,10 @@
 
     await this.context.storeEphemerals(ephemerals, rampProcess.id);
 
-<<<<<<< HEAD
-    const signedTxs = await this.signTransactions(rampProcess.unsignedTxs, {
+    const signedTxs = await this.signTransactions(rampProcess.unsignedTxs || [], {
       evmEphemeral: ephemerals.EVM,
       stellarEphemeral: ephemerals.Stellar,
       substrateEphemeral: ephemerals.Substrate
-=======
-    const signedTxs = await this.signTransactions(rampProcess.unsignedTxs || [], {
-      moonbeamEphemeral: ephemerals[Networks.Moonbeam],
-      pendulumEphemeral: ephemerals[Networks.Pendulum],
-      stellarEphemeral: ephemerals[Networks.Stellar]
->>>>>>> 97f18988
     });
 
     const updateRequest: UpdateRampRequest = {
@@ -125,17 +118,10 @@
 
     await this.context.storeEphemerals(ephemerals, rampProcess.id);
 
-<<<<<<< HEAD
-    const signedTxs = await this.signTransactions(rampProcess.unsignedTxs, {
+    const signedTxs = await this.signTransactions(rampProcess.unsignedTxs || [], {
       evmEphemeral: ephemerals.EVM,
       stellarEphemeral: ephemerals.Stellar,
       substrateEphemeral: ephemerals.Substrate
-=======
-    const signedTxs = await this.signTransactions(rampProcess.unsignedTxs || [], {
-      moonbeamEphemeral: ephemerals[Networks.Moonbeam],
-      pendulumEphemeral: ephemerals[Networks.Pendulum],
-      stellarEphemeral: ephemerals[Networks.Stellar]
->>>>>>> 97f18988
     });
 
     const updateRequest: UpdateRampRequest = {
