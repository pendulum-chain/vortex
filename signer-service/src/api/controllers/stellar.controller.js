require('dotenv').config();

const { Keypair } = require('stellar-sdk');
const { FUNDING_SECRET, SEP10_MASTER_SECRET } = require('../../constants/constants');

<<<<<<< HEAD
const {
  buildCreationStellarTx,
  buildPaymentAndMergeTx,
  sendStatusWithPk,
  signSep10Challenge,
} = require('../services/stellar.service');
=======
const { buildCreationStellarTx, buildPaymentAndMergeTx, sendStatusWithPk } = require('../services/stellar.service');
const { signSep10Challenge } = require('../services/sep10.service');
>>>>>>> bf9b1a69

// Derive funding pk
const FUNDING_PUBLIC_KEY = Keypair.fromSecret(FUNDING_SECRET).publicKey();

exports.sendStatusWithPk = async (req, res, next) => {
  try {
    const result = await sendStatusWithPk();

    return res.json(result);
  } catch (error) {
    console.error('Server error:', error);
    return res.status(500).json({ error: 'Server error', details: error.message });
  }
};

exports.createStellarTransaction = async (req, res, next) => {
  try {
    let { signature, sequence } = await buildCreationStellarTx(
      FUNDING_SECRET,
      req.body.accountId,
      req.body.maxTime,
      req.body.assetCode,
    );
    return res.json({ signature, sequence, public: FUNDING_PUBLIC_KEY });
  } catch (error) {
    console.error('Error in createStellarTransaction:', error);
    return res.status(500).json({ error: 'Failed to create transaction', details: error.message });
  }
};

exports.changeOpTransaction = async (req, res, next) => {
  try {
    let { signature } = await buildPaymentAndMergeTx(
      FUNDING_SECRET,
      req.body.accountId,
      req.body.sequence,
      req.body.paymentData,
      req.body.maxTime,
      req.body.assetCode,
    );
    return res.json({ signature, public: FUNDING_PUBLIC_KEY });
  } catch (error) {
    console.error('Error in changeOpTransaction:', error);
    return res.status(500).json({ error: 'Failed to process transaction', details: error.message });
  }
};

exports.signSep10Challenge = async (req, res, next) => {
  try {
<<<<<<< HEAD
    let { clientSignature, clientPublic } = await signSep10Challenge(
      req.body.challengeXDR,
      req.body.outToken,
      req.body.clientPublicKey,
    );
    return res.json({ clientSignature, clientPublic });
=======
    let { masterSignature, masterPublic } = await signSep10Challenge(req.body.challengeXDR, req.body.outToken);
    return res.json({ masterSignature, masterPublic });
  } catch (error) {
    console.error('Error in signSep10Challenge:', error);
    return res.status(500).json({ error: 'Failed to sign challenge', details: error.message });
  }
};

exports.getSep10MasterPK = async (req, res, next) => {
  try {
    const masterSep10Public = Keypair.fromSecret(SEP10_MASTER_SECRET).publicKey();
    return res.json({ masterSep10Public });
>>>>>>> bf9b1a69
  } catch (error) {
    console.error('Error in signSep10Challenge:', error);
    return res.status(500).json({ error: 'Failed to sign challenge', details: error.message });
  }
};<|MERGE_RESOLUTION|>--- conflicted
+++ resolved
@@ -3,17 +3,8 @@
 const { Keypair } = require('stellar-sdk');
 const { FUNDING_SECRET, SEP10_MASTER_SECRET } = require('../../constants/constants');
 
-<<<<<<< HEAD
-const {
-  buildCreationStellarTx,
-  buildPaymentAndMergeTx,
-  sendStatusWithPk,
-  signSep10Challenge,
-} = require('../services/stellar.service');
-=======
 const { buildCreationStellarTx, buildPaymentAndMergeTx, sendStatusWithPk } = require('../services/stellar.service');
 const { signSep10Challenge } = require('../services/sep10.service');
->>>>>>> bf9b1a69
 
 // Derive funding pk
 const FUNDING_PUBLIC_KEY = Keypair.fromSecret(FUNDING_SECRET).publicKey();
@@ -63,16 +54,12 @@
 
 exports.signSep10Challenge = async (req, res, next) => {
   try {
-<<<<<<< HEAD
-    let { clientSignature, clientPublic } = await signSep10Challenge(
+    let { masterSignature, masterPublic, clientSignature, clientPublic } = await signSep10Challenge(
       req.body.challengeXDR,
       req.body.outToken,
       req.body.clientPublicKey,
     );
-    return res.json({ clientSignature, clientPublic });
-=======
-    let { masterSignature, masterPublic } = await signSep10Challenge(req.body.challengeXDR, req.body.outToken);
-    return res.json({ masterSignature, masterPublic });
+    return res.json({ masterSignature, masterPublic, clientSignature, clientPublic });
   } catch (error) {
     console.error('Error in signSep10Challenge:', error);
     return res.status(500).json({ error: 'Failed to sign challenge', details: error.message });
@@ -83,7 +70,6 @@
   try {
     const masterSep10Public = Keypair.fromSecret(SEP10_MASTER_SECRET).publicKey();
     return res.json({ masterSep10Public });
->>>>>>> bf9b1a69
   } catch (error) {
     console.error('Error in signSep10Challenge:', error);
     return res.status(500).json({ error: 'Failed to sign challenge', details: error.message });
