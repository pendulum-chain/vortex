<<<<<<< HEAD
import Big from "big.js";
import { getAnyFiatTokenDetails, isFiatToken } from "shared";

export function calculateTotalReceive(
  toAmount: Big,
  outputCurrency: string
=======
import Big from 'big.js';
import { getAnyFiatTokenDetails, isFiatToken, RampCurrency } from '../../config/tokens';

export function calculateTotalReceive(
  toAmount: Big,
  inputCurrency: RampCurrency,
  outputCurrency: RampCurrency,
>>>>>>> 18dd2e70
): string {
  if (isFiatToken(outputCurrency)) {
    const outputTokenDetails = getAnyFiatTokenDetails(outputCurrency);
    const feeBasisPoints = outputTokenDetails.offrampFeesBasisPoints;
    const fixedFees = new Big(
      outputTokenDetails.offrampFeesFixedComponent
        ? outputTokenDetails.offrampFeesFixedComponent
        : 0
    );
    const fees = toAmount
      .mul(feeBasisPoints)
      .div(10000)
      .add(fixedFees)
      .round(2, 1);
    const totalReceiveRaw = toAmount.minus(fees);

    if (totalReceiveRaw.gt(0)) {
      return totalReceiveRaw.toFixed(2, 0);
    } else {
      return "0";
    }
  }
  // Brla only, for now, has onramp.
  if (isFiatToken(inputCurrency)) {
    const inputTokenDetails = getAnyFiatTokenDetails(inputCurrency);
    const feeBasisPoints = inputTokenDetails.onrampFeesBasisPoints;

    if (feeBasisPoints === undefined) {
      throw new Error('calculateTotalReceive: No onramp fees basis points defined for input token');
    }
    const fixedFees = new Big(
      inputTokenDetails.onrampFeesFixedComponent ? inputTokenDetails.onrampFeesFixedComponent : 0,
    );
    const fees = toAmount.mul(feeBasisPoints).div(10000).add(fixedFees).round(2, 1);
    const totalReceiveRaw = toAmount.minus(fees);

    if (totalReceiveRaw.gt(0)) {
      return totalReceiveRaw.toFixed(2, 0);
    } else {
      return '0';
    }
  }

  return toAmount.toFixed(2, 0);
}<|MERGE_RESOLUTION|>--- conflicted
+++ resolved
@@ -1,39 +1,24 @@
-<<<<<<< HEAD
-import Big from "big.js";
-import { getAnyFiatTokenDetails, isFiatToken } from "shared";
-
-export function calculateTotalReceive(
-  toAmount: Big,
-  outputCurrency: string
-=======
 import Big from 'big.js';
-import { getAnyFiatTokenDetails, isFiatToken, RampCurrency } from '../../config/tokens';
+import { getAnyFiatTokenDetails, isFiatToken, RampCurrency } from 'shared';
 
 export function calculateTotalReceive(
   toAmount: Big,
   inputCurrency: RampCurrency,
   outputCurrency: RampCurrency,
->>>>>>> 18dd2e70
 ): string {
   if (isFiatToken(outputCurrency)) {
     const outputTokenDetails = getAnyFiatTokenDetails(outputCurrency);
     const feeBasisPoints = outputTokenDetails.offrampFeesBasisPoints;
     const fixedFees = new Big(
-      outputTokenDetails.offrampFeesFixedComponent
-        ? outputTokenDetails.offrampFeesFixedComponent
-        : 0
+      outputTokenDetails.offrampFeesFixedComponent ? outputTokenDetails.offrampFeesFixedComponent : 0,
     );
-    const fees = toAmount
-      .mul(feeBasisPoints)
-      .div(10000)
-      .add(fixedFees)
-      .round(2, 1);
+    const fees = toAmount.mul(feeBasisPoints).div(10000).add(fixedFees).round(2, 1);
     const totalReceiveRaw = toAmount.minus(fees);
 
     if (totalReceiveRaw.gt(0)) {
       return totalReceiveRaw.toFixed(2, 0);
     } else {
-      return "0";
+      return '0';
     }
   }
   // Brla only, for now, has onramp.
