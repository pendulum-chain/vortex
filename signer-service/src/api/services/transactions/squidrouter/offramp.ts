<<<<<<< HEAD
import { createPublicClient, encodeFunctionData, http } from "viem";
import { moonbeam } from "viem/chains";
import { EvmTokenDetails, Networks } from "shared";
import { createOfframpRouteParams, getRoute } from "./route";
import erc20ABI from "../../../../contracts/ERC20";
=======
import { createPublicClient, encodeFunctionData, http } from 'viem';
import { moonbeam } from 'viem/chains';
import { Networks } from '../../../helpers/networks';
import { createOfframpRouteParams, getRoute } from './route';
import erc20ABI from '../../../../contracts/ERC20';
import { EvmTokenDetails } from '../../../../config/tokens';
import { createRandomString, createSquidRouterHash } from '../../../helpers/squidrouter';
import { decodeAddress } from '@polkadot/util-crypto';
import { u8aToHex } from '@polkadot/util';
import encodePayload from './payload';
import { getSquidRouterConfig } from './config';
>>>>>>> 18dd2e70

export interface OfframpSquidrouterParams {
  fromAddress: string;
  rawAmount: string;
  inputTokenDetails: EvmTokenDetails;
  fromNetwork: Networks;
  pendulumAddressDestination: string;
}

export interface OfframpTransactionData {
  approveData: {
    to: `0x${string}`;
    data: `0x${string}`;
    value: string;
    gas: string;
    maxFeePerGas?: string;
    maxPriorityFeePerGas?: string;
  };
  swapData: {
    to: `0x${string}`;
    data: `0x${string}`;
    value: string;
    gas: string;
    maxFeePerGas?: string;
    maxPriorityFeePerGas?: string;
  };
}

export async function createOfframpSquidrouterTransactions(
  params: OfframpSquidrouterParams
): Promise<OfframpTransactionData> {
  if (params.fromNetwork === Networks.AssetHub) {
    throw new Error("AssetHub is not supported for Squidrouter offramp");
  }

  const publicClient = createPublicClient({
    chain: moonbeam,
    transport: http(),
  });

<<<<<<< HEAD
  const receivingContractAddress = "0x2AB52086e8edaB28193172209407FF9df1103CDc"; // TODO move this to some config
  const squidRouterReceiverHash = "0x1234"; // TODO generate this unique hash
=======
  const squidRouterReceiverId = createRandomString(32);
  const pendulumEphemeralAccountHex = u8aToHex(decodeAddress(params.pendulumAddressDestination));
  const squidRouterPayload = encodePayload(pendulumEphemeralAccountHex);
  const squidRouterReceiverHash = createSquidRouterHash(squidRouterReceiverId, squidRouterPayload);
  const { receivingContractAddress } = getSquidRouterConfig(params.fromNetwork);

>>>>>>> 18dd2e70
  const routeParams = createOfframpRouteParams(
    params.fromAddress,
    params.rawAmount,
    params.inputTokenDetails,
    params.fromNetwork,
    receivingContractAddress,
    squidRouterReceiverHash
  );

  const routeResult = await getRoute(routeParams);
  const route = routeResult.data.route;
  const transactionRequest = route.transactionRequest;

  const approveTransactionData = encodeFunctionData({
    abi: erc20ABI,
    // address: params.inputToken.erc20AddressSourceChain, // TODO somehow this parameter cannot be specified?
    functionName: "approve",
    args: [transactionRequest?.target, params.rawAmount],
  });

  const { maxFeePerGas, maxPriorityFeePerGas } =
    await publicClient.estimateFeesPerGas();

  return {
    approveData: {
      to: params.inputTokenDetails.erc20AddressSourceChain as `0x${string}`, // TODO check if this is correct
      data: approveTransactionData as `0x${string}`,
      value: '0',
      gas: '150000',
      maxFeePerGas: String(maxFeePerGas),
      maxPriorityFeePerGas: String(maxPriorityFeePerGas),
    },
    swapData: {
      to: transactionRequest.target as `0x${string}`,
      data: transactionRequest.data as `0x${string}`,
      value: transactionRequest.value,
      gas: transactionRequest.gasLimit, //TODO do we still need * 2 here?
      maxFeePerGas: String(maxFeePerGas),
      maxPriorityFeePerGas: String(maxPriorityFeePerGas),
    },
  };
}<|MERGE_RESOLUTION|>--- conflicted
+++ resolved
@@ -1,22 +1,16 @@
-<<<<<<< HEAD
 import { createPublicClient, encodeFunctionData, http } from "viem";
 import { moonbeam } from "viem/chains";
 import { EvmTokenDetails, Networks } from "shared";
 import { createOfframpRouteParams, getRoute } from "./route";
 import erc20ABI from "../../../../contracts/ERC20";
-=======
-import { createPublicClient, encodeFunctionData, http } from 'viem';
-import { moonbeam } from 'viem/chains';
-import { Networks } from '../../../helpers/networks';
-import { createOfframpRouteParams, getRoute } from './route';
-import erc20ABI from '../../../../contracts/ERC20';
-import { EvmTokenDetails } from '../../../../config/tokens';
-import { createRandomString, createSquidRouterHash } from '../../../helpers/squidrouter';
-import { decodeAddress } from '@polkadot/util-crypto';
-import { u8aToHex } from '@polkadot/util';
-import encodePayload from './payload';
-import { getSquidRouterConfig } from './config';
->>>>>>> 18dd2e70
+import {
+  createRandomString,
+  createSquidRouterHash,
+} from "../../../helpers/squidrouter";
+import { decodeAddress } from "@polkadot/util-crypto";
+import { u8aToHex } from "@polkadot/util";
+import encodePayload from "./payload";
+import { getSquidRouterConfig } from "./config";
 
 export interface OfframpSquidrouterParams {
   fromAddress: string;
@@ -46,10 +40,10 @@
 }
 
 export async function createOfframpSquidrouterTransactions(
-  params: OfframpSquidrouterParams
+  params: OfframpSquidrouterParams,
 ): Promise<OfframpTransactionData> {
   if (params.fromNetwork === Networks.AssetHub) {
-    throw new Error("AssetHub is not supported for Squidrouter offramp");
+    throw new Error('AssetHub is not supported for Squidrouter offramp');
   }
 
   const publicClient = createPublicClient({
@@ -57,24 +51,19 @@
     transport: http(),
   });
 
-<<<<<<< HEAD
-  const receivingContractAddress = "0x2AB52086e8edaB28193172209407FF9df1103CDc"; // TODO move this to some config
-  const squidRouterReceiverHash = "0x1234"; // TODO generate this unique hash
-=======
   const squidRouterReceiverId = createRandomString(32);
   const pendulumEphemeralAccountHex = u8aToHex(decodeAddress(params.pendulumAddressDestination));
   const squidRouterPayload = encodePayload(pendulumEphemeralAccountHex);
   const squidRouterReceiverHash = createSquidRouterHash(squidRouterReceiverId, squidRouterPayload);
   const { receivingContractAddress } = getSquidRouterConfig(params.fromNetwork);
 
->>>>>>> 18dd2e70
   const routeParams = createOfframpRouteParams(
     params.fromAddress,
     params.rawAmount,
     params.inputTokenDetails,
     params.fromNetwork,
     receivingContractAddress,
-    squidRouterReceiverHash
+    squidRouterReceiverHash,
   );
 
   const routeResult = await getRoute(routeParams);
@@ -84,12 +73,11 @@
   const approveTransactionData = encodeFunctionData({
     abi: erc20ABI,
     // address: params.inputToken.erc20AddressSourceChain, // TODO somehow this parameter cannot be specified?
-    functionName: "approve",
+    functionName: 'approve',
     args: [transactionRequest?.target, params.rawAmount],
   });
 
-  const { maxFeePerGas, maxPriorityFeePerGas } =
-    await publicClient.estimateFeesPerGas();
+  const { maxFeePerGas, maxPriorityFeePerGas } = await publicClient.estimateFeesPerGas();
 
   return {
     approveData: {
