--- conflicted
+++ resolved
@@ -1,4 +1,3 @@
-<<<<<<< HEAD
 import axios from "axios";
 import { getSquidRouterConfig, squidRouterConfigBase } from "./config";
 import {
@@ -9,16 +8,7 @@
 } from "shared";
 import { encodeFunctionData } from "viem";
 import erc20ABI from "../../../../contracts/ERC20";
-import { squidReceiverABI } from "../../../../contracts/SquidReceiver";
-=======
-import axios from 'axios';
-import { getSquidRouterConfig, squidRouterConfigBase } from './config';
-import { getNetworkId, Networks } from '../../../helpers/networks';
-import { AXL_USDC_MOONBEAM, EvmTokenDetails } from '../../../../config/tokens';
-import { encodeFunctionData } from 'viem';
-import erc20ABI from '../../../../contracts/ERC20';
-import squidReceiverABI from '../../../../../../mooncontracts/splitReceiverABI.json';
->>>>>>> 18dd2e70
+import squidReceiverABI from "../../../../../../mooncontracts/splitReceiverABI.json";
 
 export interface RouteParams {
   fromAddress: string;
@@ -48,7 +38,7 @@
   amount: string,
   outputTokenDetails: EvmTokenDetails,
   toNetwork: Networks,
-  addressDestination: string
+  addressDestination: string,
 ): RouteParams {
   const fromChainId = getNetworkId(Networks.Moonbeam);
   const toChainId = getNetworkId(toNetwork);
@@ -71,26 +61,23 @@
 export async function getRoute(params: RouteParams) {
   // This is the integrator ID for the Squid API at 'https://apiplus.squidrouter.com/v2'
   const { integratorId } = squidRouterConfigBase;
-  const url = "https://apiplus.squidrouter.com/v2/route";
+  const url = 'https://apiplus.squidrouter.com/v2/route';
 
   try {
     const result = await axios.post(url, params, {
       headers: {
-        "x-integrator-id": integratorId,
-        "Content-Type": "application/json",
+        'x-integrator-id': integratorId,
+        'Content-Type': 'application/json',
       },
     });
 
-    const requestId = result.headers["x-request-id"]; // Retrieve request ID from response headers
+    const requestId = result.headers['x-request-id']; // Retrieve request ID from response headers
     return { data: result.data, requestId: requestId };
   } catch (error) {
     if (error) {
-      console.error(
-        "Squidrouter API error:",
-        (error as { response: { data: unknown } }).response.data
-      );
+      console.error('Squidrouter API error:', (error as { response: { data: unknown } }).response.data);
     }
-    console.error("Error with parameters:", params);
+    console.error('Error with parameters:', params);
     throw error;
   }
 }
@@ -103,21 +90,21 @@
   inputTokenDetails: EvmTokenDetails,
   fromNetwork: Networks,
   receivingContractAddress: string,
-  squidRouterReceiverHash: string
+  squidRouterReceiverHash: string,
 ): RouteParams {
   const fromChainId = getNetworkId(fromNetwork);
   const toChainId = getNetworkId(Networks.Moonbeam);
 
   const approvalErc20 = encodeFunctionData({
     abi: erc20ABI,
-    functionName: "approve",
-    args: [receivingContractAddress, "0"],
+    functionName: 'approve',
+    args: [receivingContractAddress, '0'],
   });
 
   const initXCMEncodedData = encodeFunctionData({
     abi: squidReceiverABI,
-    functionName: "initXCM",
-    args: [squidRouterReceiverHash, "0"],
+    functionName: 'initXCM',
+    args: [squidRouterReceiverHash, '0'],
   });
 
   return {
@@ -133,26 +120,26 @@
     },
     enableExpress: true,
     postHook: {
-      chainType: "evm",
+      chainType: 'evm',
       calls: [
         // approval call.
         {
           callType: 1,
           target: AXL_USDC_MOONBEAM,
-          value: "0", // this will be replaced by the full native balance of the multicall after the swap
+          value: '0', // this will be replaced by the full native balance of the multicall after the swap
           callData: approvalErc20,
           payload: {
             tokenAddress: AXL_USDC_MOONBEAM, // unused in callType 2, dummy value
-            inputPos: "1", // unused
+            inputPos: '1', // unused
           },
-          estimatedGas: "500000",
-          chainType: "evm",
+          estimatedGas: '500000',
+          chainType: 'evm',
         },
         // trigger the xcm call
         {
           callType: 1, // SquidCallType.FULL_TOKEN_BALANCE
           target: receivingContractAddress,
-          value: "0",
+          value: '0',
           callData: initXCMEncodedData,
           payload: {
             tokenAddress: AXL_USDC_MOONBEAM,
@@ -160,16 +147,15 @@
             // "amount" parameter in the encoded arguments to the call executeXCMEncodedData
             // i.e., a "1" means that the bits 256-511 are the position of "amount"
             // in the encoded argument list
-            inputPos: "1",
+            inputPos: '1',
           },
-          estimatedGas: "700000",
-          chainType: "evm",
+          estimatedGas: '700000',
+          chainType: 'evm',
         },
       ],
-      provider: "Pendulum", //This should be the name of your product or application that is triggering the hook
-      description: "Pendulum post hook",
-      logoURI:
-        "https://pbs.twimg.com/profile_images/1548647667135291394/W2WOtKUq_400x400.jpg", //Add your product or application's logo here
+      provider: 'Pendulum', //This should be the name of your product or application that is triggering the hook
+      description: 'Pendulum post hook',
+      logoURI: 'https://pbs.twimg.com/profile_images/1548647667135291394/W2WOtKUq_400x400.jpg', //Add your product or application's logo here
     },
   };
 }
@@ -178,10 +164,9 @@
   testingToken: EvmTokenDetails,
   attemptedAmountRaw: string,
   address: string,
-  fromNetwork: Networks
+  fromNetwork: Networks,
 ) {
-  const { fromChainId, toChainId, axlUSDC_MOONBEAM } =
-    getSquidRouterConfig(fromNetwork);
+  const { fromChainId, toChainId, axlUSDC_MOONBEAM } = getSquidRouterConfig(fromNetwork);
 
   const sharedRouteParams: RouteParams = {
     fromAddress: address,
