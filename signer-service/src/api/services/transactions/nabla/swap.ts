--- conflicted
+++ resolved
@@ -1,16 +1,10 @@
-<<<<<<< HEAD
 import { ApiPromise } from "@polkadot/api";
 import { Abi } from "@polkadot/api-contract";
 import {
   createExecuteMessageExtrinsic,
   Extrinsic,
 } from "@pendulum-chain/api-solang";
-import {
-  getPendulumDetails,
-  NABLA_ROUTER,
-  Networks,
-  RampCurrency,
-} from "shared";
+import { NABLA_ROUTER, PendulumDetails } from "shared";
 import {
   createWriteOptions,
   defaultWriteLimits,
@@ -18,17 +12,6 @@
 import { API } from "../../pendulum/apiManager";
 import { config } from "../../../../config";
 import { routerAbi } from "../../../../contracts/Router";
-=======
-import { ApiPromise } from '@polkadot/api';
-import { Abi } from '@polkadot/api-contract';
-import { createExecuteMessageExtrinsic, Extrinsic } from '@pendulum-chain/api-solang';
-import { getPendulumDetails, NABLA_ROUTER, PendulumDetails, RampCurrency } from '../../../../config/tokens';
-import { createWriteOptions, defaultWriteLimits } from '../../../helpers/contracts';
-import { API } from '../../pendulum/apiManager';
-import { Networks } from '../../../helpers/networks';
-import { config } from '../../../../config';
-import { routerAbi } from '../../../../contracts/Router';
->>>>>>> 18dd2e70
 
 export interface PrepareNablaSwapParams {
   inputTokenDetails: PendulumDetails;
@@ -49,8 +32,7 @@
   callerAddress: string;
 }
 
-const calcDeadline = (min: number) =>
-  `${Math.floor(Date.now() / 1000) + min * 60}`;
+const calcDeadline = (min: number) => `${Math.floor(Date.now() / 1000) + min * 60}`;
 
 export async function createSwapExtrinsic({
   api,
@@ -66,7 +48,7 @@
     api,
     callerAddress: callerAddress,
     contractDeploymentAddress: NABLA_ROUTER,
-    messageName: "swapExactTokensForTokens",
+    messageName: 'swapExactTokensForTokens',
     // Params found at https://github.com/0xamberhq/contracts/blob/e3ab9132dbe2d54a467bdae3fff20c13400f4d84/contracts/src/core/Router.sol#L98
     messageArguments: [
       amount,
@@ -80,7 +62,7 @@
     skipDryRunning: true, // We have to skip this because it will not work before the approval transaction executed
   });
 
-  if (execution.type === "onlyRpc") {
+  if (execution.type === 'onlyRpc') {
     throw Error("Couldn't create swap extrinsic. Can't execute only-RPC");
   }
 
