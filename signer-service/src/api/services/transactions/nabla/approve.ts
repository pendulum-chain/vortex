--- conflicted
+++ resolved
@@ -1,22 +1,3 @@
-<<<<<<< HEAD
-import Big from "big.js";
-import {
-  createExecuteMessageExtrinsic,
-  Extrinsic,
-  readMessage,
-  ReadMessageResult,
-} from "@pendulum-chain/api-solang";
-import { API } from "../../pendulum/apiManager";
-import { Abi } from "@polkadot/api-contract";
-import { ApiPromise } from "@polkadot/api";
-import { erc20WrapperAbi } from "../../../../contracts/ERC20Wrapper";
-import {
-  getPendulumDetails,
-  NABLA_ROUTER,
-  Networks,
-  RampCurrency,
-} from "shared";
-=======
 import Big from 'big.js';
 import { createExecuteMessageExtrinsic, Extrinsic, readMessage, ReadMessageResult } from '@pendulum-chain/api-solang';
 import { API } from '../../pendulum/apiManager';
@@ -24,14 +5,13 @@
 import { ApiPromise } from '@polkadot/api';
 
 import { erc20WrapperAbi } from '../../../../contracts/ERC20Wrapper';
-import { NABLA_ROUTER, PendulumDetails } from '../../../../config/tokens';
->>>>>>> 18dd2e70
+import { NABLA_ROUTER, PendulumDetails } from 'shared';
 import {
   createWriteOptions,
   defaultReadLimits,
   defaultWriteLimits,
   parseContractBalanceResponse,
-} from "../../../helpers/contracts";
+} from '../../../helpers/contracts';
 
 export interface PrepareNablaApproveParams {
   inputTokenDetails: PendulumDetails;
@@ -57,28 +37,6 @@
   contractAbi,
   callerAddress,
 }: CreateApproveExtrinsicOptions) {
-<<<<<<< HEAD
-  console.log(
-    "write",
-    `call approve ${token} for ${spender} with amount ${amount} `
-  );
-
-  const { execution, result: readMessageResult } =
-    await createExecuteMessageExtrinsic({
-      abi: contractAbi,
-      api,
-      callerAddress,
-      contractDeploymentAddress: token,
-      messageName: "approve",
-      messageArguments: [spender, amount],
-      limits: { ...defaultWriteLimits, ...createWriteOptions(api) },
-      gasLimitTolerancePercentage: 10, // Allow 3 fold gas tolerance
-    });
-
-  console.log("result", readMessageResult);
-
-  if (execution.type === "onlyRpc") {
-=======
   console.log('write', `call approve ${token} for ${spender} with amount ${amount} `);
 
   const { execution, result: readMessageResult } = await createExecuteMessageExtrinsic({
@@ -93,7 +51,6 @@
   });
 
   if (execution.type === 'onlyRpc') {
->>>>>>> 18dd2e70
     throw Error("Couldn't create approve extrinsic. Can't execute only-RPC");
   }
 
@@ -110,10 +67,7 @@
 }: PrepareNablaApproveParams): Promise<Extrinsic> {
   const { api } = pendulumNode;
 
-  const erc20ContractAbi = new Abi(
-    erc20WrapperAbi,
-    api.registry.getChainProperties()
-  );
+  const erc20ContractAbi = new Abi(erc20WrapperAbi, api.registry.getChainProperties());
 
   // call the current allowance of the ephemeral
   const response: ReadMessageResult = await readMessage({
@@ -121,46 +75,23 @@
     api: api,
     contractDeploymentAddress: inputTokenDetails.pendulumErc20WrapperAddress,
     callerAddress: pendulumEphemeralAddress,
-    messageName: "allowance",
+    messageName: 'allowance',
     messageArguments: [pendulumEphemeralAddress, NABLA_ROUTER],
     limits: defaultReadLimits,
   });
 
-<<<<<<< HEAD
-  console.log("prepareNablaApproveTransaction", response);
-
-  if (response.type !== "success") {
-    const message = "Could not load token allowance";
-=======
   if (response.type !== 'success') {
     const message = 'Could not load token allowance';
->>>>>>> 18dd2e70
     console.log(message);
     throw new Error(message);
   }
 
-<<<<<<< HEAD
-  const currentAllowance = parseContractBalanceResponse(
-    inputToken.pendulumDecimals,
-    response.value
-  );
-=======
   const currentAllowance = parseContractBalanceResponse(inputTokenDetails.pendulumDecimals, response.value);
->>>>>>> 18dd2e70
 
   //maybe do allowance
-  if (
-    currentAllowance === undefined ||
-    currentAllowance.rawBalance.lt(Big(amountRaw))
-  ) {
+  if (currentAllowance === undefined || currentAllowance.rawBalance.lt(Big(amountRaw))) {
     try {
-<<<<<<< HEAD
-      console.log(
-        `Preparing transaction to approve tokens: ${amountRaw} ${inputToken.pendulumAssetSymbol}`
-      );
-=======
       console.log(`Preparing transaction to approve tokens: ${amountRaw} ${inputTokenDetails.pendulumAssetSymbol}`);
->>>>>>> 18dd2e70
       return createApproveExtrinsic({
         api: api,
         amount: amountRaw,
@@ -171,7 +102,7 @@
       });
     } catch (e) {
       console.log(`Could not approve token: ${e}`);
-      return Promise.reject("Could not approve token");
+      return Promise.reject('Could not approve token');
     }
   }
 
