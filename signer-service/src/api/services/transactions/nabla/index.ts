--- conflicted
+++ resolved
@@ -1,23 +1,16 @@
-<<<<<<< HEAD
 import { QuoteTicketAttributes } from "../../../../models/quoteTicket.model";
 import { ApiManager } from "../../pendulum/apiManager";
 import { prepareNablaSwapTransaction } from "./swap";
 import { prepareNablaApproveTransaction } from "./approve";
 import { AccountMeta } from "../../ramp/ramp.service";
-import { getNetworkFromDestination, Networks } from "shared";
+import {
+  getNetworkFromDestination,
+  getPendulumDetails,
+  Networks,
+} from "shared";
 import { encodeSubmittableExtrinsic } from "../index";
-=======
-import { QuoteTicketAttributes } from '../../../../models/quoteTicket.model';
-import { ApiManager } from '../../pendulum/apiManager';
-import { prepareNablaSwapTransaction } from './swap';
-import { prepareNablaApproveTransaction } from './approve';
-import { AccountMeta } from '../../ramp/ramp.service';
-import { getNetworkFromDestination, Networks } from '../../../helpers/networks';
-import { encodeSubmittableExtrinsic } from '../index';
-import Big from 'big.js';
-import { getPendulumDetails } from '../../../../config/tokens';
-import { multiplyByPowerOfTen } from '../../pendulum/helpers';
->>>>>>> 18dd2e70
+import Big from "big.js";
+import { multiplyByPowerOfTen } from "../../pendulum/helpers";
 
 export async function createNablaTransactionsForQuote(
   quote: QuoteTicketAttributes,
@@ -32,42 +25,35 @@
   const pendulumNode = await apiManager.getApi(networkName);
 
   const fromNetwork = getNetworkFromDestination(quote.from);
-<<<<<<< HEAD
-  if (!fromNetwork) {
+  if (quote.rampType === "off" && !fromNetwork) {
     throw new Error(
       `Cannot create Nabla transactions for invalid fromNetwork ${quote.from}`
     );
   }
   const toNetwork = getNetworkFromDestination(quote.to);
-  if (!toNetwork) {
+  if (quote.rampType === "on" && !toNetwork) {
     throw new Error(
       `Cannot create Nabla transactions for invalid toNetwork ${quote.to}`
     );
-=======
-  if (quote.rampType === 'off' && !fromNetwork) {
-    throw new Error(`Cannot create Nabla transactions for invalid fromNetwork ${quote.from}`);
-  }
-  const toNetwork = getNetworkFromDestination(quote.to);
-  if (quote.rampType === 'on' && !toNetwork) {
-    throw new Error(`Cannot create Nabla transactions for invalid toNetwork ${quote.to}`);
->>>>>>> 18dd2e70
   }
 
   const inputTokenPendulumDetails =
-    quote.rampType === 'on'
+    quote.rampType === "on"
       ? getPendulumDetails(quote.inputCurrency)
       : getPendulumDetails(quote.inputCurrency, fromNetwork);
   const outputTokenPendulumDetails =
-    quote.rampType === 'on'
+    quote.rampType === "on"
       ? getPendulumDetails(quote.outputCurrency, toNetwork)
       : getPendulumDetails(quote.outputCurrency);
 
   const amountRaw = multiplyByPowerOfTen(
     new Big(quote.inputAmount),
-    inputTokenPendulumDetails.pendulumDecimals,
+    inputTokenPendulumDetails.pendulumDecimals
   ).toFixed(0, 0);
   const pendulumEphemeralAddress = ephemeral.address;
-  const nablaHardMinimumOutputRaw = new Big(quote.outputAmount).add(new Big(quote.fee)).toFixed(0, 0);
+  const nablaHardMinimumOutputRaw = new Big(quote.outputAmount)
+    .add(new Big(quote.fee))
+    .toFixed(0, 0);
 
   const approveTransaction = await prepareNablaApproveTransaction({
     inputTokenDetails: inputTokenPendulumDetails,
