--- conflicted
+++ resolved
@@ -4,12 +4,7 @@
 import { KeyringPair } from '@polkadot/keyring/types';
 import dotenv from 'dotenv';
 import { multiplyByPowerOfTen } from './helpers';
-<<<<<<< HEAD
 import { apiManager } from '../../..';
-import { GLMR_FUNDING_AMOUNT_RAW } from '../../../constants/constants';
-=======
-import { createPolkadotApi } from './createPolkadotApi';
->>>>>>> 150fa639
 import { TOKEN_CONFIG } from '../../../constants/tokenConfig';
 dotenv.config();
 
