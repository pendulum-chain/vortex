--- conflicted
+++ resolved
@@ -4,16 +4,15 @@
 const { verifySiweMessage } = require('./siwe.service');
 
 const { TOKEN_CONFIG } = require('../../constants/tokenConfig');
-const { CLIENT_SECRET } = require('../../constants/constants');
+const { SEP10_MASTER_SECRET, CLIENT_SECRET } = require('../../constants/constants');
 
 const NETWORK_PASSPHRASE = Networks.PUBLIC;
 
-<<<<<<< HEAD
 // we validate a challenge for a given nonce. From it we obtain the address and derive the memo
 // we can then ensure that the memo is the same as the one we expect from the anchor challenge
 const getAndValidateMemo = async (nonce, userChallengeSignature) => {
   if (!userChallengeSignature || !nonce) {
-    return '';
+    return null; // Default memo value when single stellar account is used
   }
   const siweData = await verifySiweMessage(nonce, userChallengeSignature);
 
@@ -27,15 +26,12 @@
 
 exports.signSep10Challenge = async (challengeXDR, outToken, clientPublicKey, userChallengeSignature, nonce) => {
   const masterStellarKeypair = Keypair.fromSecret(SEP10_MASTER_SECRET);
-=======
-exports.signSep10Challenge = async (challengeXDR, outToken, clientPublicKey) => {
->>>>>>> 84eee6c7
   const clientDomainStellarKeypair = Keypair.fromSecret(CLIENT_SECRET);
 
   // we validate a challenge for a given nonce. From it we obtain the address and derive the memo
   // we can then ensure that the memo is the same as the one we expect from the anchor challenge
 
-  let memo = ''; // Default memo value when single stellar account is used
+  let memo;
   try {
     memo = getAndValidateMemo(nonce, userChallengeSignature);
   } catch (e) {
@@ -44,7 +40,7 @@
   }
 
   const { signingKey: anchorSigningKey } = await fetchTomlValues(TOKEN_CONFIG[outToken].tomlFileUrl);
-  const { homeDomain, clientDomainEnabled } = TOKEN_CONFIG[outToken];
+  const { homeDomain, clientDomainEnabled, memoEnabled } = TOKEN_CONFIG[outToken];
 
   const transactionSigned = new TransactionBuilder.fromXDR(challengeXDR, NETWORK_PASSPHRASE);
   if (transactionSigned.source !== anchorSigningKey) {
@@ -55,15 +51,10 @@
   }
 
   // See https://github.com/stellar/stellar-protocol/blob/master/ecosystem/sep-0010.md#success
-  // memo field should be empty as we assume (in this implementation) that we use the ephemeral
-  // to authenticate. But no memo sub account derivation.
-<<<<<<< HEAD
+  // memo field should be empty as we assume for the ephemeral case, or the corresponding evm address
+  // derivation.
   if (transactionSigned.memo.value === memo) {
     throw new Error('Memo does not match with specified user signature or address. Could not validate.');
-=======
-  if (transactionSigned.memo.value !== null) {
-    throw new Error('Memo does not match');
->>>>>>> 84eee6c7
   }
 
   const { operations } = transactionSigned;
@@ -73,24 +64,18 @@
     throw new Error('The first operation should be manageData');
   }
 
-<<<<<<< HEAD
-  // Temporary. This check will be removed when we have the memo solution.
-  if (memo !== '') {
-    // We only want to accept a challenge that would authorize the master key.
-    if (firstOp.source !== masterStellarKeypair.publicKey()) {
-      throw new Error('First manageData operation must have the master signing key as the source');
-    }
-  } else {
-    // Only authorize a session that corresponds with the ephemeral client account
-    // if no memo, we should not authorize a session for our client domain master
-    if (firstOp.source !== clientPublicKey || firstOp.source == masterStellarKeypair.publicKey()) {
-      throw new Error('First manageData operation must have the client account as the source');
-    }
-=======
   // Only authorize a session that corresponds with the ephemeral client account
+  // TODO is this really an edge case? Obviously incorrenct, but security concern?
   if (firstOp.source !== clientPublicKey) {
     throw new Error('First manageData operation must have the client account as the source');
->>>>>>> 84eee6c7
+  }
+
+  if (memo !== null && memoEnabled) {
+    if (firstOp.source !== masterStellarKeypair.publicKey()) {
+      throw new Error(
+        'First manageData operation must have the master signing key as the source when memo is being used.',
+      );
+    }
   }
 
   if (firstOp.name !== `${homeDomain} auth`) {
@@ -139,8 +124,15 @@
     clientDomainSignature = transactionSigned.getKeypairSignature(clientDomainStellarKeypair);
   }
 
+  let masterClientSignature;
+  if (memo !== null && memoEnabled) {
+    masterClientSignature = transactionSigned.getKeypairSignature(masterStellarKeypair);
+  }
+
   return {
     clientSignature: clientDomainSignature,
     clientPublic: clientDomainStellarKeypair.publicKey(),
+    masterClientSignature,
+    masterClientPublic: masterStellarKeypair.publicKey(),
   };
 };