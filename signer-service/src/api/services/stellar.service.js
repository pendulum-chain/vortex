const { Horizon, Keypair, TransactionBuilder, Operation, Networks, Asset, Memo, Account } = require('stellar-sdk');
const {
  HORIZON_URL,
  BASE_FEE,
  FUNDING_SECRET,
  STELLAR_FUNDING_AMOUNT_UNITS,
  STELLAR_EPHEMERAL_STARTING_BALANCE_UNITS,
  CLIENT_SECRET,
} = require('../../constants/constants');
const { TOKEN_CONFIG, getTokenConfigByAssetCode } = require('../../constants/tokenConfig');
<<<<<<< HEAD
const { fetchTomlValues, verifyClientDomainChallengeOps } = require('../helpers/anchors');
=======
const { fetchTomlValues } = require('../helpers/anchors');
>>>>>>> 519a349f
// Derive funding pk
const FUNDING_PUBLIC_KEY = Keypair.fromSecret(FUNDING_SECRET).publicKey();
const horizonServer = new Horizon.Server(HORIZON_URL);
const NETWORK_PASSPHRASE = Networks.PUBLIC;

async function buildCreationStellarTx(fundingSecret, ephemeralAccountId, maxTime, assetCode) {
  const tokenConfig = getTokenConfigByAssetCode(TOKEN_CONFIG, assetCode);
  if (tokenConfig === undefined) {
    console.error('ERROR: Invalid asset id or configuration not found');
    throw new Error('Invalid asset id or configuration not found');
  }

  const fundingAccountKeypair = Keypair.fromSecret(fundingSecret);
  const fundingAccountId = fundingAccountKeypair.publicKey();
  const fundingAccount = await horizonServer.loadAccount(fundingAccountId);
  const fundingSequence = fundingAccount.sequence;
  // add a setOption oeration in order to make this a 2-of-2 multisig account where the
  // funding account is a cosigner
  const createAccountTransaction = new TransactionBuilder(fundingAccount, {
    fee: BASE_FEE,
    networkPassphrase: NETWORK_PASSPHRASE,
  })
    .addOperation(
      Operation.createAccount({
        destination: ephemeralAccountId,
        startingBalance: STELLAR_EPHEMERAL_STARTING_BALANCE_UNITS,
      }),
    )
    .addOperation(
      Operation.setOptions({
        source: ephemeralAccountId,
        signer: { ed25519PublicKey: fundingAccountId, weight: 1 },
        lowThreshold: 2,
        medThreshold: 2,
        highThreshold: 2,
      }),
    )
    .addOperation(
      Operation.changeTrust({
        source: ephemeralAccountId,
        asset: new Asset(tokenConfig.assetCode.replace('\0', ''), tokenConfig.assetIssuer),
      }),
    )
    .setTimebounds(0, maxTime)
    .build();

  return {
    signature: [createAccountTransaction.getKeypairSignature(fundingAccountKeypair)],
    sequence: fundingSequence,
  };
}

async function buildPaymentAndMergeTx(
  fundingSecret,
  ephemeralAccountId,
  ephemeralSequence,
  paymentData,
  maxTime,
  assetCode,
) {
  const ephemeralAccount = new Account(ephemeralAccountId, ephemeralSequence);
  const fundingAccountKeypair = Keypair.fromSecret(fundingSecret);
  const { amount, memo, memoType, offrampingAccount } = paymentData;

  const tokenConfig = getTokenConfigByAssetCode(TOKEN_CONFIG, assetCode);
  if (tokenConfig === undefined) {
    throw new Error('Invalid asset id or configuration not found');
  }

  let transactionMemo;
  switch (memoType) {
    case 'text':
      transactionMemo = Memo.text(memo);
      break;

    case 'hash':
      transactionMemo = Memo.hash(Buffer.from(memo, 'base64'));
      break;

    default:
      throw new Error(`Unexpected offramp memo type: ${memoType}`);
  }

  const paymentTransaction = new TransactionBuilder(ephemeralAccount, {
    fee: BASE_FEE,
    networkPassphrase: NETWORK_PASSPHRASE,
  })
    .addOperation(
      Operation.payment({
        amount,
        asset: new Asset(tokenConfig.assetCode.replace('\0', ''), tokenConfig.assetIssuer),
        destination: offrampingAccount,
      }),
    )
    .addMemo(transactionMemo)
    .setTimebounds(0, maxTime)
    .build();

  const mergeAccountTransaction = new TransactionBuilder(ephemeralAccount, {
    fee: BASE_FEE,
    networkPassphrase: NETWORK_PASSPHRASE,
  })
    .addOperation(
      Operation.changeTrust({
        asset: new Asset(tokenConfig.assetCode.replace('\0', ''), tokenConfig.assetIssuer),
        limit: '0',
      }),
    )
    .addOperation(
      Operation.accountMerge({
        destination: FUNDING_PUBLIC_KEY,
      }),
    )
    .setTimebounds(0, maxTime)
    .build();

  return {
    signature: [
      paymentTransaction.getKeypairSignature(fundingAccountKeypair),
      mergeAccountTransaction.getKeypairSignature(fundingAccountKeypair),
    ],
  };
}

async function sendStatusWithPk() {
  try {
    // ensure the funding account exists
    const horizonServer = new Horizon.Server(HORIZON_URL);
    let account = await horizonServer.loadAccount(FUNDING_PUBLIC_KEY);
    let stellarBalance = account.balances.find((balance) => balance.asset_type === 'native');

    // ensure we have at the very least 10 XLM in the account
    if (Number(stellarBalance.balance) < STELLAR_FUNDING_AMOUNT_UNITS) {
      return { status: false, public: FUNDING_PUBLIC_KEY };
    }

    return { status: true, public: FUNDING_PUBLIC_KEY };
  } catch (error) {
    console.error("Couldn't load Stellar account: ", error);
    return { status: false, public: FUNDING_PUBLIC_KEY };
  }
}

// This function will receive the challenge in xdr format from the UI (relayed from the anchor), and will
// also receive the signature of our challenge message. From it we can derive the public key of the client
// and from the public key we can derive the memo. We will then verify that the memo (if exists) is the expected one
// given a particular derivation method.

// Security assurances: we therefore assure that the client is in possession of the private key corresponding to the
// public from which the memo is derived. This signature(s) we provide are ONLY useful for getting a JWT from the anchor
// corresponding to the "virtual" account represented by master:memo.
async function signSep10Challenge(challengeXDR, outToken, clientPublicKey, memo, userChallengeSignature) {
  const keypair = Keypair.fromSecret(CLIENT_SECRET);

  const { signingKey } = await fetchTomlValues(TOKEN_CONFIG[outToken].tomlFileUrl);

  //TODO verify userChallengeSignature if outToken requires so.....
  //  const fields = await siweMessage.verify({signature}) must return the pk, we
  // need to verify that the memo is the corresponding one to the pk.

  // TODO how to make the expected key based on outToken? with a simple manual map?
  const expectedKey = `mykobo.co auth`;

  let expectedMemoInOps;
  if (!memo) {
    expectedMemoInOps = '';
  } else {
    expectedMemoInOps = memo;
  }

  // TODO clientPublicKey must be either ephemeral for non memo case, or
  // the master for the memo case

  // incorrect verification leads to failure
  verifyClientDomainChallengeOps(
    challengeXDR,
    NETWORK_PASSPHRASE,
    signingKey,
    clientPublicKey,
    expectedMemoInOps,
    expectedKey,
  );

  const signature = transactionSigned.getKeypairSignature(keypair);
  return { clientSignature: signature, clientPublic: keypair.publicKey() };
}

module.exports = { buildCreationStellarTx, buildPaymentAndMergeTx, sendStatusWithPk, signSep10Challenge };<|MERGE_RESOLUTION|>--- conflicted
+++ resolved
@@ -5,14 +5,9 @@
   FUNDING_SECRET,
   STELLAR_FUNDING_AMOUNT_UNITS,
   STELLAR_EPHEMERAL_STARTING_BALANCE_UNITS,
-  CLIENT_SECRET,
 } = require('../../constants/constants');
 const { TOKEN_CONFIG, getTokenConfigByAssetCode } = require('../../constants/tokenConfig');
-<<<<<<< HEAD
 const { fetchTomlValues, verifyClientDomainChallengeOps } = require('../helpers/anchors');
-=======
-const { fetchTomlValues } = require('../helpers/anchors');
->>>>>>> 519a349f
 // Derive funding pk
 const FUNDING_PUBLIC_KEY = Keypair.fromSecret(FUNDING_SECRET).publicKey();
 const horizonServer = new Horizon.Server(HORIZON_URL);
@@ -156,48 +151,4 @@
   }
 }
 
-// This function will receive the challenge in xdr format from the UI (relayed from the anchor), and will
-// also receive the signature of our challenge message. From it we can derive the public key of the client
-// and from the public key we can derive the memo. We will then verify that the memo (if exists) is the expected one
-// given a particular derivation method.
-
-// Security assurances: we therefore assure that the client is in possession of the private key corresponding to the
-// public from which the memo is derived. This signature(s) we provide are ONLY useful for getting a JWT from the anchor
-// corresponding to the "virtual" account represented by master:memo.
-async function signSep10Challenge(challengeXDR, outToken, clientPublicKey, memo, userChallengeSignature) {
-  const keypair = Keypair.fromSecret(CLIENT_SECRET);
-
-  const { signingKey } = await fetchTomlValues(TOKEN_CONFIG[outToken].tomlFileUrl);
-
-  //TODO verify userChallengeSignature if outToken requires so.....
-  //  const fields = await siweMessage.verify({signature}) must return the pk, we
-  // need to verify that the memo is the corresponding one to the pk.
-
-  // TODO how to make the expected key based on outToken? with a simple manual map?
-  const expectedKey = `mykobo.co auth`;
-
-  let expectedMemoInOps;
-  if (!memo) {
-    expectedMemoInOps = '';
-  } else {
-    expectedMemoInOps = memo;
-  }
-
-  // TODO clientPublicKey must be either ephemeral for non memo case, or
-  // the master for the memo case
-
-  // incorrect verification leads to failure
-  verifyClientDomainChallengeOps(
-    challengeXDR,
-    NETWORK_PASSPHRASE,
-    signingKey,
-    clientPublicKey,
-    expectedMemoInOps,
-    expectedKey,
-  );
-
-  const signature = transactionSigned.getKeypairSignature(keypair);
-  return { clientSignature: signature, clientPublic: keypair.publicKey() };
-}
-
-module.exports = { buildCreationStellarTx, buildPaymentAndMergeTx, sendStatusWithPk, signSep10Challenge };+module.exports = { buildCreationStellarTx, buildPaymentAndMergeTx, sendStatusWithPk };