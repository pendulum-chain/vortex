import { CheckIcon, ExclamationCircleIcon } from "@heroicons/react/20/solid";
<<<<<<< HEAD
import { isNetworkEVM, RampDirection, RampPhase } from "@packages/shared";
=======
import { FiatToken, isNetworkEVM, Networks, RampPhase } from "@packages/shared";
>>>>>>> 1b427a9e
import { motion } from "motion/react";
import { FC, useEffect, useMemo, useRef, useState } from "react";
import { useTranslation } from "react-i18next";
import { Box } from "../../components/Box";
import { config } from "../../config";
import { useEventsContext } from "../../contexts/events";
import { useNetwork } from "../../contexts/network";
import { GotQuestions } from "../../sections";
import { RampService } from "../../services/api";
import { useRampActions, useRampState, useRampStore } from "../../stores/rampStore";
import { RampState } from "../../types/phases";
import { getMessageForPhase } from "./phaseMessages";

const PHASE_DURATIONS: Record<RampPhase, number> = {
  assethubToPendulum: 24,
  brlaPayoutOnMoonbeam: 30,
  brlaTeleport: 5 * 60,
  complete: 0,
  distributeFees: 24,
  failed: 0,
  fundEphemeral: 20,
  initial: 0,
  moneriumOnrampMint: 60,
  moneriumOnrampSelfTransfer: 20,
  moonbeamToPendulum: 40,
  moonbeamToPendulumXcm: 30,
  nablaApprove: 24,
  nablaSwap: 24,
  pendulumToAssethub: 30,
  pendulumToMoonbeam: 40,
  spacewalkRedeem: 130,
  squidRouterApprove: 10,
  squidRouterPay: 60,
  squidRouterSwap: 10,
  stellarCreateAccount: 0,
  stellarPayment: 6,
  subsidizePostSwap: 24,
  subsidizePreSwap: 24,
  timedOut: 0
};

export const PHASE_FLOWS = {
  assethub_offramp_through_stellar: [
    "initial",
    "fundEphemeral",
    "assethubToPendulum",
    "subsidizePreSwap",
    "nablaApprove",
    "nablaSwap",
    "subsidizePostSwap",
    "assethubToPendulum",
    "spacewalkRedeem",
    "stellarPayment",
    "distributeFees",
    "complete"
  ] as RampPhase[],

  evm_offramp_through_stellar: [
    "initial",
    "fundEphemeral",
    "moonbeamToPendulum",
    "subsidizePreSwap",
    "nablaApprove",
    "nablaSwap",
    "subsidizePostSwap",
    "assethubToPendulum",
    "spacewalkRedeem",
    "stellarPayment",
    "distributeFees",
    "complete"
  ] as RampPhase[],

  offramp_brl: [
    "initial",
    "fundEphemeral",
    "moonbeamToPendulum", // or "assethubToPendulum",
    "subsidizePreSwap",
    "nablaApprove",
    "nablaSwap",
    "subsidizePostSwap",
    "spacewalkRedeem",
    "stellarPayment",
    "brlaPayoutOnMoonbeam",
    "distributeFees",
    "complete"
  ] as RampPhase[],

  onramp_brl: [
    "initial",
    "brlaTeleport",
    "fundEphemeral",
    "moonbeamToPendulumXcm",
    "subsidizePreSwap",
    "nablaApprove",
    "nablaSwap",
    "subsidizePostSwap",
    "squidRouterApprove",
    "squidRouterPay",
    "squidRouterSwap",
    "distributeFees",
    "complete"
  ] as RampPhase[],

  onramp_eur: [
    "initial",
    "moneriumOnrampMint",
    "moneriumOnrampSelfTransfer",
    "squidRouterApprove",
    "squidRouterSwap",
    "distributeFees",
    "complete"
  ] as RampPhase[]
};

function getRampFlow(rampState: RampState | undefined): keyof typeof PHASE_FLOWS | null {
  if (!rampState || !rampState.ramp) {
    return null;
  }

  const { type, from } = rampState.ramp;
  const currentPhase = rampState.ramp.currentPhase;

  if (type === "on") {
    if (
      currentPhase === "brlaTeleport" ||
      rampState.quote?.outputCurrency === FiatToken.BRL ||
      rampState.quote?.inputCurrency === FiatToken.BRL
    ) {
      return "onramp_brl";
    }

    if (
      currentPhase === "moneriumOnrampMint" ||
      currentPhase === "moneriumOnrampSelfTransfer" ||
      rampState.quote?.inputCurrency === FiatToken.EURC
    ) {
      return "onramp_eur";
    }

    return "onramp_eur";
  }

  if (currentPhase === "brlaPayoutOnMoonbeam" || rampState.quote?.outputCurrency === FiatToken.BRL) {
    return "offramp_brl";
  }

  if (from === Networks.AssetHub) {
    return "assethub_offramp_through_stellar";
  }

  return "evm_offramp_through_stellar";
}

const useProgressUpdate = (
  currentPhase: RampPhase,
  currentPhaseIndex: number,
  numberOfPhases: number,
  displayedPercentage: number,
  setDisplayedPercentage: (value: (prev: number) => number) => void,
  setShowCheckmark: (value: boolean) => void
) => {
<<<<<<< HEAD
  const rampDirection = useRampDirection();
  const numberOfPhases = rampDirection === RampDirection.BUY ? RELEVANT_PHASES_COUNT.on : RELEVANT_PHASES_COUNT.off;
=======
>>>>>>> 1b427a9e
  const intervalRef = useRef<NodeJS.Timeout>(null);

  useEffect(() => {
    if (intervalRef.current) {
      clearInterval(intervalRef.current);
    }

    const targetPercentage = Math.round((100 / numberOfPhases) * (currentPhaseIndex + 1));
    const duration = PHASE_DURATIONS[currentPhase] * 1000;
    const startTime = Date.now();
    const startPercentage = displayedPercentage;

    const calculateProgress = () => {
      const elapsedTime = Date.now() - startTime;
      const timeRatio = Math.min(1, elapsedTime / duration);

      return Math.min(100, Math.round(startPercentage + (targetPercentage - startPercentage) * timeRatio));
    };

    intervalRef.current = setInterval(() => {
      const newPercentage = calculateProgress();

      setDisplayedPercentage(() => {
        if (newPercentage >= targetPercentage) {
          if (intervalRef.current) {
            clearInterval(intervalRef.current);
          }
          if (currentPhaseIndex === numberOfPhases - 1) {
            setShowCheckmark(true);
          }
        }
        return newPercentage;
      });
    }, 100);

    return () => {
      if (intervalRef.current) {
        clearInterval(intervalRef.current);
      }
    };
  }, [currentPhase, currentPhaseIndex, displayedPercentage, numberOfPhases, setDisplayedPercentage, setShowCheckmark]);
};

const CIRCLE_RADIUS = 80;
const CIRCLE_STROKE_WIDTH = 12;

const ProgressCircle: FC<{
  displayedPercentage: number;
  showCheckmark: boolean;
  circumference: number;
}> = ({ displayedPercentage, showCheckmark, circumference }) => (
  <motion.div
    animate={{ opacity: 1, scale: 1 }}
    className="relative mt-12"
    initial={{ opacity: 0, scale: 0 }}
    transition={{ damping: 20, duration: 0.5, stiffness: 260, type: "spring" }}
  >
    <svg className="h-[200px] w-[200px]" viewBox="0 0 200 200">
      <defs>
        <linearGradient id="progressGradient" x1="0%" x2="100%" y1="0%" y2="0%">
          <stop offset="0%" stopColor="#60A5FA" />
          <stop offset="100%" stopColor="#3B82F6" />
        </linearGradient>
      </defs>
      <motion.circle
        animate={{ pathLength: 1 }}
        cx="100"
        cy="100"
        exit={{ pathLength: 0 }}
        fill="none"
        initial={{ pathLength: 0 }}
        r={CIRCLE_RADIUS}
        stroke="#E5E7EB"
        strokeWidth={CIRCLE_STROKE_WIDTH}
        transition={{ duration: 0.8, ease: "easeInOut" }}
      />
      <motion.circle
        cx="100"
        cy="100"
        fill="none"
        r={CIRCLE_RADIUS}
        stroke="url(#progressGradient)"
        strokeDasharray={circumference}
        strokeDashoffset={circumference - (circumference * displayedPercentage) / 100}
        strokeWidth={CIRCLE_STROKE_WIDTH}
        style={{ transition: "stroke-dashoffset 0.5s ease" }}
        transform="rotate(-90 100 100)"
        transition={{ delay: 0.2, duration: 0.8, ease: "easeInOut" }}
      />
    </svg>
    <div className="absolute top-0 left-0 flex h-full w-full items-center justify-center">
      {showCheckmark ? (
        <motion.div animate={{ scale: 1 }} initial={{ scale: 0 }} transition={{ duration: 0.5, type: "spring" }}>
          <CheckIcon className="h-12 w-12 text-blue-700" />
        </motion.div>
      ) : (
        <motion.span animate={{ opacity: 1 }} className="text-4xl" initial={{ opacity: 0 }} transition={{ delay: 0.5 }}>
          {Math.round(displayedPercentage)}%
        </motion.span>
      )}
    </div>
  </motion.div>
);

interface ProgressContentProps {
  currentPhase: RampPhase;
  currentPhaseIndex: number;
  numberOfPhases: number;
  message: string;
  showIsDelayedWarning: boolean;
}

const TransactionStatusBanner: FC = () => {
  const { t } = useTranslation();
  const rampState = useRampState();

  return (
    <section className="flex items-center gap-4 rounded-lg border border-blue-200 bg-blue-50 p-5 shadow-sm">
      <div className="flex-shrink-0 rounded-full bg-blue-100 p-2">
        <motion.div animate={{ opacity: [0.8, 1, 0.8] }} transition={{ duration: 3, ease: "easeInOut", repeat: Infinity }}>
          <ExclamationCircleIcon className="h-8 w-8 text-blue-600" />
        </motion.div>
      </div>
      <div className="flex-1">
        <h1 className="font-semibold text-gray-800 text-lg">{t("components.transactionStatusBanner.title")}</h1>
        <p className="mt-1 text-gray-700 text-sm">
          {t("components.transactionStatusBanner.beforeUrl")}
          <a
            className="mx-1 font-medium text-blue-600 transition-colors hover:text-blue-800"
            href={config.supportUrl}
            rel="noreferrer"
            target="_blank"
          >
            {t("components.transactionStatusBanner.url")}
          </a>
          {t("components.transactionStatusBanner.afterUrl")}
        </p>
        <div className="mt-2 flex flex-row items-center text-gray-700 text-sm">
          <span className="mr-2 whitespace-nowrap">{t("components.transactionStatusBanner.transactionId")}</span>
          <span className="overflow-x-auto rounded border border-blue-100 bg-blue-50 px-2 py-0.5 font-mono text-gray-800">
            {rampState?.ramp?.id || "N/A"}
          </span>
        </div>
      </div>
    </section>
  );
};

const ProgressContent: FC<ProgressContentProps> = ({
  currentPhase,
  currentPhaseIndex,
  numberOfPhases,
  message,
  showIsDelayedWarning
}) => {
  const { t } = useTranslation();

  const { selectedNetwork } = useNetwork();
  const [showCheckmark, setShowCheckmark] = useState(false);
  const [displayedPercentage, setDisplayedPercentage] = useState(0);
  const circumference = CIRCLE_RADIUS * 2 * Math.PI;

  useProgressUpdate(
    currentPhase,
    currentPhaseIndex,
    numberOfPhases,
    displayedPercentage,
    setDisplayedPercentage,
    setShowCheckmark
  );

  return (
    <Box className="mt-4 flex flex-col items-center justify-center">
      <div className="flex max-w-[400px] flex-col items-center justify-center">
        {showIsDelayedWarning && <TransactionStatusBanner />}
        <p className="mb-4 text-gray-600 text-lg">{t("pages.progress.closeProgressScreenText")}</p>
        <ProgressCircle circumference={circumference} displayedPercentage={displayedPercentage} showCheckmark={showCheckmark} />
        <motion.h1
          animate={{ opacity: 1, y: 0 }}
          className="my-3 font-bold text-base text-blue-700"
          initial={{ opacity: 0, y: 20 }}
          transition={{ delay: 0.6 }}
        >
          {t("pages.progress.transactionInProgress")}
        </motion.h1>
        <motion.h1
          animate={{ opacity: 1, y: 0 }}
          className="mb-3 text-base text-blue-700"
          initial={{ opacity: 0, y: 20 }}
          transition={{ delay: 0.8 }}
        >
          {!isNetworkEVM(selectedNetwork) ? t("pages.progress.estimatedTimeAssetHub") : t("pages.progress.estimatedTimeEVM")}
        </motion.h1>
        <motion.p animate={{ opacity: 1, y: 0 }} initial={{ opacity: 0, y: 20 }} transition={{ delay: 1 }}>
          {message}
        </motion.p>
      </div>
    </Box>
  );
};

export const ProgressPage = () => {
  const { trackEvent } = useEventsContext();
  const rampState = useRampState();
  const { setRampState } = useRampActions();
  const { t } = useTranslation();

<<<<<<< HEAD
  const rampPhaseRecords = rampState?.ramp?.type === RampDirection.BUY ? ONRAMPING_PHASE_SECONDS : OFFRAMPING_PHASE_SECONDS;

=======
>>>>>>> 1b427a9e
  const prevPhaseRef = useRef<RampPhase>(rampState?.ramp?.currentPhase || "initial");
  const [currentPhase, setCurrentPhase] = useState<RampPhase>(prevPhaseRef.current);

  const flowType = getRampFlow(rampState);

  const phaseSequence = flowType ? PHASE_FLOWS[flowType] : [];
  const numberOfPhases = phaseSequence.length || 1;
  const currentPhaseIndex = flowType ? phaseSequence.indexOf(currentPhase) : 0;
  const message = flowType ? getMessageForPhase(rampState, t) : "";

  const showIsDelayedWarning = useMemo(() => {
    if (rampState?.ramp?.createdAt && rampState?.ramp?.currentPhase !== "complete") {
      const createdAt = new Date(rampState.ramp.createdAt);
      const currentTime = new Date();
      const timeDiff = Math.abs(currentTime.getTime() - createdAt.getTime());
      return timeDiff > 10 * 60 * 1000; // 10 minutes
    }
    return false;
  }, [rampState?.ramp?.currentPhase, rampState?.ramp?.createdAt]);

  useEffect(() => {
    if (!rampState?.ramp?.id || !flowType) return;

    const rampId = rampState.ramp.id;

    const fetchRampState = async () => {
      try {
        const updatedRampProcess = await RampService.getRampStatus(rampId);

        const currentRampState = useRampStore.getState().rampState;
        if (currentRampState) {
          const updatedRampState = {
            ...currentRampState,
            ramp: updatedRampProcess
          };
          setRampState(updatedRampState);
        }

        const maybeNewPhase = updatedRampProcess.currentPhase;
        if (maybeNewPhase !== prevPhaseRef.current) {
          const phaseIndex = phaseSequence.indexOf(maybeNewPhase);
          trackEvent({
            event: "progress",
            phase_index: phaseIndex >= 0 ? phaseIndex : 0,
            phase_name: maybeNewPhase
          });

          prevPhaseRef.current = maybeNewPhase;
          setCurrentPhase(maybeNewPhase);
        }
      } catch (error) {
        console.error("Failed to fetch ramp state:", error);
      }
    };

    fetchRampState();

    const intervalId = setInterval(fetchRampState, 5000);

    return () => clearInterval(intervalId);
  }, [rampState?.ramp?.id, phaseSequence, setRampState, trackEvent, flowType]);

  return (
    <main>
      <ProgressContent
        currentPhase={currentPhase}
        currentPhaseIndex={currentPhaseIndex}
        message={message}
        numberOfPhases={numberOfPhases}
        showIsDelayedWarning={showIsDelayedWarning}
      />
      <GotQuestions />
    </main>
  );
};<|MERGE_RESOLUTION|>--- conflicted
+++ resolved
@@ -1,9 +1,5 @@
 import { CheckIcon, ExclamationCircleIcon } from "@heroicons/react/20/solid";
-<<<<<<< HEAD
-import { isNetworkEVM, RampDirection, RampPhase } from "@packages/shared";
-=======
-import { FiatToken, isNetworkEVM, Networks, RampPhase } from "@packages/shared";
->>>>>>> 1b427a9e
+import { FiatToken, isNetworkEVM, Networks, RampDirection, RampPhase } from "@packages/shared";
 import { motion } from "motion/react";
 import { FC, useEffect, useMemo, useRef, useState } from "react";
 import { useTranslation } from "react-i18next";
@@ -126,7 +122,7 @@
   const { type, from } = rampState.ramp;
   const currentPhase = rampState.ramp.currentPhase;
 
-  if (type === "on") {
+  if (type === RampDirection.BUY) {
     if (
       currentPhase === "brlaTeleport" ||
       rampState.quote?.outputCurrency === FiatToken.BRL ||
@@ -165,11 +161,6 @@
   setDisplayedPercentage: (value: (prev: number) => number) => void,
   setShowCheckmark: (value: boolean) => void
 ) => {
-<<<<<<< HEAD
-  const rampDirection = useRampDirection();
-  const numberOfPhases = rampDirection === RampDirection.BUY ? RELEVANT_PHASES_COUNT.on : RELEVANT_PHASES_COUNT.off;
-=======
->>>>>>> 1b427a9e
   const intervalRef = useRef<NodeJS.Timeout>(null);
 
   useEffect(() => {
@@ -377,11 +368,6 @@
   const { setRampState } = useRampActions();
   const { t } = useTranslation();
 
-<<<<<<< HEAD
-  const rampPhaseRecords = rampState?.ramp?.type === RampDirection.BUY ? ONRAMPING_PHASE_SECONDS : OFFRAMPING_PHASE_SECONDS;
-
-=======
->>>>>>> 1b427a9e
   const prevPhaseRef = useRef<RampPhase>(rampState?.ramp?.currentPhase || "initial");
   const [currentPhase, setCurrentPhase] = useState<RampPhase>(prevPhaseRef.current);
 
