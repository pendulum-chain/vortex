<<<<<<< HEAD
import { UnsignedTx, decodeSubmittableExtrinsic, getNetworkId, isEvmTransactionData } from '@packages/shared';
import { ApiPromise } from '@polkadot/api';
import { ISubmittableResult, Signer } from '@polkadot/types/types';
import { WalletAccount } from '@talismn/connect-wallets';
import { getAccount, sendTransaction, switchChain } from '@wagmi/core';
import { waitForTransactionConfirmation } from '../../helpers/safe-wallet/waitForTransactionConfirmation';
import { wagmiConfig } from '../../wagmiConfig';
=======
import { decodeSubmittableExtrinsic, getNetworkId, isEvmTransactionData, UnsignedTx } from "@packages/shared";
import { ApiPromise } from "@polkadot/api";
import { ISubmittableResult, Signer } from "@polkadot/types/types";
import { WalletAccount } from "@talismn/connect-wallets";
import { sendTransaction } from "@wagmi/core";
import { waitForTransactionConfirmation } from "../../helpers/safe-wallet/waitForTransactionConfirmation";
import { wagmiConfig } from "../../wagmiConfig";
>>>>>>> 5a45df70

// Sign the transaction with the user's connected wallet.
// If the transaction network differs from the currently connected network,
// this function will temporarily switch to the target network.
export async function signAndSubmitEvmTransaction(unsignedTx: UnsignedTx): Promise<string> {
  const { network, txData } = unsignedTx;

  if (!isEvmTransactionData(txData)) {
    throw new Error("Invalid EVM transaction data format for signing transaction");
  }

  const targetChainId = getNetworkId(network);

  const account = getAccount(wagmiConfig);
  const originalChainId = account.chainId;

<<<<<<< HEAD
  console.log('About to send transaction for phase', unsignedTx.phase);

  if (!targetChainId) {
    throw new Error(`Invalid network: ${network}. Unable to determine chain ID.`);
  }

  if (!originalChainId) {
    throw new Error('No wallet connected or unable to determine current chain ID.');
  }

  const needsNetworkSwitch = originalChainId !== targetChainId;

  if (needsNetworkSwitch) {
    console.log(`Switching from chain ${originalChainId} to chain ${targetChainId} for transaction`);
    try {
      await switchChain(wagmiConfig, { chainId: targetChainId });
    } catch (error) {
      console.error('Failed to switch chain:', error);
      throw new Error(
        `Failed to switch to network ${network} (chainId: ${targetChainId}). Please switch manually and try again.`,
      );
    }
  }

  try {
    const hash = await sendTransaction(wagmiConfig, {
      to: txData.to,
      data: txData.data,
      value: BigInt(txData.value),
    });
    console.log('Transaction sent', hash);

    const confirmedHash = await waitForTransactionConfirmation(hash, targetChainId);
    console.log('Transaction confirmed', confirmedHash);

    // Switch back to original chain if we switched
    if (needsNetworkSwitch) {
      console.log(`Switching back to original chain ${originalChainId}`);
      try {
        await switchChain(wagmiConfig, { chainId: originalChainId });
      } catch (error) {
        console.warn('Failed to switch back to original chain:', error);
      }
    }

    return confirmedHash;
  } catch (error) {
    console.error('Transaction failed:', error);

    if (needsNetworkSwitch) {
      console.log(`Switching back to original chain ${originalChainId} after failure`);
      try {
        await switchChain(wagmiConfig, { chainId: originalChainId });
        console.log(`Successfully switched back to chain ${originalChainId}`);
      } catch (switchError) {
        console.warn('Failed to switch back to original chain after transaction failure:', switchError);
        // Preserve the original error
      }
    }

    throw error;
  }
=======
  console.log("About to send transaction for phase", unsignedTx.phase);
  const hash = await sendTransaction(wagmiConfig, {
    data: txData.data,
    to: txData.to,
    value: BigInt(txData.value)
  });
  console.log("Transaction sent", hash);

  const confirmedHash = await waitForTransactionConfirmation(hash, chainId);
  console.log("Transaction confirmed", confirmedHash);
  return confirmedHash;
>>>>>>> 5a45df70
}

/// Sign the transaction with the user's connected wallet. The api needs to be for the correct network.
export async function signAndSubmitSubstrateTransaction(
  unsignedTx: UnsignedTx,
  api: ApiPromise,
  walletAccount: WalletAccount
): Promise<string> {
  const { txData } = unsignedTx;

  if (isEvmTransactionData(txData)) {
    throw new Error("Invalid Substrate transaction data format for signing transaction");
  }

  const extrinsic = decodeSubmittableExtrinsic(txData, api);
  return new Promise((resolve, reject) => {
    let inBlockHash: string | null = null;

    extrinsic
      .signAndSend(
        walletAccount.address,
        {
          signer: walletAccount.signer as Signer
        },
        (submissionResult: ISubmittableResult) => {
          const { status, dispatchError } = submissionResult;

          if (status.isInBlock && !inBlockHash) {
            inBlockHash = status.asInBlock.toString();
          }

          if (status.isFinalized) {
            const hash = status.asFinalized.toString();

            // Try to find a 'system.ExtrinsicFailed' event
            if (dispatchError) {
              reject("Substrate transaction execution failed");
            }

            resolve(hash);
          }
        }
      )
      .catch(error => {
        // Most likely, the user cancelled the signing process.
        console.error("Error signing and submitting transaction", error);
        reject("Error signing and sending transaction:" + error);
      });
  });
}<|MERGE_RESOLUTION|>--- conflicted
+++ resolved
@@ -1,20 +1,10 @@
-<<<<<<< HEAD
-import { UnsignedTx, decodeSubmittableExtrinsic, getNetworkId, isEvmTransactionData } from '@packages/shared';
-import { ApiPromise } from '@polkadot/api';
-import { ISubmittableResult, Signer } from '@polkadot/types/types';
-import { WalletAccount } from '@talismn/connect-wallets';
-import { getAccount, sendTransaction, switchChain } from '@wagmi/core';
-import { waitForTransactionConfirmation } from '../../helpers/safe-wallet/waitForTransactionConfirmation';
-import { wagmiConfig } from '../../wagmiConfig';
-=======
 import { decodeSubmittableExtrinsic, getNetworkId, isEvmTransactionData, UnsignedTx } from "@packages/shared";
 import { ApiPromise } from "@polkadot/api";
 import { ISubmittableResult, Signer } from "@polkadot/types/types";
 import { WalletAccount } from "@talismn/connect-wallets";
-import { sendTransaction } from "@wagmi/core";
+import { getAccount, sendTransaction, switchChain } from "@wagmi/core";
 import { waitForTransactionConfirmation } from "../../helpers/safe-wallet/waitForTransactionConfirmation";
 import { wagmiConfig } from "../../wagmiConfig";
->>>>>>> 5a45df70
 
 // Sign the transaction with the user's connected wallet.
 // If the transaction network differs from the currently connected network,
@@ -31,7 +21,6 @@
   const account = getAccount(wagmiConfig);
   const originalChainId = account.chainId;
 
-<<<<<<< HEAD
   console.log('About to send transaction for phase', unsignedTx.phase);
 
   if (!targetChainId) {
@@ -94,19 +83,6 @@
 
     throw error;
   }
-=======
-  console.log("About to send transaction for phase", unsignedTx.phase);
-  const hash = await sendTransaction(wagmiConfig, {
-    data: txData.data,
-    to: txData.to,
-    value: BigInt(txData.value)
-  });
-  console.log("Transaction sent", hash);
-
-  const confirmedHash = await waitForTransactionConfirmation(hash, chainId);
-  console.log("Transaction confirmed", confirmedHash);
-  return confirmedHash;
->>>>>>> 5a45df70
 }
 
 /// Sign the transaction with the user's connected wallet. The api needs to be for the correct network.
