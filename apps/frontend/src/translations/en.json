{
  "components": {
    "airdropBanner": {
      "button": "More info",
      "description": "Buy or sell USDT/C from just R$5 or €10 - get 20 USDT for FREE",
      "list": {
        "1": "<1>All eligible users get 10 USDT</1> - the first 100 receive a 10 USDT bonus, totaling 20 USDT.",
        "2": "Earned rewards are sent directly to your wallet. <1>No need to claim!</1>",
        "3": "One reward per person, paid out every day - <1>check your status</1> <2>here</2>.",
        "4": "Your trust matters - <1>Vortex is</1> <2>open source</2> for full transparency."
      },
      "title": "Special offer until 27 May"
    },
    "aveniaKYB": {
      "aveniaKYBVerifyCompanyRepresentative": {
        "instructions": "Now please verify the authorized representative information. This person must be legally authorized to represent your company."
      },
      "buttons": {
        "back": "Back",
        "cancel": "Cancel",
        "done": "Done",
        "next": "Next"
      },
      "companyData": "Company Information",
      "description": "Complete these quick business verification steps. Data is processed securely by <a>Avenia</a> using bank-grade encryption for transaction security.",
      "instructions": "Please click the button below to verify your company information. You'll need to provide your company registration details and documents.",
      "representativeData": "Authorized Representative Information",
      "title": "Business Verification",
      "verification": {
        "approved": "Your business verification has been approved!",
        "pending": "Verification in progress. This process can take up to 2 days.",
        "rejected": "Your business verification was rejected. Please try again."
      },
      "verifyCompany": "Verify Company",
      "verifyCompanyRepresentative": "Verify Company Representative"
    },
    "aveniaKYC": {
      "buttons": {
        "back": "Back",
        "done": "Done",
        "finish": "Finish",
        "next": "Next"
      },
      "title": "KYC Verification"
    },
    "aveniaLiveness": {
      "cameraWarning": "You'll need to allow camera access on the partner's page",
      "description": "Complete liveness check with our secure partner",
      "livenessDone": "Verification Complete",
      "openLivenessCheck": "Start Verification",
      "title": "Liveness Check",
      "troubleTextButton": "Click here",
      "troubleTextPart1": "Having trouble? ",
      "troubleTextPart2": " to try again in a new session."
    },
    "aveniaSwapField": {
      "cpfOrCnpj": "CPF or CNPJ",
      "disclaimerOfframp": "CPF and Pix key need to belong to the <1>same person</1>.",
      "disclaimerOnramp": "CPF and wallet address must belong to <1>you</1>.",
      "pixKey": "Pix key",
      "placeholder": "Enter your {{label}}",
      "walletAddress": "Wallet Address"
    },
    "benefitsList": {
      "noHiddenFees": "No hidden fees",
      "takes5Minutes": "Takes <1>5 minutes</1>"
    },
    "brlaExtendedForm": {
      "buttons": {
        "back": "Back",
        "continue": "Continue",
        "tryAgain": "Try Again"
      },
      "form": {
        "birthdate": "Birthdate",
        "city": "City",
        "companyName": "Company Name",
        "district": "District",
        "email": "E-mail",
        "fullName": "Full Name",
        "number": "Number",
        "partnerCpf": "Partner CPF",
        "phoneNumber": "Phone Number",
        "pixId": "Pix Key",
        "startDate": "Company Start Date",
        "state": "State",
        "street": "Street",
        "taxId": "CPF or CNPJ"
      },
      "kycFailureReasons": {
        "face": "Face verification failed. Please ensure your selfie is clear and matches your ID.",
        "invalidTaxId": "Please ensure your CPF or CNPJ is correct.",
        "name": "Name verification failed. Please ensure your name matches the ID provided.",
        "UNKNOWN": "KYC verification failed. Please try again or contact support."
      },
      "messageDisplay": {
        "networkError": "Network error, please try again later."
      },
      "validation": {
        "birthdate": {
          "future": "Birthdate cannot be in the future",
          "required": "Birthdate is required",
          "tooOld": "Invalid birthdate"
        },
        "cep": {
          "minLength": "CEP must be at least 3 characters",
          "required": "CEP is required"
        },
        "city": {
          "minLength": "City must be at least 5 characters",
          "required": "City is required"
        },
        "companyName": {
          "format": "Company name can only contain letters and spaces",
          "minLength": "Company name must be at least 3 characters",
          "required": "Company name is required"
        },
        "district": {
          "minLength": "District must be at least 3 characters",
          "required": "District is required"
        },
        "email": {
          "format": "Invalid email format",
          "required": "Email is required"
        },
        "fullName": {
          "format": "Name can only contain letters and spaces",
          "minLength": "Name must be at least 3 characters",
          "required": "Full name is required"
        },
        "number": {
          "required": "Number is required"
        },
        "partnerCpf": {
          "format": "Invalid Partner CPF format",
          "required": "Partner CPF is required"
        },
        "phone": {
          "format": "Invalid phone number format",
          "required": "Phone number is required"
        },
        "pixId": {
          "format": "Invalid Pix ID format",
          "required": "Pix ID is required"
        },
        "startDate": {
          "future": "Company start date cannot be in the future",
          "required": "Company start date is required",
          "tooOld": "Invalid company start date"
        },
        "state": {
          "maxLength": "Use the 2-letter state code",
          "minLength": "State must be at least 2 characters",
          "required": "State is required"
        },
        "street": {
          "minLength": "Street must be at least 5 characters",
          "required": "Street is required"
        },
        "taxId": {
          "format": "Invalid Tax ID format",
          "required": "Tax ID is required"
        }
      },
      "verificationStatus": {
        "error": "Verification error",
        "pending": "Verifying your data, please wait",
        "rejected": "KYC verification rejected",
        "success": "Verification successful"
      }
    },
    "copyButton": {
      "ariaLabel": "Copy to clipboard"
    },
    "detailsDescription": {
      "connectWallet": "Connect your wallet to continue the process",
      "signToConfirm": "Verify you are the owner of the wallet"
    },
    "dialogs": {
      "connectWallet": {
        "connect": "Connect",
        "wrongNetwork": "Wrong network"
      },
      "polkadotDisconnectWallet": {
        "disconnect": "Disconnect"
      },
      "polkadotWalletSelectorDialog": {
        "chooseAccount": "Choose Account",
        "noWalletInstalled": "No wallet installed",
        "selectWallet": "Select Wallet",
        "title": "Connect wallet"
      },
      "polkadotWalletSelectorDialogLoading": {
        "description": "Please approve {selectedWallet} and approve the transaction.",
        "title": "Connecting wallet"
      },
      "selectionModal": {
        "allNetworks": "All Networks",
        "searchPlaceholder": "Find by name or address",
        "title": "Select a token"
      }
    },
    "documentUpload": {
      "buttons": {
        "back": "Back",
        "finish": "Finish",
        "uploading": "Uploading..."
      },
      "description": "To ensure a safe and seamless experience, we need a quick ID verification. Please upload a clear image of your document.",
      "fields": {
        "cnhDocument": "CNH Document",
        "rgBack": "RG Back",
        "rgFront": "RG Front",
        "uploadSelfie": "Upload Selfie"
      },
      "title": "Fast-Track Verification",
      "uploadBug": "There was an error uploading the files for verification. Please try again later.",
      "uploadFailed": "Upload failed. Please try again.",
      "validation": {
        "fileSizeExceeded": "File size exceeds {{max}} limit.",
        "invalidFileType": "Invalid file type. Only PNG, JPEG, or PDF allowed.",
        "validationError": "All files must be valid before submitting."
      }
    },
    "emailForm": {
      "description": "We're always looking to improve, and we'd greatly appreciate your feedback. If you're willing, please leave your email below so we can reach out for a quick chat about your experience.",
      "error": "Error while saving your email. Please try again.",
      "loading": "Loading...",
      "noNewslettersNoSpam": "No newsletters, no spam — just your honest thoughts.",
      "submit": "Submit",
      "success": "Successfully saved!",
      "title": "Thank you for using our new product!"
    },
    "feeCollapse": {
      "details": "Details",
      "finalAmount": "Final Amount",
      "netRate": {
        "label": "Effective Rate",
        "tooltip": "This is the exchange rate you receive after all processing and network fees have been deducted."
      },
      "networkFee": {
        "label": "Network fee",
        "tooltip": "The cost to transfer funds to your wallet, which varies with selected network and network congestion."
      },
      "processingFee": {
        "label": "Processing fee",
        "tooltip": "This fee covers partner and Vortex platform costs."
      },
      "totalFee": "Total Fee",
      "yourQuote": "Your quote"
    },
    "footer": {
      "copyright": "Copyright © {{year}}, Vortex. All rights reserved.",
      "poweredBy": "Powered by"
    },
    "initialQuoteFailed": {
      "invalidParameters": "The passed parameters are invalid. You will be redirected shortly.",
      "invalidParametersGeneric": "An error occurred while fetching the quote. Please try again.",
      "tryAgain": "Try Again"
    },
    "kycLevel2Toggle": {
      "temporarilyDisabled": "Temporarily disabled"
    },
    "maintenance": {
      "banner": {
        "ends": "Expected end",
        "estimatedTimeRemaining": "Estimated time remaining",
        "started": "Started"
      },
      "button": "Maintenance Mode"
    },
    "moneriumFormStep": {
      "description": {
        "1": "Please enter the address where you want to receive the assets on AssetHub.",
        "2": "Then, authenticate with our stablecoin partner <a>Monerium</a> by connecting your EVM wallet."
      },
      "field": {
        "label": "AssetHub Wallet Address"
      }
    },
    "moneriumRedirect": {
      "cancel": "Cancel",
      "description": "You have been redirected to our partner...",
      "goToPartner": "Go to partner"
    },
    "navbar": {
      "api": "API",
      "bookDemo": "Book demo",
      "community": "Community",
      "docs": "Docs",
      "howItWorks": "How it works",
      "sellCrypto": "Sell Crypto",
      "solutions": "Solutions",
      "toggleMobileMenu": "Toggle mobile menu",
      "vortexLogo": "Vortex Logo",
      "widget": "Widget"
    },
    "quoteSubmitButton": {
      "buy": "Buy",
      "sell": "Sell"
    },
    "quoteSummary": {
      "exchangeDetails": "Exchange Details",
      "fullTransactionId": "Full Transaction ID",
      "hideExchangeDetails": "Hide exchange details",
      "showExchangeDetails": "Show exchange details",
      "youReceive": "You Receive",
      "youSend": "You Send"
    },
    "RampFollowUpRedirectStep": {
      "afterLink": ".",
      "beforeLink": "You will be redirected in {{countdown}}s. If you are not automatically redirected, please click ",
      "link": "here",
      "title": "Your ramp is being processed now"
    },
    "RampSubmitButton": {
      "connectDesignatedWallet": "Please connect the designated wallet '{{address}}'"
    },
    "rating": {
      "howWouldYouRateYourExperience": "How would you rate your experience?",
      "thankYou": "Thank you!",
      "title": "Your opinion matters!"
    },
    "SummaryPage": {
      "BRLOnrampDetails": {
        "copyCode": "or copy the PIX code below and paste it in your bank app",
        "pixCode": "Pix code",
        "qrCode": "Select Pix in your bank's app and scan the QR code below.",
        "qrCodeDescription": "Once done, please click on <strong>\"I have made the payment\"</strong>",
        "timerLabel": "Quote expires in:",
        "title": "Pay with Pix"
      },
      "confirm": "Confirm",
      "continue": "Continue",
      "continueOnPartnersPage": "Continue on Partner's page",
      "continueWithPartner": "Continue with Partner",
      "destination": "Destination Account",
      "EUROnrampDetails": {
        "amount": "Amount",
        "bic": "BIC",
        "footer": "Please ensure the amount is exact.",
        "hint": "Scan this QR code in your banking app to start the payment instantly.",
        "iban": "IBAN",
        "receiver": "Recipient",
        "title": "Do an instant bank transfer with the following details"
      },
      "headerText": {
        "buy": "Payment Summary",
        "sell": "Payment Summary"
      },
      "next": "Next",
      "offrampFee": "Total fee",
      "onrampFee": "Total fee",
      "partner": "Partner",
      "processing": "Processing",
      "quote": "Quote",
      "quoteExpired": "Quote expired. Go back and try again.",
      "tryAgain": "Try again",
      "verifyWallet": "Verify Wallet"
    },
    "searchInput": {
      "placeholder": "Search"
    },
    "signingBox": {
      "actionRequired": "Action Required",
      "pleaseSignTransaction": "Please sign the transaction in",
      "signatures": "Signatures",
      "waitingForSignature": "Waiting for signature",
      "yourConnectedWallet": "your connected wallet to proceed"
    },
    "stepper": {
      "confirm": "Confirm",
      "details": "Details",
      "verification": "Verification"
    },
    "swap": {
      "buyButton": "Buy",
      "compareFees": "Compare fees",
      "firstInputLabel": {
        "buy": "You pay",
        "sell": "You sell"
      },
      "secondInputLabel": "You receive",
      "sellButton": "Sell",
      "validation": {
        "assethubNotSupported": "Please select a different network. Buy is currently not available on AssetHub.",
        "calculatingQuote": "Calculating quote...",
        "fiatToken": {
          "required": "Fiat token is required"
        },
        "inputAmount": {
          "format": "Invalid amount format",
          "required": "Amount is required"
        },
        "onChainToken": {
          "required": "Token is required"
        },
        "pixId": {
          "format": "PIX key does not match any of the valid formats",
          "required": "PIX key is required when transferring BRL"
        },
        "taxId": {
          "format": "Invalid CPF or CNPJ format",
          "required": "CPF or CNPJ is required when transferring BRL"
        },
        "walletAddress": {
<<<<<<< HEAD
          "format": "Invalid wallet address",
=======
          "formatEvm": "Invalid EVM wallet address",
          "formatSubstrate": "Invalid Polkadot wallet address",
>>>>>>> 97f18988
          "required": "Wallet address is required"
        }
      }
    },
    "swapSubmitButton": {
      "confirm": "Confirm",
      "confirming": "Confirming",
      "confirmPayment": "I have made the payment",
      "processing": "Processing"
    },
    "termsAndConditions": {
      "link": "Terms and Conditions",
      "text": "I have read and accept the"
    },
    "transactionId": {
      "label": "Transaction ID"
    },
    "transactionStatusBanner": {
      "afterUrl": " for assistance. We're actively monitoring your transaction.",
      "beforeUrl": "Your transaction is still processing but taking longer than expected. If not completed within 30 minutes, please contact our ",
      "title": "Transaction Status",
      "transactionId": "Transaction ID",
      "url": "support team"
    }
  },
  "hooks": {
    "useGetRampRegistrationErrorMessage": {
      "default": "Something went wrong",
      "quoteNotFound": "The quote is expired. Please try again.",
      "userMintAddressNotFound": "Account creation in progress... Please try again shortly."
    },
    "useSubmitOfframp": {
      "cnpjUserDoesntExist": "Please contact our support team at support@vortexfinance.co to get onboarded as a business user.",
      "kycInvalid": "Your KYC level is invalid. Please contact support.",
      "maintenance": "Temporary maintenance in progress — please check back later."
    },
    "useTokenAmountOut": {
      "default": "Something went wrong",
      "insufficientLiquidity": "Insufficient liquidity for this exchange. Please try a smaller amount or try again later."
    }
  },
  "menus": {
    "history": {
      "noHistory": "Your ramp history will appear here.",
      "title": "History"
    },
    "settings": {
      "item": {
        "imprint": "Imprint",
        "support": "Support",
        "termsAndConditions": "Terms & Conditions"
      },
      "title": "Settings"
    }
  },
  "pages": {
    "failure": {
      "contactedSupport": "Ready to try again?",
      "contactSupport": {
        "afterUrl": "",
        "beforeUrl": "",
        "url": "Contact Support Team"
      },
      "copyTransactionId": "Please reference this ID when contacting support",
      "recoverable": {
        "cta": "Please contact our support team and we'll ensure this issue is resolved.",
        "description": "Your withdrawal request could not be completed. This is usually due to a temporary network issue or timeout.",
        "retry": "Retry"
      },
      "resetAndRestart": "Start New Transaction",
      "tapToReset": "",
      "title": "Transaction Interrupted"
    },
    "main": {
      "hero": {
        "title": "The <1>Lowest-Cost</1> On <br /> and Off Ramping <br /> Solution"
      }
    },
    "progress": {
      "assethubToPendulum": "Bridging {{assetSymbol}} from AssetHub --> Pendulum",
      "bridgingEVM": "Bridging {{assetSymbol}} from {{network}} --> Moonbeam",
      "brlaOnrampMint": "Your payment is being processed. This can take up to 5 minutes.",
      "closeProgressScreenText": "💡 You’re all set! You can now close this tab or grab a coffee while we finish up in the background.",
      "createStellarAccount": "Creating Stellar account",
      "estimatedTimeAssetHub": "This usually takes 4-6 minutes.",
      "estimatedTimeEVM": "This usually takes 6-8 minutes.",
      "executeSpacewalkRedeem": "Bridging {{assetSymbol}} to Stellar via Spacewalk",
      "fundEphemeral": "Funding ephemeral accounts",
      "hydrationSwap": "Swapping {{inputAssetSymbol}} to {{outputAssetSymbol}} on Hydration DEX",
      "hydrationToAssethubXcm": "Transferring {{assetSymbol}} from Hydration --> AssetHub",
      "initial": "Starting process",
      "moneriumOnrampMint": "Waiting to receive payment",
      "moneriumOnrampSelfTransfer": "Transferring EUR.e to the ephemeral account",
      "moonbeamToPendulum": "Transferring {{assetSymbol}} from Moonbeam --> Pendulum",
      "pendulumToAssethubXcm": "Transferring {{assetSymbol}} from Pendulum --> AssetHub",
      "pendulumToHydrationXcm": "Transferring {{assetSymbol}} from Pendulum --> Hydration",
      "pendulumToMoonbeamXcm": "Transferring {{assetSymbol}} from Pendulum --> Moonbeam",
      "squidRouterSwap": "Transferring {{assetSymbol}} from {{fromNetwork}} to {{toNetwork}}",
      "stellarPayment": "Transferring {{assetSymbol}} from Stellar --> local partner",
      "success": "Transaction completed successfully!",
      "swappingTo": "Swapping to {{assetSymbol}} on Vortex DEX",
      "transactionInProgress": "Your transaction is in progress.",
      "transferringToLocalPartner": "Transferring to local partner for bank transfer"
    },
    "success": {
      "arrivalText": {
        "buy": "The tokens will arrive in your wallet in a few minutes.",
        "sell": {
          "ARS": "Your funds will arrive in your bank account in a few minutes.",
          "BRL": "Your funds were sent via PIX and are now in your bank account.",
          "default": "Your funds will arrive in your bank account soon.",
          "EURC": "Funds will be received via Standard SEPA within 1–2 business days."
        }
      },
      "returnHome": "Return Home",
      "title": {
        "buy": "All set! Your tokens are on their way.",
        "sell": "All set! The withdrawal has been sent to your bank."
      }
    },
    "swap": {
      "developedBy": "Developed by",
      "error": {
        "ARS_tokenUnavailable": "Improving your ARS exit - back shortly! ",
        "BRL_tokenUnavailable": "Improving your BRL exit - back shortly! ",
        "EURC_tokenUnavailable": "Improving your EUR exit - back shortly! ",
        "feeComponents": "Failed to calculate the fees. Please try again with a different amount.",
        "fetchingQuote": "Failed to get quote",
        "gasWarning": "Please choose a smaller amount to ensure you can pay the gas cost of the transaction.",
        "initializeFailed": {
          "default": "We're experiencing a digital traffic jam. Please hold tight while we clear the road and get things moving again!",
          "noAddress": "No address found.",
          "noApi": "No API found.",
          "noApiComponents": "No API components found."
        },
        "insufficientFunds": "Exceeds balance. Your balance is {{userInputTokenBalance}} {{assetSymbol}}",
        "insufficientLiquidity": "The amount is temporarily not available. Please, try with a smaller amount.",
        "invalidInputAmount": "Invalid input amount",
        "invalidRampType": "Invalid ramp type",
        "lessThanMinimumWithdrawal": {
          "buy": "Minimum buy amount is {{minAmountUnits}} {{assetSymbol}}.",
          "sell": "Minimum sell amount is {{minAmountUnits}} {{assetSymbol}}."
        },
        "missingFields": "Missing required fields",
        "moreThanMaximumWithdrawal": {
          "buy": "Maximum buy amount is {{maxAmountUnits}} {{assetSymbol}}.",
          "sell": "Maximum sell amount is {{maxAmountUnits}} {{assetSymbol}}."
        },
        "preNablaDeductibleFees": "Failed to get quote. Please try again with a different amount.",
        "quoteNotFound": "Quote not found",
        "tryDifferentAmount": "Failed to calculate quote. Please try a different amount.",
        "tryLargerAmount": "Input amount too low. Please try a larger amount."
      }
    },
    "widget": {
      "details": {
        "buttons": {
          "next": "Next"
        },
        "quoteChangedWarning": "Your quote has changed. Please confirm the new output amount before proceeding.",
        "title": "Enter Details"
      }
    }
  },
  "sections": {
    "faq": {
      "items": {
        "business": {
          "answer": "Absolutely! Vortex offers tailored solutions for businesses looking to integrate our platform into their services. Companies can provide their users with Vortex's competitive rates, ease of use, and seamless transactions. If you're interested, our sales team is ready to discuss how we can help meet your specific needs and set up a partnership that delivers value for your business.",
          "question": "Does Vortex offer solutions for businesses?"
        },
        "countries": {
          "answer": "Vortex is available in all 44 European countries and also supports users in Brazil and Argentina. Our service coverage is constantly expanding, with new countries being added every few weeks. As we grow, we aim to provide access to even more regions and currencies to better serve our global users.",
          "question": "Which countries and currencies does Vortex support?"
        },
        "cryptocurrencies": {
          "answer": "Vortex supports a range of stablecoins, including USDC and USDT. These stablecoins are available on multiple blockchain networks, such as Polkadot, Arbitrum, Avalanche, Base, BNB, Ethereum, and Polygon. We are constantly working to expand our offerings and will add additional cryptocurrencies and networks in the future to meet growing user demands.",
          "question": "What cryptocurrencies are supported?"
        },
        "fees": {
          "answer": "Vortex's fees are completely transparent and depend on the payment method you choose. These are all-in fees, meaning there are no hidden charges from Vortex or local banking partners. The cost of your transfer comes from the clearly disclosed fee and exchange rate. Unlike many providers that claim \"no fees\" but hide extra costs in inflated exchange rates, Vortex ensures you're never overcharged. Our fees are shown upfront so you always know exactly what you're paying.",
          "question": "How much does Vortex charge in fees?"
        },
        "timing": {
          "answer": "The crypto-to-fiat transaction process with Vortex is exceptionally quick, taking only about three minutes. If your bank supports instant payments, you'll see the funds in your account within five minutes. For banks without instant payment capabilities, the processing time depends on your bank, but it usually takes one to two business days for the money to arrive.",
          "question": "How long does it take to sell crypto (for the money to arrive)?"
        },
        "verification": {
          "answer": "Our KYC process is designed to be as fast and seamless as possible, usually taking less than six minutes to complete. In rare cases where additional checks are necessary, verification may take until the next business day. The time required largely depends on the validity and completeness of the documents provided. We recommend double-checking your submission to ensure a smooth process.",
          "question": "How long does verification take?"
        }
      },
      "learnMore": "LEARN MORE",
      "title": "Frequently asked questions"
    },
    "feeComparison": {
      "description": "The cost of your transfer comes from the fee and the exchange rate. Many providers offer <1>\"no fee\"</1>, while hiding a markup in the exchange rate, making you pay more.",
      "description2": "At Vortex, we'll never do that and show our fees upfront.",
      "table": {
        "bestRate": "Best rate",
        "recipientGets": "Recipient gets",
        "sending": "Sending",
        "tooltip": "Quotes are for Polygon, as the providers don't support {{network}}.",
        "totalAfterFees": "Total after fees",
        "with": "with"
      },
      "title": "<0>Save</0> on exchange rate markups"
    },
    "gotQuestions": {
      "contactUs": "Contact Us",
      "description": "Get in touch with us for answers and support.",
      "title": "Got Questions? We're here to help!"
    },
    "howToSell": {
      "steps": {
        "1": "Connect your wallet and enter the amount in cryptocurrency you wish to sell.",
        "2": "Continue to the partner site and provide your email and payment details.",
        "3": "Return to VortexFinance.co and confirm the transaction in your wallet.",
        "4": "Wait for the funds to arrive in your account."
      },
      "title": "How to sell cryptocurrency online <br class='hidden md:block' /> with Vortex Finance"
    },
    "pitch": {
      "description": "Complete everything in one simple step. With our trusted local partners, <br class='hidden sm:block' /> enjoy fast, secure transactions and the best rates in the market.",
      "title": "Buy & Sell <1>Stablecoins</1> - <br class='hidden sm:block' /> directly with your Bank Account"
    },
    "popularTokens": {
      "networks": {
        "description": "Trade across multiple blockchain networks",
        "title": "Supported Networks"
      },
      "tokens": {
        "description": "Trade these popular stablecoins",
        "title": "Supported Tokens"
      }
    },
    "trustedBy": {
      "comingSoon": "Coming soon",
      "title": "Trusted by"
    },
    "whyVortex": {
      "description": "Vortex is a non-custodial exchange that allows you to swap between different cryptocurrencies. It is built on top of the Stellar blockchain and uses the Stellar SDK to interact with the Stellar network.",
      "features": {
        "easyToUse": {
          "description": "Buy & Sell your crypto easily without the need for a centralized exchange.",
          "title": "Easy to Use"
        },
        "lowFees": {
          "description": "Fees are at just 0.25%, far below the market average. There are no hidden fees in the exchange rates.",
          "title": "Lower Fees, Better Value"
        },
        "securityFirst": {
          "description": "Vortex is non-custodial by design. Your assets are handled with care and security.",
          "title": "Security First, Always"
        },
        "smartKYC": {
          "description": "Get verified quickly and enjoy high transaction limits and a seamless and user-friendly verification process.",
          "title": "Smart KYC"
        }
      },
      "title": "Buy & Sell Crypto the secure Way",
      "withVortexFinance": "with <1>Vortex Finance</1>?"
    }
  },
  "toasts": {
    "amountMismatch": "Mismatching offramp amounts detected. Please restart the offramp process.",
    "copyText": "Copied to clipboard",
    "genericError": "An error occurred. Please try again.",
    "kycCompleted": "Success! Get ready to off-ramp.",
    "kycVerificationFailed": "Could not verify KYC status. Please try again.",
    "nodeConnectionError": "Error while connecting to the node. Refresh the page to re-connect.",
    "rampLimitExceeded": "This amount exceeds the remaining limit of {{remaining}} BRL for your account.",
    "signingFailed": "Signing failed. Please try again.",
    "signingRejected": "Request cancelled",
    "walletAlreadyOpen": "Wallet already open pending connection. Please try again."
  }
}<|MERGE_RESOLUTION|>--- conflicted
+++ resolved
@@ -404,12 +404,8 @@
           "required": "CPF or CNPJ is required when transferring BRL"
         },
         "walletAddress": {
-<<<<<<< HEAD
-          "format": "Invalid wallet address",
-=======
           "formatEvm": "Invalid EVM wallet address",
           "formatSubstrate": "Invalid Polkadot wallet address",
->>>>>>> 97f18988
           "required": "Wallet address is required"
         }
       }
