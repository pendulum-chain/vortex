--- conflicted
+++ resolved
@@ -284,19 +284,8 @@
       "processing": "Processing",
       "quote": "Quote",
       "quoteExpired": "Quote expired. Go back and try again.",
-<<<<<<< HEAD
       "tryAgain": "Try again",
       "verifyWallet": "Verify Wallet"
-=======
-      "signIn": "Sign in",
-      "tryAgain": "Try again",
-      "verifyWallet": "Verify wallet"
-    },
-    "rating": {
-      "howWouldYouRateYourExperience": "How would you rate your experience?",
-      "thankYou": "Thank you!",
-      "title": "Your opinion matters!"
->>>>>>> 4fa74aae
     },
     "searchInput": {
       "placeholder": "Search"
