--- conflicted
+++ resolved
@@ -250,15 +250,13 @@
       "copyright": "Copyright © {{year}}, Vortex. All rights reserved.",
       "poweredBy": "Powered by"
     },
-<<<<<<< HEAD
     "initialQuoteFailed": {
       "invalidParameters": "The passed parameters are invalid. You will be redirected shortly.",
       "invalidParametersGeneric": "An error occurred while fetching the quote. Please try again.",
       "tryAgain": "Try Again"
-=======
+    },
     "kycLevel2Toggle": {
       "temporarilyDisabled": "Temporarily disabled"
->>>>>>> 2f9a5d0f
     },
     "maintenance": {
       "banner": {
