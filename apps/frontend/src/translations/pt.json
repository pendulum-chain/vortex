--- conflicted
+++ resolved
@@ -404,12 +404,8 @@
           "required": "CPF o CNPJ é obrigatório para transferências em BRL"
         },
         "walletAddress": {
-<<<<<<< HEAD
-          "format": "Endereço de carteira inválido",
-=======
           "formatEvm": "Endereço de carteira EVM inválido",
           "formatSubstrate": "Endereço de carteira Polkadot inválido",
->>>>>>> 97f18988
           "required": "Endereço de carteira é obrigatório"
         }
       }
