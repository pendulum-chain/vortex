{
  "components": {
    "airdropBanner": {
      "button": "Mais informações",
      "description": "Compre ou venda USDT/C por apenas R$5 ou €10 - receba 20 USDT de graça!",
      "list": {
        "1": "<1>Todos os usuários elegíveis recebem 10 USDT</1> - os primeiros 100 recebem um bônus de 10 USDT, totalizando 20 USDT.",
        "2": "As recompensas ganhas são enviadas diretamente para sua carteira. <1>Não é necessário reivindicar!</1>",
        "3": "Uma recompensa por pessoa, paga diariamente – <1>confira seu status</1> <2>aqui</2>.",
        "4": "Sua confiança é importante – <1>o Vortex é</1> <2>open source</2> para total transparência."
      },
      "title": "Oferta especial até 27 Maio"
    },
    "aveniaKYB": {
      "aveniaKYBVerifyCompanyRepresentative": {
        "instructions": "Agora, verifique as informações do representante autorizado. Esta pessoa deve estar legalmente autorizada a representar sua empresa."
      },
      "buttons": {
        "back": "Voltar",
        "cancel": "Cancelar",
        "done": "Concluído",
        "next": "Próximo"
      },
      "companyData": "Informações da Empresa",
      "description": "Conclua estas etapas rápidas de verificação de negócios. Os dados são processados com segurança pela <a>Avenia</a> usando criptografia de nível bancário para segurança da transação.",
      "instructions": "Por favor, clique no botão abaixo para verificar as informações da sua empresa. Você precisará fornecer os detalhes e documentos de registro da sua empresa.",
      "representativeData": "Informações do Representante Autorizado",
      "title": "Verificação de Negócios",
      "verification": {
        "approved": "A verificação da sua empresa foi aprovada!",
        "pending": "Verificação em andamento. Este processo pode levar até 2 dias.",
        "rejected": "A verificação da sua empresa foi rejeitada. Por favor, tente novamente."
      },
      "verifyCompany": "Verificar Empresa",
      "verifyCompanyRepresentative": "Verificar Representante da Empresa"
    },
    "aveniaKYC": {
      "buttons": {
        "back": "Voltar",
        "compareFees": "Comparar Taxas",
        "finish": "Finalizar",
        "next": "Próximo"
      },
      "description": "Complete estas verificações rápidas de identidade (normalmente 90 segundos). Os dados são processados com segurança pela <a>Avenia</a> usando criptografia de nível bancário para segurança da transação.",
      "title": "Verificação Rápida"
    },
    "aveniaLiveness": {
      "cameraWarning": "Você precisará permitir acesso à câmera na página do parceiro",
      "description": "Complete a verificação facial com nosso parceiro seguro",
      "livenessDone": "Verificação Concluída",
      "openLivenessCheck": "Iniciar Verificação",
      "title": "Verificação Facial",
      "troubleTextButton": "Clique aqui",
      "troubleTextPart1": "Está com problemas? ",
      "troubleTextPart2": " para tentar novamente em uma nova sessão."
    },
    "aveniaSwapField": {
      "cpfOrCnpj": "CPF o CNPJ",
      "disclaimerOfframp": "CPF e chave Pix precisam pertencer à <1>mesma pessoa</1>.",
      "disclaimerOnramp": "CPF deve pertencer a <1>você</1>.",
      "pixKey": "Chave Pix",
      "placeholder": "Digite seu {{label}}",
      "walletAddress": "Endereço da Carteira"
    },
    "benefitsList": {
      "noHiddenFees": "Sem taxas ocultas",
      "takes5Minutes": "Leva <1>5 minutos</1>"
    },
    "brlaExtendedForm": {
      "buttons": {
        "back": "Voltar",
        "continue": "Continuar",
        "tryAgain": "Tentar Novamente"
      },
      "form": {
        "birthdate": "Data de Nascimento",
        "city": "Cidade",
        "companyName": "Nome da Empresa",
        "district": "Bairro",
        "email": "E-mail",
        "fullName": "Nome Completo",
        "number": "Número",
        "partnerCpff": "CPF do Parceiro",
        "phoneNumber": "Número de Telefone",
        "pixId": "Chave Pix",
        "startDate": "Data de Início da Empresa",
        "state": "Estado",
        "street": "Rua",
        "taxId": "CPF o CNPJ"
      },
      "kycFailureReasons": {
        "face": "A verificação facial falhou. Certifique-se de que sua selfie está nítida e corresponde ao seu documento de identidade.",
        "invalidTaxId": "Por favor, verifique se o seu CPF ou CNPJ está correto.",
        "name": "A verificação do nome falhou. Certifique-se de que seu nome corresponde ao do documento de identidade fornecido.",
        "UNKNOWN": "A verificação KYC falhou. Por favor, tente novamente ou entre em contato com o suporte."
      },
      "messageDisplay": {
        "networkError": "Erro de rede, por favor tente novamente mais tarde."
      },
      "validation": {
        "birthdate": {
          "future": "Data de nascimento não pode ser no futuro",
          "required": "Data de nascimento é obrigatória",
          "tooOld": "Data de nascimento inválida"
        },
        "cep": {
          "minLength": "CEP deve ter pelo menos 3 caracteres",
          "required": "CEP é obrigatório"
        },
        "city": {
          "minLength": "Cidade deve ter pelo menos 5 caracteres",
          "required": "Cidade é obrigatória"
        },
        "companyName": {
          "format": "Nome da empresa só pode conter letras e espaços",
          "minLength": "Nome da empresa deve ter pelo menos 3 caracteres",
          "required": "Nome da empresa é obrigatório"
        },
        "district": {
          "minLength": "Bairro deve ter pelo menos 3 caracteres",
          "required": "Bairro é obrigatório"
        },
        "email": {
          "format": "Formato de e-mail inválido",
          "required": "E-mail é obrigatório"
        },
        "fullName": {
          "format": "O nome só pode conter letras e espaços",
          "minLength": "O nome deve ter pelo menos 3 caracteres",
          "required": "Nome completo é obrigatório"
        },
        "number": {
          "required": "Número é obrigatório"
        },
        "partnerCpf": {
          "format": "Formato de CPF do parceiro inválido",
          "required": "CPF do parceiro é obrigatório"
        },
        "phone": {
          "format": "Formato de número de telefone inválido",
          "required": "Número de telefone é obrigatório"
        },
        "pixId": {
          "format": "Formato de chave Pix inválido",
          "required": "Chave Pix é obrigatória"
        },
        "startDate": {
          "future": "Data de início não pode ser no futuro",
          "required": "Data de início é obrigatória",
          "tooOld": "Data de início inválida"
        },
        "state": {
          "maxLength": "Use o código de estado de 2 letras",
          "minLength": "Estado deve ter pelo menos 3 caracteres",
          "required": "Estado é obrigatório"
        },
        "street": {
          "minLength": "Rua deve ter pelo menos 5 caracteres",
          "required": "Rua é obrigatória"
        },
        "taxId": {
          "format": "Tax Id inválido",
          "required": "Tax Id é obrigatório"
        }
      },
      "verificationStatus": {
        "error": "Erro na verificação",
        "pending": "Verificando seus dados, por favor aguarde",
        "rejected": "Verificação KYC rejeitada",
        "success": "Verificação bem-sucedida"
      }
    },
    "detailsDescription": {
      "connectWallet": "Conecte sua carteira para continuar o processo",
      "signToConfirm": "Verifique se você é o proprietário da carteira"
    },
    "dialogs": {
      "connectWallet": {
        "connect": "Conectar",
        "wrongNetwork": "Rede errada"
      },
      "polkadotDisconnectWallet": {
        "disconnect": "Desconectar"
      },
      "polkadotWalletSelectorDialog": {
        "chooseAccount": "Escolher Conta",
        "noWalletInstalled": "Nenhuma carteira instalada",
        "selectWallet": "Selecionar wallet",
        "title": "Conectar wallet"
      },
      "polkadotWalletSelectorDialogLoading": {
        "description": "Por favor, aprove {selectedWallet} e aprove a transação.",
        "title": "Conectando wallet"
      },
      "selectionModal": {
        "allNetworks": "Todas as Redes",
        "searchPlaceholder": "Encontrar por nome ou endereço",
        "title": "Selecione um token"
      }
    },
    "documentUpload": {
      "buttons": {
        "back": "Voltar",
        "finish": "Concluir",
        "uploading": "Enviando..."
      },
      "description": "Para garantir uma experiência segura e fluida, precisamos de uma rápida verificação de identidade. Por favor, envie uma imagem nítida do seu documento.",
      "fields": {
        "cnhDocument": "Documento CNH",
        "rgBack": "Verso do RG",
        "rgFront": "Frente do RG",
        "uploadSelfie": "Enviar selfie"
      },
      "title": "Verificação Rápida",
      "uploadBug": "Ocorreu um erro ao enviar os arquivos para verificação. Por favor, tente novamente mais tarde.",
      "uploadFailed": "Falha no envio. Por favor, tente novamente.",
      "validation": {
        "fileSizeExceeded": "O tamanho do arquivo excede o limite de {{max}}.",
        "invalidFileType": "Tipo de arquivo inválido. Apenas PNG, JPEG ou PDF são permitidos.",
        "validationError": "Todos os arquivos devem ser válidos antes de enviar."
      }
    },
    "emailForm": {
      "description": "Estamos sempre buscando melhorar e gostaríamos muito de receber seu feedback. Se possível, deixe seu e-mail abaixo para que possamos entrar em contato para uma rápida conversa sobre sua experiência.",
      "error": "Erro ao salvar seu e-mail. Por favor, tente novamente.",
      "loading": "Carregando...",
      "noNewslettersNoSpam": "Sem newsletters, sem spam — apenas suas opiniões sinceras.",
      "submit": "Enviar",
      "success": "Salvo com sucesso!",
      "title": "Obrigado por usar nosso novo produto!"
    },
    "feeCollapse": {
      "details": "Detalhes",
      "finalAmount": "Valor final",
      "netRate": {
        "label": "Câmbio Efetiva",
        "tooltip": "Esta é a taxa de câmbio que você recebe após a dedução de todas as taxas de processamento e de rede."
      },
      "networkFee": {
        "label": "Taxa de rede",
        "tooltip": "O custo para transferir fundos para sua carteira, que varia conforme a rede selecionada e a congestão da rede."
      },
      "processingFee": {
        "label": "Taxa de processamento",
        "tooltip": "Essa taxa cobre os custos do parceiro e da plataforma Vortex."
      },
      "totalFee": "Taxa total",
      "yourQuote": "Sua cotação"
    },
    "footer": {
      "copyright": "Copyright © {{year}}, Vortex. Todos os direitos reservados.",
      "poweredBy": "Desenvolvido por"
    },
<<<<<<< HEAD
    "initialQuoteFailed": {
      "invalidParameters": "Os parâmetros passados são inválidos. Você será redirecionado em breve.",
      "invalidParametersGeneric": "Ocorreu um erro ao buscar a cotação. Por favor, tente novamente.",
      "tryAgain": "Tente novamente"
=======
    "kycLevel2Toggle": {
      "temporarilyDisabled": "Temporariamente desativado"
>>>>>>> 2f9a5d0f
    },
    "maintenance": {
      "banner": {
        "ends": "Término previsto",
        "estimatedTimeRemaining": "Tempo estimado restante",
        "started": "Início"
      },
      "button": "Modo de Manutenção"
    },
    "moneriumRedirect": {
      "cancel": "Cancelar",
      "description": "Você foi redirecionado para nosso parceiro...",
      "goToPartner": "Ir para o parceiro"
    },
    "navbar": {
      "api": "API",
      "bookDemo": "Agendar demo",
      "community": "Comunidade",
      "docs": "Documentação",
      "howItWorks": "Como funciona",
      "sellCrypto": "Vender Cripto",
      "solutions": "Soluções",
      "toggleMobileMenu": "Alternar menu móvel",
      "vortexLogo": "Logo Vortex",
      "widget": "Widget"
    },
    "quoteSubmitButton": {
      "buy": "Comprar",
      "sell": "Vender"
    },
    "RampSubmitButton": {
      "connectDesignatedWallet": "Por favor, conecte a carteira designada '{{address}}'"
    },
    "rating": {
      "howWouldYouRateYourExperience": "Como você avaliaria sua experiência?",
      "thankYou": "Obrigado!",
      "title": "Sua opinião é importante!"
    },
    "SummaryPage": {
      "BRLOnrampDetails": {
        "copyCode": "Ou copie o código PIX abaixo, selecione PIX no app do seu banco e cole o código fornecido.",
        "pixCode": "Código PIX",
        "qrCode": "Selecione PIX no app do seu banco e escaneie o QR code abaixo.",
        "qrCodeDescription": "Uma vez concluído, clique em <strong>\"Eu fiz o pagamento\"</strong>",
        "timerLabel": "Cotação expira em:",
        "title": "Pagar com PIX"
      },
      "confirm": "Confirmar",
      "continue": "Continuar",
      "continueOnPartnersPage": "Continuar na página do Parceiro",
      "continueWithPartner": "Continuar com Parceiro",
      "destination": "Conta de destino",
      "EUROnrampDetails": {
        "amount": "Valor",
        "bic": "BIC",
        "footer": "Por favor, garanta que o valor seja exato.",
        "iban": "IBAN",
        "title": "Faça uma transferência bancária instantânea com os seguintes detalhes"
      },
      "headerText": {
        "buy": "Resumo do pagamento",
        "sell": "Resumo do pagamento"
      },
      "next": "Próximo",
      "offrampFee": "Taxa total",
      "onrampFee": "Taxa total",
      "partner": "Parceiro",
      "processing": "Processando",
      "quote": "Cotação",
      "quoteExpired": "Cotação expirada. Feche o diálogo e tente novamente.",
      "tryAgain": "Tentar novamente",
      "verifyWallet": "Verificar carteira"
    },
    "searchInput": {
      "placeholder": "Pesquisar"
    },
    "signingBox": {
      "actionRequired": "Ação necessária",
      "pleaseSignTransaction": "Por favor, assine a transação na",
      "signatures": "Assinaturas",
      "waitingForSignature": "Aguardando assinatura",
      "yourConnectedWallet": "sua carteira conectada para prosseguir"
    },
    "stepper": {
      "confirm": "Confirmar",
      "details": "Detalhes",
      "verification": "Verificação"
    },
    "swap": {
      "buyButton": "Comprar",
      "compareFees": "Comparar taxas",
      "firstInputLabel": {
        "buy": "Você paga",
        "sell": "Você vende"
      },
      "secondInputLabel": "Você recebe",
      "sellButton": "Vender",
      "validation": {
        "assetHubNotSupported": "Por favor, selecione uma rede diferente. A compra não está disponível no momento no AssetHub.",
        "calculatingQuote": "Calculando cotação...",
        "fiatToken": {
          "required": "Token fiat é obrigatório"
        },
        "inputAmount": {
          "format": "Formato de valor inválido",
          "required": "Valor é obrigatório"
        },
        "onChainToken": {
          "required": "Token é obrigatório"
        },
        "pixId": {
          "format": "A chave PIX não corresponde a nenhum dos formatos válidos",
          "required": "Chave PIX é obrigatória para transferências em BRL"
        },
        "taxId": {
          "format": "CPF o CNPJ inválido",
          "required": "CPF o CNPJ é obrigatório para transferências em BRL"
        }
      }
    },
    "swapSubmitButton": {
      "confirm": "Confirmar",
      "confirming": "Confirmando",
      "confirmPayment": "Eu fiz o pagamento.",
      "processing": "Processando"
    },
    "termsAndConditions": {
      "link": "Termos e Condições",
      "text": "Eu li e aceito os"
    },
    "transactionId": {
      "label": "ID da Transação"
    },
    "transactionStatusBanner": {
      "afterUrl": " para assistência. Estamos monitorando ativamente sua transação.",
      "beforeUrl": "Sua transação ainda está sendo processada, mas está demorando mais do que o esperado. Se não for concluída em 30 minutos, entre em contato com nossa ",
      "title": "Status da Transação",
      "transactionId": "ID da transação",
      "url": "equipe de suporte"
    }
  },
  "hooks": {
    "useGetRampRegistrationErrorMessage": {
      "default": "Algo deu errado",
      "quoteNotFound": "A cotação expirou. Por favor, tente novamente.",
      "userMintAddressNotFound": "Sua conta está sendo criada, por favor tente novamente em alguns minutos."
    },
    "useSubmitOfframp": {
      "cnpjUserDoesntExist": "Entre em contato com nossa equipe de suporte em support@vortexfinance.co para começar como usuário empresarial.",
      "kycInvalid": "Seu nível de KYC é inválido. Por favor, entre em contato com o suporte.",
      "maintenance": "Manutenção temporária em andamento - por favor, volte mais tarde."
    },
    "useTokenAmountOut": {
      "default": "Algo deu errado",
      "insufficientLiquidity": "Insuficiente liquidez para esta troca. Por favor, tente com um valor menor ou tente novamente mais tarde."
    }
  },
  "menus": {
    "history": {
      "noHistory": "Seu histórico de rampa aparecerá aqui.",
      "title": "História"
    },
    "settings": {
      "item": {
        "imprint": "Imprimir",
        "support": "Apoiar",
        "termsAndConditions": "Termos e Condições"
      },
      "title": "Configurações"
    }
  },
  "pages": {
    "failure": {
      "contactedSupport": "Já falou com o suporte e quer iniciar uma nova transação?",
      "contactSupport": {
        "afterUrl": ". Estamos aqui para ajudar!",
        "beforeUrl": "Entre em contato com nossa",
        "url": "Contato equipe de suporte"
      },
      "copyTransactionId": "Caso você encontre algum problema, por favor copie isso",
      "recoverable": {
        "cta": "Entre em contato com nossa equipe de suporte e garantiremos que este problema seja resolvido.",
        "description": "Lamentamos, mas seu pedido de saque não foi processado a tempo, possivelmente devido a uma falha temporária na conexão de internet.",
        "retry": "Tentar outra vez"
      },
      "resetAndRestart": "Iniciar Nova Transação",
      "tapToReset": "Clique aqui",
      "title": "Transação Interrompida"
    },
    "main": {
      "hero": {
        "title": "A <1>Menor Custo</1> Solução <br /> de Entrada e Saída Criptomoedas"
      }
    },
    "progress": {
      "assethubToPendulum": "Transferindo {{assetSymbol}} de AssetHub --> Pendulum",
      "bridgingEVM": "Transferindo {{assetSymbol}} de {{network}} --> Moonbeam",
      "brlaOnrampMint": "Seu pagamento está sendo processado. Isso pode levar até 5 minutos.",
      "closeProgressScreenText": "💡 Tudo pronto! Você já pode fechar esta aba ou pegar um café enquanto finalizamos o processo em segundo plano.",
      "createStellarAccount": "Criando conta Stellar",
      "estimatedTimeAssetHub": "Isso geralmente leva de 4 a 6 minutos.",
      "estimatedTimeEVM": "Isso geralmente leva de 6 a 8 minutos.",
      "executeSpacewalkRedeem": "Transferindo {{assetSymbol}} para Stellar via Spacewalk",
      "fundEphemeral": "Financiando contas efêmeras",
      "initial": "Iniciando processo",
      "moneriumOnrampMint": "Aguardando pagamento",
      "moneriumOnrampSelfTransfer": "Transferindo EUR.e para a conta efêmera",
      "moonbeamToPendulum": "Transferindo {{assetSymbol}} de Moonbeam --> Pendulum",
      "pendulumToAssethub": "Transferindo {{assetSymbol}} de Pendulum --> AssetHub",
      "pendulumToMoonbeam": "Transferindo {{assetSymbol}} de Pendulum --> Moonbeam",
      "squidRouterSwap": "Transferindo {{assetSymbol}} de {{fromNetwork}} para {{toNetwork}}",
      "stellarPayment": "Transferindo {{assetSymbol}} de Stellar --> parceiro local",
      "success": "Transação concluída com sucesso!",
      "swappingTo": "Trocando para {{assetSymbol}} no Vortex DEX",
      "transactionInProgress": "Sua transação está em andamento.",
      "transferringToLocalPartner": "Transferindo para parceiro local para transferência bancária"
    },
    "success": {
      "arrivalText": {
        "buy": "Os tokens chegarão à sua carteira em alguns minutos.",
        "sell": {
          "ARS": "Em breve os fundos estarão disponíveis em sua conta bancária.",
          "BRL": "Em breve os fundos estarão disponíveis em sua conta bancária..",
          "default": "Em breve os fundos estarão disponíveis em sua conta bancária.",
          "EURC": "Você receberá os fundos em até 1 minuto (SEPA Instantâneo) ou em até 2 dias (SEPA Padrão), dependendo do seu banco."
        }
      },
      "returnHome": "Voltar para a página inicial.",
      "title": {
        "buy": "Tudo certo! Seus tokens estão a caminho.",
        "sell": "Tudo certo! Enviamos o saque para sua conta bancária."
      }
    },
    "swap": {
      "developedBy": "Desenvolvido por",
      "error": {
        "ARS_tokenUnavailable": "Ajustando sua saída ARS - em breve!",
        "BRL_tokenUnavailable": "Ajustando sua saída BRL - em breve!",
        "EURC_tokenUnavailable": "Ajustando sua saída EUR - em breve!",
        "feeComponents": "Falha ao calcular as taxas. Por favor, tente novamente com um valor diferente.",
        "fetchingQuote": "Falha ao obter cotação",
        "gasWarning": "Escolha um valor menor para garantir que você consiga pagar o custo do gás da transação.",
        "initializeFailed": {
          "default": "Estamos enfrentando um congestionamento digital. Por favor, aguarde enquanto liberamos o caminho e fazemos as coisas funcionarem novamente!",
          "noAddress": "Nenhum endereço encontrado.",
          "noApi": "Nenhuma API encontrada.",
          "noApiComponents": "Nenhum componente de API encontrado."
        },
        "insufficientFunds": "Saldo insuficiente. Seu saldo é {{userInputTokenBalance}} {{assetSymbol}}",
        "insufficientLiquidity": "O valor está temporariamente indisponível. Por favor, tente com um valor menor.",
        "invalidInputAmount": "Valor de entrada inválido",
        "invalidRampType": "Tipo de rampa inválido",
        "lessThanMinimumWithdrawal": {
          "buy": "O valor mínimo de compra é {{minAmountUnits}} {{assetSymbol}}.",
          "sell": "O valor mínimo de venda é {{minAmountUnits}} {{assetSymbol}}."
        },
        "missingFields": "Campos obrigatórios ausentes",
        "moreThanMaximumWithdrawal": {
          "buy": "O valor máximo de compra é {{maxAmountUnits}} {{assetSymbol}}.",
          "sell": "O valor máximo de venda é {{maxAmountUnits}} {{assetSymbol}}."
        },
        "preNablaDeductibleFees": "Falha ao obter cotação. Por favor, tente novamente com um valor diferente.",
        "quoteNotFound": "Cotação não encontrada",
        "tryDifferentAmount": "Falha ao calcular cotação. Tente um valor diferente.",
        "tryLargerAmount": "Valor de entrada muito baixo. Tente um valor maior."
      }
    },
    "widget": {
      "details": {
        "buttons": {
          "next": "Próximo"
        },
        "title": "Insira os detalhes"
      }
    }
  },
  "sections": {
    "faq": {
      "items": {
        "business": {
          "answer": "Absolutamente! A Vortex oferece soluções personalizadas para empresas que desejam integrar nossa plataforma em seus serviços. As empresas podem fornecer aos seus usuários as taxas competitivas, facilidade de uso e transações sem problemas da Vortex. Se você estiver interessado, nossa equipe de vendas está pronta para discutir como podemos ajudar a atender às suas necessidades específicas e estabelecer uma parceria que entregue valor para o seu negócio.",
          "question": "A Vortex oferece soluções para empresas?"
        },
        "countries": {
          "answer": "A Vortex está disponível em todos os 44 países europeus e também atende usuários no Brasil e na Argentina. Nossa cobertura de serviço está em constante expansão, com novos países sendo adicionados a cada poucas semanas. À medida que crescemos, nosso objetivo é fornecer acesso a ainda mais regiões e moedas para melhor atender nossos usuários globais.",
          "question": "Quais países e moedas a Vortex suporta?"
        },
        "cryptocurrencies": {
          "answer": "A Vortex suporta uma variedade de stablecoins, incluindo USDC e USDT. Essas stablecoins estão disponíveis em várias redes blockchain, como Polkadot, Arbitrum, Avalanche, Base, BNB, Ethereum e Polygon. Estamos constantemente trabalhando para expandir nossas ofertas e adicionaremos criptomoedas e redes adicionais no futuro para atender às crescentes demandas dos usuários.",
          "question": "Quais criptomoedas são suportadas?"
        },
        "fees": {
          "answer": "As taxas da Vortex são completamente transparentes e dependem do método de pagamento escolhido. São taxas completas, o que significa que não há cobranças ocultas da Vortex ou de parceiros bancários locais. O custo da sua transferência vem da taxa claramente divulgada e da taxa de câmbio. Ao contrário de muitos provedores que afirmam 'sem taxas', mas escondem custos extras em taxas de câmbio inflacionadas, a Vortex garante que você nunca seja cobrado em excesso. Nossas taxas são mostradas antecipadamente para que você sempre saiba exatamente o que está pagando.",
          "question": "Quanto a Vortex cobra em taxas?"
        },
        "timing": {
          "answer": "O processo de transação cripto-para-fiat com a Vortex é excepcionalmente rápido, levando apenas cerca de três minutos. Se o seu banco suporta pagamentos instantâneos, você verá os fundos em sua conta dentro de cinco minutos. Para bancos sem recursos de pagamento instantâneo, o tempo de processamento depende do seu banco, mas geralmente leva de um a dois dias úteis para o dinheiro chegar.",
          "question": "Quanto tempo leva para vender cripto (para o dinheiro chegar)?"
        },
        "verification": {
          "answer": "Nosso processo de KYC foi projetado para ser o mais rápido e simples possível, geralmente levando menos de seis minutos para ser concluído. Em casos raros em que verificações adicionais são necessárias, a verificação pode levar até o próximo dia útil. O tempo necessário depende em grande parte da validade e integridade dos documentos fornecidos. Recomendamos verificar duas vezes sua submissão para garantir um processo tranquilo.",
          "question": "Quanto tempo leva a verificação?"
        }
      },
      "learnMore": "SAIBA MAIS",
      "title": "Perguntas frequentes"
    },
    "feeComparison": {
      "description": "O custo da sua transferência vem da taxa e da taxa de câmbio. Muitos provedores oferecem <1>”sem taxa”</1>, enquanto escondem uma margem na taxa de câmbio, fazendo você pagar mais.",
      "description2": "Na Vortex, nunca faremos isso e mostraremos nossas taxas antecipadamente.",
      "table": {
        "bestRate": "Melhor taxa",
        "recipientGets": "Destinatário recebe",
        "sending": "Enviando",
        "tooltip": "Cotações são para Polygon, como os provedores não suportam {{network}}.",
        "totalAfterFees": "Total após taxas",
        "with": "com"
      },
      "title": "<0>Economize</0> em margens de taxa de câmbio"
    },
    "gotQuestions": {
      "contactUs": "Fale Conosco",
      "description": "Entre em contato conosco para respostas e suporte.",
      "title": "Tem Perguntas? Estamos aqui para ajudar!"
    },
    "howToSell": {
      "steps": {
        "1": "Conecte sua carteira e insira o valor em criptomoeda que deseja vender.",
        "2": "Continue para o site do parceiro e forneça seu e-mail e detalhes de pagamento.",
        "3": "Retorne ao VortexFinance.co e confirme a transação em sua carteira.",
        "4": "Aguarde a chegada dos fundos em sua conta."
      },
      "title": "Como vender criptomoedas online <br class='hidden md:block' /> com Vortex Finance"
    },
    "pitch": {
      "description": "Complete tudo em uma única etapa simples. Com nossos parceiros locais confiáveis, <br class='hidden sm:block' /> desfrute de transações rápidas, seguras e as melhores taxas do mercado.",
      "title": "Compre e Venda <1>Stablecoins</1> - <br class='hidden sm:block' /> diretamente com sua conta bancária"
    },
    "popularTokens": {
      "networks": {
        "description": "Negocie em várias redes blockchain",
        "title": "Redes Suportadas"
      },
      "tokens": {
        "description": "Negocie estas stablecoins populares",
        "title": "Tokens Suportados"
      }
    },
    "trustedBy": {
      "comingSoon": "Em breve",
      "title": "Confiado por"
    },
    "whyVortex": {
      "description": "A Vortex é uma plataforma de troca não custodial, permitindo que você negocie diversas criptomoedas com facilidade.",
      "features": {
        "easyToUse": {
          "description": "Compre e Venda suas criptomoedas facilmente sem a necessidade de uma exchange centralizada.",
          "title": "Simples de usar"
        },
        "lowFees": {
          "description": "As taxas são de apenas 0,25%, muito abaixo da média do mercado. Não há taxas ocultas nas taxas de câmbio.",
          "title": "Taxas reduzidas para mais economia"
        },
        "securityFirst": {
          "description": "Vortex é não-custodial por design. Seus ativos são tratados com cuidado e segurança.",
          "title": "Priorizamos sua segurança acima de tudo"
        },
        "smartKYC": {
          "description": "Seja verificado rapidamente e desfrute de altos limites de transação e um processo de verificação simples e amigável.",
          "title": "KYC rápido e fácil"
        }
      },
      "title": "Compre e Venda criptomoedas com segurança",
      "withVortexFinance": "com <1>Vortex Finance</1>?"
    }
  },
  "toasts": {
    "amountMismatch": "Valores de saque incompatíveis detectados. Por favor, reinicie o processo de saque.",
    "copyText": "Copiado para a área de transferência",
    "genericError": "Ocorreu um erro. Por favor, tente novamente.",
    "kycCompleted": "Sucesso! Prepare-se para sacar.",
    "kycVerificationFailed": "Não foi possível verificar o status do KYC. Por favor, tente novamente.",
    "nodeConnectionError": "Erro ao conectar ao nó. Atualize a página para reconectar.",
    "rampLimitExceeded": "Este valor excede o limite restante de {{remaining}} BRL para sua conta.",
    "signingFailed": "Falha na assinatura. Por favor, tente novamente.",
    "signingRejected": "Assinatura rejeitada. Por favor, tente novamente.",
    "walletAlreadyOpen": "Carteira já aberta aguardando conexão. Por favor, tente novamente."
  }
}<|MERGE_RESOLUTION|>--- conflicted
+++ resolved
@@ -251,15 +251,13 @@
       "copyright": "Copyright © {{year}}, Vortex. Todos os direitos reservados.",
       "poweredBy": "Desenvolvido por"
     },
-<<<<<<< HEAD
     "initialQuoteFailed": {
       "invalidParameters": "Os parâmetros passados são inválidos. Você será redirecionado em breve.",
       "invalidParametersGeneric": "Ocorreu um erro ao buscar a cotação. Por favor, tente novamente.",
       "tryAgain": "Tente novamente"
-=======
+    },
     "kycLevel2Toggle": {
       "temporarilyDisabled": "Temporariamente desativado"
->>>>>>> 2f9a5d0f
     },
     "maintenance": {
       "banner": {
