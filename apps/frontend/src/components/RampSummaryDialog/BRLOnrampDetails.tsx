--- conflicted
+++ resolved
@@ -1,13 +1,8 @@
 import { useSelector } from "@xstate/react";
 import { QRCodeSVG } from "qrcode.react";
 import { FC } from "react";
-<<<<<<< HEAD
-import { useTranslation } from "react-i18next";
+import { Trans, useTranslation } from "react-i18next";
 import { useRampActor } from "../../contexts/rampState";
-=======
-import { Trans, useTranslation } from "react-i18next";
-import { useRampState } from "../../stores/rampStore";
->>>>>>> d673dd17
 import { useIsQuoteExpired } from "../../stores/rampSummary";
 import { CopyButton } from "../CopyButton";
 
