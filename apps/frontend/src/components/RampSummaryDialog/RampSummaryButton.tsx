--- conflicted
+++ resolved
@@ -4,7 +4,6 @@
   FiatTokenDetails,
   getAnyFiatTokenDetails,
   getOnChainTokenDetailsOrDefault,
-  RampDirection,
   TokenType
 } from "@packages/shared";
 import { useSelector } from "@xstate/react";
@@ -14,20 +13,8 @@
 import { useRampActor, useStellarKycSelector } from "../../contexts/rampState";
 import { useRampSubmission } from "../../hooks/ramp/useRampSubmission";
 import { useFiatToken, useOnChainToken } from "../../stores/ramp/useRampFormStore";
-<<<<<<< HEAD
 import { useIsQuoteExpired } from "../../stores/rampSummary";
 import { RampDirection } from "../RampToggle";
-=======
-import {
-  useCanRegisterRamp,
-  useRampActions,
-  useRampExecutionInput,
-  useRampState,
-  useSigningRejected
-} from "../../stores/rampStore";
-import { useIsQuoteExpired, useRampSummaryStore } from "../../stores/rampSummary";
-import { useSep24StoreCachedAnchorUrl } from "../../stores/sep24Store";
->>>>>>> d673dd17
 import { Spinner } from "../Spinner";
 
 interface UseButtonContentProps {
@@ -37,7 +24,6 @@
 
 export const useButtonContent = ({ toToken, submitButtonDisabled }: UseButtonContentProps) => {
   const { t } = useTranslation();
-<<<<<<< HEAD
   const rampActor = useRampActor();
   const stellarData = useStellarKycSelector();
 
@@ -46,10 +32,7 @@
     rampState: state.context.rampState
   }));
 
-  const rampDirection = rampState?.ramp?.type === "on" ? RampDirection.ONRAMP : RampDirection.OFFRAMP;
-=======
   const rampDirection = rampState?.ramp?.type || RampDirection.SELL;
->>>>>>> d673dd17
   const isQuoteExpired = useIsQuoteExpired();
 
   return useMemo(() => {
@@ -128,7 +111,6 @@
 export const RampSummaryButton = () => {
   const rampActor = useRampActor();
   const { onRampConfirm } = useRampSubmission();
-<<<<<<< HEAD
   const stellarData = useStellarKycSelector();
 
   const { rampState, executionInput, isQuoteExpired } = useSelector(rampActor, state => ({
@@ -140,16 +122,9 @@
   const stellarContext = stellarData?.context;
   const anchorUrl = stellarContext?.redirectUrl;
 
-  const rampDirection = rampState?.ramp?.type === "on" ? RampDirection.ONRAMP : RampDirection.OFFRAMP;
-  const isOfframp = rampDirection === RampDirection.OFFRAMP;
-  const isOnramp = rampDirection === RampDirection.ONRAMP;
-=======
-  const anchorUrl = useSep24StoreCachedAnchorUrl();
   const rampDirection = rampState?.ramp?.type || RampDirection.SELL;
   const isOfframp = rampDirection === RampDirection.SELL;
   const isOnramp = rampDirection === RampDirection.BUY;
-  const { isQuoteExpired } = useRampSummaryStore();
->>>>>>> d673dd17
   const fiatToken = useFiatToken();
   const onChainToken = useOnChainToken();
   const { selectedNetwork } = useNetwork();
@@ -190,21 +165,12 @@
   const onSubmit = () => {
     rampActor.send({ type: "SummaryConfirm" });
     // For BRL offramps, set canRegisterRamp to true
-<<<<<<< HEAD
-    if (isOfframp && fiatToken === FiatToken.BRL && executionInput?.quote.rampType === "off") {
+    if (isOfframp && fiatToken === FiatToken.BRL && executionInput?.quote.rampType === RampDirection.SELL) {
       //setCanRegisterRamp(true);
     }
 
-    if (executionInput?.quote.rampType === "on") {
+    if (executionInput?.quote.rampType === RampDirection.BUY) {
       rampActor.send({ type: "PAYMENT_CONFIRMED" });
-=======
-    if (isOfframp && fiatToken === FiatToken.BRL && executionInput?.quote.rampType === RampDirection.SELL) {
-      setCanRegisterRamp(true);
-    }
-
-    if (executionInput?.quote.rampType === RampDirection.BUY) {
-      setRampPaymentConfirmed(true);
->>>>>>> d673dd17
     } else {
       onRampConfirm();
     }
