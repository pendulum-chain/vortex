import { ArrowTopRightOnSquareIcon } from "@heroicons/react/20/solid";
import {
  FiatToken,
  FiatTokenDetails,
  getAnyFiatTokenDetails,
  getOnChainTokenDetailsOrDefault,
  RampDirection,
  TokenType
} from "@packages/shared";
import { useSelector } from "@xstate/react";
import { useMemo } from "react";
import { useTranslation } from "react-i18next";
import { useNetwork } from "../../contexts/network";
import { useMoneriumKycActor, useRampActor, useStellarKycSelector } from "../../contexts/rampState";
import { cn } from "../../helpers/cn";
import { useVortexAccount } from "../../hooks/useVortexAccount";
import { useFiatToken, useOnChainToken, useQuoteFormStore } from "../../stores/quote/useQuoteFormStore";
import { useRampDirectionStore } from "../../stores/rampDirectionStore";
import { Spinner } from "../Spinner";

interface UseButtonContentProps {
  toToken: FiatTokenDetails;
  submitButtonDisabled: boolean;
}

const useButtonContent = ({ toToken, submitButtonDisabled }: UseButtonContentProps) => {
  const { t } = useTranslation();
  const rampActor = useRampActor();
  const stellarData = useStellarKycSelector();
  const rampDirection = useRampDirectionStore(state => state.activeDirection);

  const { rampState, rampPaymentConfirmed, machineState } = useSelector(rampActor, state => ({
    machineState: state.value,
    rampPaymentConfirmed: state.context.rampPaymentConfirmed,
    rampState: state.context.rampState
  }));

  return useMemo(() => {
    const isOnramp = rampDirection === RampDirection.BUY;
    const isOfframp = rampDirection === RampDirection.SELL;
    const isDepositQrCodeReady = Boolean(rampState?.ramp?.depositQrCode);

    // BRL offramp has no redirect, it is the only with type moonbeam
    const isAnchorWithoutRedirect = toToken.type === "moonbeam";
    const isAnchorWithRedirect = !isAnchorWithoutRedirect;

<<<<<<< HEAD
    if (machineState === "QuoteReady") {
      if (isOnramp && isAnchorWithoutRedirect) {
        return {
          icon: null,
          text: t("components.SummaryPage.confirm")
        };
      } else {
        return {
          icon: null,
          text: t("components.SummaryPage.verifyWallet")
        };
      }
    }

    if (isQuoteExpired) {
      return {
        icon: null,
        text: t("components.SummaryPage.quoteExpired")
      };
    }

    if (machineState === "KycComplete") {
      return {
        icon: null,
        text: t("components.SummaryPage.confirm")
      };
    }

    // XSTATE migrate: we can display this on failure, generic failure.
    // Add check for signing rejection
    // if (signingRejected) {
    //   return {
    //     icon: null,
    //     text: t("components.SummaryPage.tryAgain")
    //   };
    // }

=======
>>>>>>> 4fa74aae
    if (submitButtonDisabled) {
      return {
        icon: <Spinner />,
        text: t("components.swapSubmitButton.processing")
      };
    }

    if (isOfframp && isAnchorWithoutRedirect) {
      return {
        icon: null,
        text: t("components.SummaryPage.confirm")
      };
    }

    if (isOfframp && rampState !== undefined) {
      return {
        icon: <Spinner />,
        text: t("components.SummaryPage.processing")
      };
    }

    if (isOnramp && isDepositQrCodeReady && !rampPaymentConfirmed) {
      return {
        icon: null,
        text: t("components.swapSubmitButton.confirmPayment")
      };
    }

    if (isOnramp && !isDepositQrCodeReady) {
      return {
        icon: null,
        text: t("components.SummaryPage.confirm")
      };
    }

<<<<<<< HEAD
    if (isOfframp && isAnchorWithRedirect) {
      if (stellarData?.stateValue === "Sep24Second") {
        return {
          icon: <Spinner />,
          text: t("components.SummaryPage.continueOnPartnersPage")
        };
      } else {
        return {
          icon: <ArrowTopRightOnSquareIcon className="h-4 w-4" />,
          text: t("components.SummaryPage.continueWithPartner")
        };
      }
=======
    if (machineState === "KycComplete") {
      return {
        icon: null,
        text: t("components.RampSummaryCard.confirm")
      };
>>>>>>> 4fa74aae
    }

    return {
      icon: <Spinner />,
      text: t("components.swapSubmitButton.processing")
    };
  }, [submitButtonDisabled, rampDirection, rampState, machineState, t, toToken, stellarData, rampPaymentConfirmed]);
};

export const RampSubmitButton = ({ className }: { className?: string }) => {
  const rampActor = useRampActor();
  const stellarData = useStellarKycSelector();
  const { address } = useVortexAccount();
  const { lastConstraintDirection: rampDirection } = useQuoteFormStore();

  const moneriumKycActor = useMoneriumKycActor();

  const { rampState, executionInput, isQuoteExpired, machineState } = useSelector(rampActor, state => ({
    executionInput: state.context.executionInput,
    isQuoteExpired: state.context.isQuoteExpired,
    machineState: state.value,
    rampState: state.context.rampState
  }));

  const stellarContext = stellarData?.context;
  const anchorUrl = stellarContext?.redirectUrl;

  const isOfframp = rampDirection === RampDirection.SELL;
  const isOnramp = rampDirection === RampDirection.BUY;
  const fiatToken = useFiatToken();
  const onChainToken = useOnChainToken();
  const { selectedNetwork } = useNetwork();

  const toToken = isOnramp ? getOnChainTokenDetailsOrDefault(selectedNetwork, onChainToken) : getAnyFiatTokenDetails(fiatToken);

  const submitButtonDisabled = useMemo(() => {
    if (isOfframp) {
      if (!executionInput?.brlaEvmAddress && getAnyFiatTokenDetails(fiatToken).type === "moonbeam") return true;
    }

    if (machineState === "RegisterRamp" || moneriumKycActor) {
      return true;
    }

    if (machineState === "UpdateRamp") {
      const isDepositQrCodeReady = Boolean(isOnramp && rampState?.ramp?.depositQrCode);
      if (isOnramp && !isDepositQrCodeReady) return true;
    }

    // The button is enabled because we let the user click the button to get back
    if (isQuoteExpired) {
      return true;
    }

    return false;
  }, [
    executionInput,
    isQuoteExpired,
    isOfframp,
    isOnramp,
    rampState?.ramp?.depositQrCode,
    anchorUrl,
    fiatToken,
    stellarData,
    machineState,
<<<<<<< HEAD
=======
    address,
>>>>>>> 4fa74aae
    moneriumKycActor
  ]);

  const buttonContent = useButtonContent({
    submitButtonDisabled,
    toToken: toToken as FiatTokenDetails
  });

  const onSubmit = () => {
    rampActor.send({ type: "PROCEED_TO_REGISTRATION" });

    if (isOnramp) {
      if (machineState === "UpdateRamp") {
        rampActor.send({ type: "PAYMENT_CONFIRMED" });
      }
    }
  };

  return (
    <button
      className={cn("btn-vortex-primary btn w-full rounded-xl", className)}
      disabled={submitButtonDisabled}
      onClick={onSubmit}
    >
      {buttonContent.icon}
      {buttonContent.icon && " "}
      {buttonContent.text}
    </button>
  );
};<|MERGE_RESOLUTION|>--- conflicted
+++ resolved
@@ -29,7 +29,8 @@
   const stellarData = useStellarKycSelector();
   const rampDirection = useRampDirectionStore(state => state.activeDirection);
 
-  const { rampState, rampPaymentConfirmed, machineState } = useSelector(rampActor, state => ({
+  const { rampState, rampPaymentConfirmed, machineState, isQuoteExpired } = useSelector(rampActor, state => ({
+    isQuoteExpired: state.context.isQuoteExpired,
     machineState: state.value,
     rampPaymentConfirmed: state.context.rampPaymentConfirmed,
     rampState: state.context.rampState
@@ -44,7 +45,6 @@
     const isAnchorWithoutRedirect = toToken.type === "moonbeam";
     const isAnchorWithRedirect = !isAnchorWithoutRedirect;
 
-<<<<<<< HEAD
     if (machineState === "QuoteReady") {
       if (isOnramp && isAnchorWithoutRedirect) {
         return {
@@ -82,8 +82,6 @@
     //   };
     // }
 
-=======
->>>>>>> 4fa74aae
     if (submitButtonDisabled) {
       return {
         icon: <Spinner />,
@@ -119,7 +117,6 @@
       };
     }
 
-<<<<<<< HEAD
     if (isOfframp && isAnchorWithRedirect) {
       if (stellarData?.stateValue === "Sep24Second") {
         return {
@@ -132,13 +129,6 @@
           text: t("components.SummaryPage.continueWithPartner")
         };
       }
-=======
-    if (machineState === "KycComplete") {
-      return {
-        icon: null,
-        text: t("components.RampSummaryCard.confirm")
-      };
->>>>>>> 4fa74aae
     }
 
     return {
@@ -204,10 +194,6 @@
     fiatToken,
     stellarData,
     machineState,
-<<<<<<< HEAD
-=======
-    address,
->>>>>>> 4fa74aae
     moneriumKycActor
   ]);
 
