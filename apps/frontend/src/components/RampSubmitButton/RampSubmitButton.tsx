--- conflicted
+++ resolved
@@ -223,13 +223,9 @@
     fiatToken,
     stellarData,
     machineState,
-<<<<<<< HEAD
-    moneriumKycActor
-=======
     moneriumKycActor,
     walletLocked,
     accountAddress
->>>>>>> 9507a20c
   ]);
 
   const buttonContent = useButtonContent({
