<<<<<<< HEAD
import { QuoteResponse, RampDirection } from "@packages/shared";
=======
import { FiatToken, RampDirection } from "@packages/shared";
>>>>>>> 8844bba0
import { WalletAccount } from "@talismn/connect-wallets";
import { assign, emit, fromCallback, fromPromise, setup } from "xstate";
import { ToastMessage } from "../helpers/notifications";
import { KYCFormData } from "../hooks/brla/useKYCForm";
import { QuoteService } from "../services/api";
import { RampExecutionInput, RampSigningPhase } from "../types/phases";
import { registerRampActor } from "./actors/register.actor";
import { SignRampError, SignRampErrorType, signTransactionsActor } from "./actors/sign.actor";
import { startRampActor } from "./actors/start.actor";
import { validateKycActor } from "./actors/validateKyc.actor";
import { aveniaKycMachine } from "./brlaKyc.machine";
import { kycStateNode } from "./kyc.states";
import { moneriumKycMachine } from "./moneriumKyc.machine";
import { stellarKycMachine } from "./stellarKyc.machine";
import { GetMessageSignatureCallback, RampContext, RampMachineActor, RampState } from "./types";

const QUOTE_EXPIRY_THRESHOLD_SECONDS = 120; // 2 minutes

const initialRampContext: RampContext = {
  address: undefined,
  authToken: undefined,
  callbackUrl: undefined,
  chainId: undefined,
  executionInput: undefined,
  getMessageSignature: undefined,
  initializeFailedMessage: undefined,
  isQuoteExpired: false,
  partnerId: undefined,
  paymentData: undefined,
  quote: undefined,
  quoteId: undefined,
  quoteLocked: undefined,
  rampDirection: undefined,
  rampPaymentConfirmed: false,
  rampSigningPhase: undefined,
  rampState: undefined,
  substrateWalletAccount: undefined,
  walletLocked: undefined
};

const refetchQuote = async (
  quote: QuoteResponse,
  partnerId: string | undefined,
  sendBack: (event: RampMachineEvents) => void
) => {
  const now = Date.now();
  const expires = new Date(quote.expiresAt).getTime();
  const secondsLeft = Math.round((expires - now) / 1000);

  console.log("Quote expires in", Math.round((expires - now) / 1000), "seconds");

  if (secondsLeft < QUOTE_EXPIRY_THRESHOLD_SECONDS) {
    try {
      const newQuote = await QuoteService.createQuote(
        quote.rampType,
        quote.from,
        quote.to,
        quote.inputAmount,
        quote.inputCurrency,
        quote.outputCurrency,
        partnerId
      );
      sendBack({ quote: newQuote, type: "UPDATE_QUOTE" });
    } catch (error) {
      console.error("Quote refresh failed:", error);
      sendBack({ type: "REFRESH_FAILED" });
    }
  }
};

export type RampMachineEvents =
  | { type: "CONFIRM"; input: { executionInput: RampExecutionInput; chainId: number; rampDirection: RampDirection } }
  | { type: "onDone"; input: RampState }
  | { type: "SET_ADDRESS"; address: string | undefined }
  | { type: "SET_SUBSTRATE_WALLET_ACCOUNT"; walletAccount: WalletAccount | undefined }
  | { type: "SET_GET_MESSAGE_SIGNATURE"; getMessageSignature: GetMessageSignatureCallback | undefined }
  | { type: "SubmitLevel1"; formData: KYCFormData } // TODO: We should allow by default all child events
  | { type: "SummaryConfirm" }
  | { type: "SIGNING_UPDATE"; phase: RampSigningPhase | undefined }
  | { type: "PAYMENT_CONFIRMED" }
  | { type: "SET_RAMP_STATE"; rampState: RampState }
  | { type: "RESET_RAMP" }
  | { type: "RESET_RAMP_CALLBACK" }
  | { type: "FINISH_OFFRAMPING" }
  | { type: "SHOW_ERROR_TOAST"; message: ToastMessage }
  | { type: "PROCEED_TO_REGISTRATION" }
  | { type: "SET_QUOTE"; quoteId: string; lock: boolean }
  | { type: "UPDATE_QUOTE"; quote: QuoteResponse }
  | { type: "SET_QUOTE_PARAMS"; partnerId?: string; walletLocked?: string; callbackUrl?: string }
  | { type: "INITIAL_QUOTE_FETCH_FAILED" }
  | { type: "SET_INITIALIZE_FAILED_MESSAGE"; message: string | undefined }
  | { type: "EXPIRE_QUOTE" }
  | { type: "REFRESH_FAILED" };

export const rampMachine = setup({
  actions: {
    refreshQuoteActionWithDelay: async ({ context, self }) => {
      const { quote, quoteLocked, partnerId } = context;
      if (quoteLocked || !quote) {
        return;
      }
      await new Promise(resolve => setTimeout(resolve, 30000));
      await refetchQuote(quote, partnerId, event => self.send(event));
    },
    resetRamp: assign(({ context }) => ({
      ...initialRampContext,
      address: context.address,
      initializeFailedMessage: context.initializeFailedMessage
    })),
    setFailedMessage: assign({
      initializeFailedMessage: () => "Ramp failed, please retry"
    }),
    showSigningRejectedErrorToast: emit({ message: ToastMessage.SIGNING_REJECTED, type: "SHOW_ERROR_TOAST" }),
    urlCleanerWithCallbackAction: ({ context }) => {
      const { callbackUrl } = context;
      if (callbackUrl) {
        console.log("Redirecting to callback url...");
        window.location.href = callbackUrl;
      } else {
        // As a fallback, we just clean the URL like in urlCleaner
        console.log("No callback URL provided, cleaning URL parameters instead.");
        const cleanUrl = window.location.origin;
        window.history.replaceState({}, "", cleanUrl);
        window.location.reload();
      }
    }
  },
  actors: {
    aveniaKyc: aveniaKycMachine,
    loadQuote: fromPromise(async ({ input }: { input: { quoteId: string } }) => {
      if (!input.quoteId) {
        throw new Error("Quote ID is required to load quote.");
      }

      const quote = await QuoteService.getQuote(input.quoteId);
      if (!quote) {
        throw new Error(`Quote with ID ${input.quoteId} not found.`);
      }
      return { isExpired: new Date(quote.expiresAt) < new Date(), quote };
    }),
    moneriumKyc: moneriumKycMachine,
    quoteRefresher: fromCallback<RampMachineEvents, { context: RampContext }>(({ sendBack, input }) => {
      const { quote, quoteLocked, partnerId } = input.context;
      // Quote will exist at this stage, but to be type safe we check again.
      if (quoteLocked || !quote) {
        return;
      }

      const doRefetch = () => refetchQuote(quote, partnerId, sendBack);

      doRefetch();
      const timer = setInterval(doRefetch, 5000);

      return () => clearInterval(timer);
    }),
    registerRamp: fromPromise(registerRampActor),
    signTransactions: fromPromise(signTransactionsActor),
    startRamp: fromPromise(startRampActor),
    stellarKyc: stellarKycMachine,
    urlCleaner: fromPromise(
      () =>
        new Promise<void>(resolve => {
          setTimeout(() => {
            console.log("Clearing URL parameters");
            const cleanUrl = window.location.origin;
            window.history.replaceState({}, "", cleanUrl);
            window.location.reload();
            resolve();
          }, 1);
        })
    ),
    validateKyc: fromPromise(validateKycActor)
  },
  types: {
    context: {} as RampContext,
    emitted: {} as { type: "SHOW_ERROR_TOAST"; message: ToastMessage },
    events: {} as RampMachineEvents
  }
}).createMachine({
  /** @xstate-layout N4IgpgJg5mDOIC5QCcCGBbADgYgMoFEAVAfVwEkB1fYgYQHkA5Q-ADUIG0AGAXUVEwD2sAJYAXYQIB2fEAA9EARgBMAdgUA6TgFZOKg3pU6VAGhABPRAEZNAnYt36zVq0BfGvWboM2PAIIAItEASvi4uFy8SCCCIuJSMvIIyu7qbgpunCVavgrlela2CEql6i6ceg7F3oZGbkEhGDgEJADiEQCyibiRQ6RkAwyRhACqCSkyGWIS0mm5ykou6krFZkp++i7ldjWKnGaFWnaVut7GCsrdIKF9EZEACmS0dMNfRj4JjJHgrIRrbKbRRKVzqcxaBTOEouQ5mao2GGvd7qMgQAA2YGwAGMpAAzYTIdDLNKrLIbUBbBzqHTeK4qLR6FpuFRuC4INwuJTqMwqfTlXnNNx6MzY3rqADSAE0aNgIFIwOphJIAG4CADWmpxypoCG1euJqHpKRp-Ah9JyiBcCl2xk5xR5Yu8Cn5LV2Kh2dnqLS0KhcKjlWHUcV6cTAAEcAK5wUSQNUarW6g1G+UxrBxpMpyBmrOW608W3pe3rR0CvQaEp6WEtTiw558zEC06NMPGXk7MynWXBN652MJ5OwVMQdOSTXm7PqHF5zAFyfTksWq3rG0KVJ2zI16F1hvNZsONvFX12f2B4POMMRkfL8eFqdpsDIZACZDqTD4q0yR-dAlzHfMJyLCBNwEMsdwrMFaWrKFGUQaVTybTkL0RK9O3MYUeRcOwVDsMwij0VEFEjTBozAKBhHfZAV1necs0NUCozjOiGJXaDYKkG0EIPSEGTkRQeS0EVTA9F03DsWSO1qHk7BFfxWy8QizlMKiaK41NGN6bBP2-X9-0A4D2Oozj6L0niFz4yQBP3KtD2Q0S8nEyS1DcIp3DkuTfUFdQ7lhcxeX0SotG03BRFQZBRCY9U50zPU2JxaLYvi3peO3fj4KcukjxQuoiM4TQjiItx0URThnH5SrhU5J5BQ8fwumfeV0ripijJ-P8ANEICqQs9ROsyrBsvLbhKwK1zciOFRStbY5KoMLxas7W5FowpozCRW4FECdqo3mTAICtMAEozBdUvlE6ztTWzSxyhy8vBFyRK2CpChlNQ7maAxQzq4iVL0NTOA03wtNeSQBAgOAZHeN7hNrABaH1OxItwRWUUGlDMRxSg8bSADFUGEfFE2QMAkYdY9YVklkIrUIVeXrALrmCwxOeaJFtLxQkacKtyeX5RE9CCrQfO0OSkUI7STUF2bEA5CT6juLxylcIpfUqPYdlhW4-TDQ6eg43piYEfF8QEAB3E7FY+xB6eUxEtFDF1VDQurdpZJsAd0bDOW0lc10gh3ayUQKikbBRzAcMw3ZUOqhRFSXVC5IiFF2lxg9o6zPxXcPjxx4UdhlbzY4DNnOxW32ngW+tymMKKYq63oi6K-ZeUKFxe7cPGzwOrQgeFYKWmUWS1A5bS7vOwvEPe2sDtMQoz3B-ZKpcAwR6CnHgsn2PIqCAIgA */
  context: initialRampContext,
  id: "ramp",
  initial: "Idle",
  on: {
    EXPIRE_QUOTE: {
      actions: assign({
        isQuoteExpired: true
      })
    },
    RESET_RAMP: {
      target: ".Resetting"
    },
    RESET_RAMP_CALLBACK: {
      actions: [{ type: "resetRamp" }, { params: { context: (self as any).context }, type: "urlCleanerWithCallbackAction" }]
    },
    SET_ADDRESS: {
      actions: assign({
        address: ({ event }) => event.address
      })
    },
    SET_GET_MESSAGE_SIGNATURE: {
      actions: assign({
        getMessageSignature: ({
          event
        }: {
          event: { type: "SET_GET_MESSAGE_SIGNATURE"; getMessageSignature: GetMessageSignatureCallback | undefined };
        }) => event.getMessageSignature
      })
    },
    SET_INITIALIZE_FAILED_MESSAGE: {
      actions: assign({
        initializeFailedMessage: ({ event }) => event.message
      })
    },
    SET_SUBSTRATE_WALLET_ACCOUNT: {
      actions: assign({
        substrateWalletAccount: ({ event }) => event.walletAccount
      })
    },
    SIGNING_UPDATE: {
      actions: [assign({ rampSigningPhase: ({ event }) => event.phase })]
    }
  },
  states: {
    Failure: {
      // TODO We also need to display the "final" error message in the UI.
      entry: assign(({ context }) => ({
        ...initialRampContext,
        address: context.address
      })),
      on: {
        FINISH_OFFRAMPING: {
          target: "#ramp.Resetting"
        }
      }
    },
    Idle: {
      on: {
        INITIAL_QUOTE_FETCH_FAILED: {
          target: "InitialFetchFailed"
        },
        SET_QUOTE: {
          actions: assign({
            quoteId: ({ event }) => event.quoteId,
            quoteLocked: ({ event }) => event.lock
          }),
          target: "LoadingQuote"
        },
        SET_QUOTE_PARAMS: {
          actions: assign({
            callbackUrl: ({ event }) => event.callbackUrl,
            partnerId: ({ event }) => event.partnerId,
            walletLocked: ({ event }) => event.walletLocked
          })
        }
      }
    },
    InitialFetchFailed: {},
    KYC: kycStateNode as any,
    KycComplete: {
      invoke: {
        input: ({ context }) => ({ context }),
        src: "quoteRefresher"
      },
      on: {
        PROCEED_TO_REGISTRATION: {
          target: "RegisterRamp"
        },
        // This will trigger a quoteRefresher after some seconds
        REFRESH_FAILED: {
          actions: [{ type: "refreshQuoteActionWithDelay" }]
        },
        UPDATE_QUOTE: {
          actions: [
            assign({
              isQuoteExpired: false,
              quote: ({ event }) => event.quote,
              quoteId: ({ event }) => event.quote.id
            })
          ],
          reenter: true,
          target: "KycComplete"
        }
      }
    },
    KycFailure: {
      always: {
        target: "Resetting"
      }
    },
    LoadingQuote: {
      invoke: {
        id: "loadQuote",
        input: ({ event }) => ({ quoteId: (event as Extract<RampMachineEvents, { type: "SET_QUOTE" }>).quoteId }),
        onDone: {
          actions: assign({
            isQuoteExpired: ({ event }) => event.output.isExpired,
            quote: ({ event }) => event.output.quote
          }),
          target: "QuoteReady"
        },
        onError: {
          actions: assign({
            isQuoteExpired: true,
            quote: undefined
          }),
          target: "Idle"
        },
        src: "loadQuote"
      }
    },
    QuoteReady: {
      on: {
        // This is the main confirm button.
        CONFIRM: {
          actions: assign({
            chainId: ({ event }) => event.input.chainId,
            executionInput: ({ event }) => event.input.executionInput,
            // Also reset any error from a previous attempt
            initializeFailedMessage: undefined,
            rampDirection: ({ event }) => event.input.rampDirection
          }),
          target: "RampRequested"
        }
      }
    },
    RampFollowUp: {
      on: {
        FINISH_OFFRAMPING: {
          target: "Resetting"
        },
        SET_RAMP_STATE: {
          actions: assign({
            rampState: ({ event }) => event.rampState
          })
        }
      }
    },
    RampRequested: {
      invoke: {
        input: ({ context }) => context,
        onDone: [
          {
            guard: ({ event }: any) => event.output.kycNeeded,
            // The guard checks validateKyc output
            // do nothing otherwise, as we wait for modal confirmation.
            target: "KYC"
          },
          {
            // If Avenia (BRL) flow and user is valid, we can simply go to the summary card.
            guard: ({ context, event }) => !event.output.kycNeeded && context.executionInput?.fiatToken === FiatToken.BRL,
            target: "RegisterRamp"
          }
        ],
        onError: "Idle",
        src: "validateKyc"
      },
      on: {
        SummaryConfirm: {
          target: "RegisterRamp"
        }
      }
    },
    RegisterRamp: {
      invoke: {
        input: ({ context }) => context,
        onDone: {
          actions: assign({
            rampState: ({ event }) => event.output
          }),
          target: "UpdateRamp"
        },
        onError: {
          actions: [{ type: "setFailedMessage" }],
          target: "Resetting"
        },
        src: "registerRamp"
      }
    },
    Resetting: {
      entry: "resetRamp",
      invoke: {
        onDone: {
          target: "Idle"
        },
        src: "urlCleaner"
      }
    },
    StartRamp: {
      invoke: {
        input: ({ context }) => context,
        onDone: {
          target: "RampFollowUp"
        },
        onError: {
          actions: [{ type: "setFailedMessage" }],
          target: "Resetting"
        },
        src: "startRamp"
      }
    },
    UpdateRamp: {
      invoke: {
        id: "signingActor",
        input: ({ self, context }) => ({ context, parent: self as any }),
        // If offramp, we continue to StartRamp. For onramps we wait for payment confirmation.
        onDone: [
          {
            actions: assign({
              rampState: ({ event }) => event.output as RampState
            }),
            guard: ({ context }) => context.rampDirection === RampDirection.BUY
          },
          {
            actions: assign({
              rampState: ({ event }) => event.output as RampState
            }),
            guard: ({ context }) => context.rampDirection === RampDirection.SELL,
            target: "StartRamp"
          }
        ],
        onError: [
          {
            actions: [{ type: "showSigningRejectedErrorToast" }],
            // The user rejected the signature
            guard: ({ event }) => event.error instanceof SignRampError && event.error.type === SignRampErrorType.UserRejected,
            target: "Resetting"
          },
          {
            // Handle other errors
            target: "Resetting"
          }
        ],
        src: "signTransactions"
      },
      on: {
        PAYMENT_CONFIRMED: {
          actions: assign({
            rampPaymentConfirmed: true
          }),
          target: "StartRamp"
        }
      }
    }
  }
});<|MERGE_RESOLUTION|>--- conflicted
+++ resolved
@@ -1,8 +1,4 @@
-<<<<<<< HEAD
-import { QuoteResponse, RampDirection } from "@packages/shared";
-=======
-import { FiatToken, RampDirection } from "@packages/shared";
->>>>>>> 8844bba0
+import { FiatToken, QuoteResponse, RampDirection } from "@packages/shared";
 import { WalletAccount } from "@talismn/connect-wallets";
 import { assign, emit, fromCallback, fromPromise, setup } from "xstate";
 import { ToastMessage } from "../helpers/notifications";
