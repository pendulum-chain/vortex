import { getAddressForFormat, getOnChainTokenDetails, Networks, RampDirection } from "@packages/shared";
import { RampService } from "../../services/api";
import { MoneriumService } from "../../services/api/monerium.service";
import { signAndSubmitEvmTransaction, signAndSubmitSubstrateTransaction } from "../../services/transactions/userSigning";
import { RampContext, RampMachineActor, RampState } from "../types";

export enum SignRampErrorType {
  InvalidInput = "INVALID_INPUT",
  UserRejected = "USER_REJECTED",
  UnknownError = "UNKNOWN_ERROR"
}
export class SignRampError extends Error {
  type: SignRampErrorType;
  constructor(message: string, type: SignRampErrorType) {
    super(message);
    this.type = type;
  }
}

export const signTransactionsActor = async ({
  input
}: {
  input: { parent: RampMachineActor; context: RampContext };
}): Promise<RampState> => {
  const {
    rampState,
    rampDirection,
    quote,
    connectedWalletAddress,
    chainId,
    executionInput,
    substrateWalletAccount,
    getMessageSignature
  } = input.context;

  if (!rampState || !connectedWalletAddress || chainId === undefined) {
    throw new SignRampError("Missing required context for signing", SignRampErrorType.InvalidInput);
  }

  const userTxs = rampState?.ramp?.unsignedTxs?.filter(tx => {
    // If a monerium wallet address is provided in the execution input, we use that as the signer address.
    const signerAddress = executionInput?.moneriumWalletAddress || connectedWalletAddress;
    if (!signerAddress) {
      return false;
    }

    return chainId < 0 && (tx.network === Networks.Pendulum || tx.network === Networks.AssetHub)
      ? getAddressForFormat(tx.signer, 0) === getAddressForFormat(signerAddress, 0)
      : tx.signer.toLowerCase() === signerAddress.toLowerCase();
  });

  if (!userTxs || userTxs.length === 0) {
    console.log("No user transactions found requiring signature.");
    return rampState;
  }

  let squidRouterApproveHash: string | undefined = undefined;
  let squidRouterSwapHash: string | undefined = undefined;
  let assethubToPendulumHash: string | undefined = undefined;
  let moneriumOfframpSignature: string | undefined = undefined;
  let moneriumOnrampApproveHash: string | undefined = undefined;

  const sortedTxs = userTxs?.sort((a, b) => a.nonce - b.nonce);

  // Monerium onramp
  if (rampDirection === RampDirection.SELL && quote?.from === "sepa") {
    if (!getMessageSignature) throw new Error("getMessageSignature not available");
    const offrampMessage = await MoneriumService.createRampMessage(rampState.quote.outputAmount, "THIS WILL BE THE IBAN");
    moneriumOfframpSignature = await getMessageSignature(offrampMessage);
  }

  if (!sortedTxs) {
    throw new SignRampError("Missing sorted transactions", SignRampErrorType.UnknownError);
  }

  const isNativeTokenTransfer = Boolean(
    executionInput?.onChainToken && getOnChainTokenDetails(executionInput.network, executionInput.onChainToken)?.isNative
  );

  try {
    for (const tx of sortedTxs) {
      if (tx.phase === "squidRouterApprove") {
        if (isNativeTokenTransfer) {
          input.parent.send({ phase: "login", type: "SIGNING_UPDATE" });
          continue;
        }
        input.parent.send({ phase: "started", type: "SIGNING_UPDATE" });
        squidRouterApproveHash = await signAndSubmitEvmTransaction(tx);
        input.parent.send({ phase: "signed", type: "SIGNING_UPDATE" });
      } else if (tx.phase === "squidRouterSwap") {
        squidRouterSwapHash = await signAndSubmitEvmTransaction(tx);
        input.parent.send({ phase: "finished", type: "SIGNING_UPDATE" });
      } else if (tx.phase === "assethubToPendulum") {
        if (!substrateWalletAccount) {
          throw new Error("Missing substrateWalletAccount, user needs to be connected to a wallet account. ");
        }

        input.parent.send({ phase: "started", type: "SIGNING_UPDATE" });
<<<<<<< HEAD
        assetHubToPendulumHash = await signAndSubmitSubstrateTransaction(tx, substrateWalletAccount);
=======
        assethubToPendulumHash = await signAndSubmitSubstrateTransaction(tx, assethubApiComponents.api, substrateWalletAccount);
>>>>>>> a0d0128e
        input.parent.send({ phase: "finished", type: "SIGNING_UPDATE" });
      } else if (tx.phase === "moneriumOnrampMint") {
        input.parent.send({ phase: "login", type: "SIGNING_UPDATE" });
        moneriumOnrampApproveHash = await signAndSubmitEvmTransaction(tx);
        input.parent.send({ phase: "finished", type: "SIGNING_UPDATE" });
      } else {
        throw new Error(`Unknown transaction received to be signed by user: ${tx.phase}`);
      }
    }
  } catch (error) {
    console.log("Error during signing transactions: ", error);
    // We try to catch an error caused by user rejection of the signature request.
    if (error instanceof Error && error.message) {
      if (error.message.includes("User rejected the request")) {
        throw new SignRampError("User rejected the signature request.", SignRampErrorType.UserRejected);
      }
      throw new SignRampError("Error signing transaction", SignRampErrorType.UnknownError);
    }
    throw new SignRampError("Error signing transaction", SignRampErrorType.UnknownError);
  }

  const additionalData = {
    assethubToPendulumHash,
    moneriumOfframpSignature,
    squidRouterApproveHash,
    squidRouterSwapHash
  };

  if (!rampState.ramp) {
    throw new Error("Ramp state is missing, cannot update ramp with user signatures.");
  }
  const updatedRampProcess = await RampService.updateRamp(rampState.ramp.id, [], additionalData);

  return {
    ...rampState,
    ramp: updatedRampProcess,
    userSigningMeta: {
      assethubToPendulumHash,
      moneriumOnrampApproveHash,
      squidRouterApproveHash,
      squidRouterSwapHash
    }
  };
};<|MERGE_RESOLUTION|>--- conflicted
+++ resolved
@@ -1,6 +1,7 @@
 import { getAddressForFormat, getOnChainTokenDetails, Networks, RampDirection } from "@packages/shared";
 import { RampService } from "../../services/api";
 import { MoneriumService } from "../../services/api/monerium.service";
+import { PolkadotNodeName, polkadotApiService } from "../../services/api/polkadot.service";
 import { signAndSubmitEvmTransaction, signAndSubmitSubstrateTransaction } from "../../services/transactions/userSigning";
 import { RampContext, RampMachineActor, RampState } from "../types";
 
@@ -94,13 +95,12 @@
         if (!substrateWalletAccount) {
           throw new Error("Missing substrateWalletAccount, user needs to be connected to a wallet account. ");
         }
-
+        const assethubApiComponents = await polkadotApiService.getApi(PolkadotNodeName.AssetHub);
+        if (!assethubApiComponents?.api) {
+          throw new Error("Missing assethubApiComponents. Assethub API is not available.");
+        }
         input.parent.send({ phase: "started", type: "SIGNING_UPDATE" });
-<<<<<<< HEAD
-        assetHubToPendulumHash = await signAndSubmitSubstrateTransaction(tx, substrateWalletAccount);
-=======
         assethubToPendulumHash = await signAndSubmitSubstrateTransaction(tx, assethubApiComponents.api, substrateWalletAccount);
->>>>>>> a0d0128e
         input.parent.send({ phase: "finished", type: "SIGNING_UPDATE" });
       } else if (tx.phase === "moneriumOnrampMint") {
         input.parent.send({ phase: "login", type: "SIGNING_UPDATE" });
