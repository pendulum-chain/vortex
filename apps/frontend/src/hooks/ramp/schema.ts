--- conflicted
+++ resolved
@@ -33,12 +33,6 @@
   }
 };
 
-<<<<<<< HEAD
-export const createRampFormSchema = (
-  t: (key: string) => string,
-  rampDirection: RampDirection,
-  requiresSubstrateWalletAddress: boolean
-=======
 const isValidEvmAddress = (address: string) => {
   return /^(0x)?[0-9a-f]{40}$/i.test(address);
 };
@@ -47,7 +41,6 @@
   t: (key: string) => string,
   rampDirection: RampDirection,
   requiresWalletAddress: "substrate" | "evm" | false
->>>>>>> 97f18988
 ) => {
   return Yup.object<RampFormValues>().shape({
     pixId: Yup.string().when("fiatToken", {
@@ -72,13 +65,6 @@
             return isValidCnpj(value) || isValidCpf(value);
           })
     }),
-<<<<<<< HEAD
-    walletAddress: Yup.string().test("is-valid", t("components.swap.validation.walletAddress.format"), value => {
-      if (!requiresSubstrateWalletAddress) return true;
-      if (!value) return false;
-      return isValidPolkadotAddress(value);
-    })
-=======
     walletAddress: Yup.string()
       .test("is-valid-evm-address", t("components.swap.validation.walletAddress.formatEvm"), value => {
         if (!requiresWalletAddress || requiresWalletAddress === "substrate") return true;
@@ -90,7 +76,6 @@
         if (!value) return false;
         if (requiresWalletAddress === "substrate") return isValidPolkadotAddress(value);
       })
->>>>>>> 97f18988
   });
 };
 
@@ -98,14 +83,8 @@
   const { t } = useTranslation();
   const rampDirection = useRampDirection();
   const quote = useQuote();
-<<<<<<< HEAD
-  const requiresSubstrateWalletAddress = quote?.to === Networks.AssetHub && quote?.rampType === RampDirection.BUY;
-
-  return createRampFormSchema(t, rampDirection, requiresSubstrateWalletAddress);
-=======
   const requiresWalletAddress =
     quote?.rampType === RampDirection.BUY ? (quote?.to === Networks.AssetHub ? "substrate" : "evm") : false;
 
   return createRampFormSchema(t, rampDirection, requiresWalletAddress);
->>>>>>> 97f18988
 };