import { Networks } from "@packages/shared";
import ARBITRUM from "../assets/chains/arbitrum.svg";
import ASSET_HUB from "../assets/chains/assethub.svg";
import AVALANCHE from "../assets/chains/avalanche.svg";
import BASE from "../assets/chains/base.svg";
import BSC from "../assets/chains/bsc.svg";
import ETHEREUM from "../assets/chains/ethereum.svg";
import POLYGON from "../assets/chains/polygon.svg";

export const NETWORK_ICONS: Record<Networks, string> = {
  [Networks.AssetHub]: ASSET_HUB,
  [Networks.Polygon]: POLYGON,
  [Networks.Ethereum]: ETHEREUM,
  [Networks.BSC]: BSC,
  [Networks.Arbitrum]: ARBITRUM,
  [Networks.Base]: BASE,
  [Networks.Avalanche]: AVALANCHE,
  [Networks.Moonbeam]: "",
  [Networks.Pendulum]: "",
  [Networks.Stellar]: "",
<<<<<<< HEAD
  [Networks.PolygonAmoy]: POLYGON,
  [Networks.Paseo]: ""
=======
  [Networks.Hydration]: ""
>>>>>>> a0d0128e
};

export function useGetNetworkIcon(network: Networks) {
  return NETWORK_ICONS[network];
}<|MERGE_RESOLUTION|>--- conflicted
+++ resolved
@@ -18,12 +18,9 @@
   [Networks.Moonbeam]: "",
   [Networks.Pendulum]: "",
   [Networks.Stellar]: "",
-<<<<<<< HEAD
   [Networks.PolygonAmoy]: POLYGON,
-  [Networks.Paseo]: ""
-=======
+  [Networks.Paseo]: "",
   [Networks.Hydration]: ""
->>>>>>> a0d0128e
 };
 
 export function useGetNetworkIcon(network: Networks) {
