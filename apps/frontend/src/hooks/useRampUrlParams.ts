--- conflicted
+++ resolved
@@ -208,10 +208,6 @@
   } = useRampUrlParams();
 
   const onToggle = useRampDirectionToggle();
-<<<<<<< HEAD
-  const _resetRampDirection = useRampDirectionReset();
-=======
->>>>>>> 9507a20c
   const setPartnerIdFn = useSetPartnerId();
   const {
     actions: { forceSetQuote }
