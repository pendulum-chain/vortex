--- conflicted
+++ resolved
@@ -148,11 +148,6 @@
   // biome-ignore lint/correctness/useExhaustiveDependencies: <explanation> Empty dependency array means run once on mount
   useEffect(() => {
     if (hasInitialized.current) return;
-<<<<<<< HEAD
-    console.log("moneriumCode", moneriumCode);
-    if (moneriumCode) return;
-=======
->>>>>>> dfd0178e
 
     onToggle(ramp);
 
