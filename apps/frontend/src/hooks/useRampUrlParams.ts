--- conflicted
+++ resolved
@@ -363,24 +363,14 @@
   }, [
     cryptoLocked,
     fiat,
-<<<<<<< HEAD
-    handleFiatToken,
     inputAmount,
-    onToggle,
-=======
-    inputAmount,
->>>>>>> 97f18988
     partnerId,
     rampDirection,
     resetRampForm,
     setInputAmount,
     setOnChainToken,
-<<<<<<< HEAD
-    setPartnerIdFn
-=======
     setPartnerIdFn,
     onToggle,
     handleFiatToken
->>>>>>> 97f18988
   ]);
 };