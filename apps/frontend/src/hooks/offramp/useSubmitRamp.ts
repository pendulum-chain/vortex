<<<<<<< HEAD
import { BrlaEndpoints, FiatToken, getTokenDetailsSpacewalk } from '@packages/shared';
import Big from 'big.js';
import { useCallback } from 'react';
import { useTranslation } from 'react-i18next';

import { RampDirection } from '../../components/RampToggle';
import { useNetwork } from '../../contexts/network';
import { useSiweContext } from '../../contexts/siwe';
import { useToastMessage } from '../../helpers/notifications';
import { sep10 } from '../../services/anchor/sep10';
import { sep24First } from '../../services/anchor/sep24/first';
import { BrlaService } from '../../services/api';
import { MoneriumService } from '../../services/api/monerium.service';
import {
  exchangeMoneriumCode,
  handleMoneriumSiweAuth,
  initiateMoneriumAuth,
} from '../../services/monerium/moneriumAuth';
import { fetchTomlValues } from '../../services/stellar';
import { useMoneriumStore } from '../../stores/moneriumStore';
import { useRampDirection } from '../../stores/rampDirectionStore';
import { useRampActions } from '../../stores/rampStore';
import { useSep24Actions } from '../../stores/sep24Store';
import { RampExecutionInput } from '../../types/phases';
import { useMoneriumFlow } from '../monerium/useMoneriumFlow';
import { isValidCnpj, isValidCpf } from '../ramp/schema';
import { useVortexAccount } from '../useVortexAccount';
=======
import { BrlaErrorResponse, FiatToken, getTokenDetailsSpacewalk } from "@packages/shared";
import Big from "big.js";
import { useCallback } from "react";
import { useTranslation } from "react-i18next";

import { RampDirection } from "../../components/RampToggle";
import { useNetwork } from "../../contexts/network";
import { useSiweContext } from "../../contexts/siwe";
import { useToastMessage } from "../../helpers/notifications";
import { sep10 } from "../../services/anchor/sep10";
import { sep24First } from "../../services/anchor/sep24/first";
import { BrlaService } from "../../services/api";
import { fetchTomlValues } from "../../services/stellar";
import { useRampDirection } from "../../stores/rampDirectionStore";
import { useRampActions } from "../../stores/rampStore";
import { useSep24Actions } from "../../stores/sep24Store";
import { RampExecutionInput } from "../../types/phases";
import { isValidCnpj, isValidCpf } from "../ramp/schema";
import { useVortexAccount } from "../useVortexAccount";
>>>>>>> 5a45df70

export const useSubmitRamp = () => {
  const { t } = useTranslation();
  const { showToast, ToastMessage } = useToastMessage();
  const { selectedNetwork, setSelectedNetwork } = useNetwork();
  const { address, getMessageSignature } = useVortexAccount();
  const { checkAndWaitForSignature, forceRefreshAndWaitForSignature } = useSiweContext();
  const rampDirection = useRampDirection();

  const {
    setRampStarted,
    setRampInitiating,
    setRampExecutionInput,
    setRampKycStarted,
    setInitializeFailedMessage,
    setRampSummaryVisible,
<<<<<<< HEAD
    setRampKycLevel2Started,
    resetRampState,
=======
    setRampKycLevel2Started
>>>>>>> 5a45df70
  } = useRampActions();

  const {
    setAnchorSessionParams,
    setInitialResponse: setInitialResponseSEP24,
    setUrlInterval: setUrlIntervalSEP24,
    cleanup: cleanupSEP24
  } = useSep24Actions();
  const { chainId } = useVortexAccount();

  const { setTriggered: setMoneriumTriggered, setIsNewUser } = useMoneriumStore();
  useMoneriumFlow();

  return useCallback(
    (executionInput: RampExecutionInput) => {
      if (!executionInput) {
        setRampInitiating(false);
        return;
      }

      (async () => {
        setRampInitiating(true);
        try {
          await setSelectedNetwork(selectedNetwork);

          if (!address) {
            throw new Error("Address must be defined at this stage");
          }

          if (!chainId) {
            throw new Error("ChainId must be defined at this stage");
          }

          // @TODO: BRL-related logic should be in a separate function/hook
          if (executionInput.fiatToken === FiatToken.BRL) {
            const { taxId } = executionInput;
            if (!taxId) {
              setRampStarted(false);
              setRampInitiating(false);
              return;
            }

            try {
              const { evmAddress: brlaEvmAddress } = await BrlaService.getUser(taxId);

              const remainingLimitResponse = await BrlaService.getUserRemainingLimit(taxId);

              const remainingLimitInUnits =
                rampDirection === RampDirection.OFFRAMP
                  ? remainingLimitResponse.remainingLimitOfframp
                  : remainingLimitResponse.remainingLimitOnramp;

              const amountNum = Number(
                rampDirection === RampDirection.OFFRAMP ? executionInput.quote.outputAmount : executionInput.quote.inputAmount
              );
              const remainingLimitNum = Number(remainingLimitInUnits);
              if (amountNum > remainingLimitNum) {
                // Check for a kyc level 1 here is implicit, due to checks in `useRampAmountWithinAllowedLimits` and
                // handling of level 0 users.
                setRampKycLevel2Started(true);
                return;
              }

              // append EVM address to execution input
              const updatedBrlaRampExecution = {
                ...executionInput,
                brlaEvmAddress
              };
              setRampExecutionInput(updatedBrlaRampExecution);

              setRampSummaryVisible(true);
            } catch (err) {
              const errorResponse = err as BrlaErrorResponse;

              // Response can also fail due to invalid KYC. Nevertheless, this should never be the case, as when we create the user we wait for the KYC
              // to be valid, or retry.
              if (isValidCpf(taxId) || isValidCnpj(taxId)) {
                console.log("User doesn't exist yet.");
                setRampKycStarted(true);
              } else if (errorResponse.error.includes("KYC invalid")) {
                setInitializeFailedMessage(t("hooks.useSubmitOfframp.kycInvalid"));
                setRampStarted(false);
                setRampInitiating(false);
                cleanupSEP24();
                return;
              }
              throw new Error("Error while fetching BRLA user");
            }
          } else if (executionInput.fiatToken === FiatToken.EURC) {
            // Check if backend should route to Monerium or Stellar anchor
            const shouldUseMonerium =
              rampDirection === RampDirection.ONRAMP || (await shouldRouteToMonerium(executionInput));

            if (shouldUseMonerium) {
              const userStatus = await MoneriumService.checkUserStatus(address);
              setMoneriumTriggered(true);
              setIsNewUser(userStatus.isNewUser);

              if (userStatus.isNewUser) {
                const authUrl = await initiateMoneriumAuth(address, getMessageSignature);
                window.location.href = authUrl;
                // Upon redirect back to the app with the code (if successful), the Monerium flow hook will handle the
                // exchange of the code for auth tokens.
              } else {
                // SIWE login for existing users
                try {
                  const code = await handleMoneriumSiweAuth(address, getMessageSignature);
                  //await exchangeMoneriumCode(code);
                } catch (error) {
                  console.error('Error with Monerium SIWE auth:', error);
                  showToast(ToastMessage.ERROR, 'Failed to authenticate with Monerium');
                  setRampStarted(false);
                  resetRampState();
                  setRampInitiating(false);
                } finally {
                  setRampInitiating(false);
                }
              }

              setRampSummaryVisible(true);
            } else {
              // Regular Stellar anchor flow for EUR
              const stellarEphemeralSecret = executionInput.ephemerals.stellarEphemeral.secret;
              const outputToken = getTokenDetailsSpacewalk(executionInput.fiatToken);
              const tomlValues = await fetchTomlValues(outputToken.tomlFileUrl);

              const { token: sep10Token, sep10Account } = await sep10(
                tomlValues,
                stellarEphemeralSecret,
                executionInput.fiatToken,
                address,
                checkAndWaitForSignature,
                forceRefreshAndWaitForSignature,
              );

              // We have to add the fee to the amount we are going to send to the anchor. It will be deducted from the amount we are going to receive.
              const offrampAmountBeforeFees = Big(executionInput.quote.outputAmount).plus(
                executionInput.quote.fee.anchor,
              );

              const anchorSessionParams = {
                token: sep10Token,
                tomlValues,
                tokenConfig: outputToken,
                offrampAmount: offrampAmountBeforeFees.toFixed(2, 0),
              };

              setAnchorSessionParams(anchorSessionParams);

              const fetchAndUpdateSep24Url = async () => {
                const firstSep24Response = await sep24First(
                  anchorSessionParams,
                  sep10Account,
                  executionInput.fiatToken,
                );
                const url = new URL(firstSep24Response.url);
                url.searchParams.append('callback', 'postMessage');
                firstSep24Response.url = url.toString();
                setInitialResponseSEP24(firstSep24Response);
              };
              setRampSummaryVisible(true);
              setUrlIntervalSEP24(window.setInterval(fetchAndUpdateSep24Url, 20000));
              try {
                await fetchAndUpdateSep24Url();
              } catch (error) {
                console.error('Error finalizing the initial state of the offramping process', error);
                executionInput.setInitializeFailed();
                setRampStarted(false);
                resetRampState();
                cleanupSEP24();
              } finally {
                setRampInitiating(false);
              }
            }
          } else {
            // ARS flow (unchanged)
            const stellarEphemeralSecret = executionInput.ephemerals.stellarEphemeral.secret;
            const outputToken = getTokenDetailsSpacewalk(executionInput.fiatToken);
            const tomlValues = await fetchTomlValues(outputToken.tomlFileUrl);

            const { token: sep10Token, sep10Account } = await sep10(
              tomlValues,
              stellarEphemeralSecret,
              executionInput.fiatToken,
              address,
              checkAndWaitForSignature,
              forceRefreshAndWaitForSignature
            );

            // We have to add the fee to the amount we are going to send to the anchor. It will be deducted from the amount we are going to receive.
            const offrampAmountBeforeFees = Big(executionInput.quote.outputAmount).plus(executionInput.quote.fee.anchor);

            const anchorSessionParams = {
              offrampAmount: offrampAmountBeforeFees.toFixed(2, 0),
              token: sep10Token,
              tokenConfig: outputToken,
              tomlValues
            };

            setAnchorSessionParams(anchorSessionParams);

            const fetchAndUpdateSep24Url = async () => {
<<<<<<< HEAD
              const firstSep24Response = await sep24First(anchorSessionParams, sep10Account, executionInput.fiatToken);
=======
              const firstSep24Response = await sep24First(
                anchorSessionParams,
                sep10Account,
                executionInput.fiatToken // FIXME: is this correct?
              );
>>>>>>> 5a45df70
              const url = new URL(firstSep24Response.url);
              url.searchParams.append("callback", "postMessage");
              firstSep24Response.url = url.toString();
              setInitialResponseSEP24(firstSep24Response);
            };
            setRampSummaryVisible(true);
            setUrlIntervalSEP24(window.setInterval(fetchAndUpdateSep24Url, 20000));
            try {
              await fetchAndUpdateSep24Url();
            } catch (error) {
              console.error("Error finalizing the initial state of the offramping process", error);
              executionInput.setInitializeFailed();
              setRampStarted(false);
              resetRampState();
              cleanupSEP24();
            } finally {
              setRampInitiating(false);
            }
          }
        } catch (error) {
          console.error("Error initializing the offramping process", (error as Error).message);
          if ((error as Error).message.includes("User rejected")) {
            showToast(ToastMessage.ERROR, "You must sign the login request to be able to sell Argentine Peso");
          } else {
            executionInput.setInitializeFailed();
          }
          setRampStarted(false);
          setRampInitiating(false);
        }
      })();
    },
    [
      setRampInitiating,
      setSelectedNetwork,
      selectedNetwork,
      address,
      chainId,
      setRampExecutionInput,
      setRampSummaryVisible,
      setRampStarted,
      setRampKycStarted,
      setInitializeFailedMessage,
      t,
      cleanupSEP24,
      checkAndWaitForSignature,
      forceRefreshAndWaitForSignature,
      setAnchorSessionParams,
      setUrlIntervalSEP24,
      setInitialResponseSEP24,
      showToast,
      rampDirection,
      setRampKycLevel2Started,
<<<<<<< HEAD
      ToastMessage.ERROR,
      setIsNewUser,
      getMessageSignature,
    ],
=======
      ToastMessage.ERROR
    ]
>>>>>>> 5a45df70
  );
};

// Helper function to determine if EUR flow should use Monerium
async function shouldRouteToMonerium(executionInput: RampExecutionInput): Promise<boolean> {
  try {
    // TODO: Replace with actual backend routing logic
    if (executionInput.quote.rampType === 'off') {
      return true; // Offramp should not use Monerium
    }
    return executionInput.quote.rampType === 'on';
  } catch (error) {
    console.error('Error determining EUR anchor routing:', error);
    return false;
  }
}<|MERGE_RESOLUTION|>--- conflicted
+++ resolved
@@ -1,8 +1,7 @@
-<<<<<<< HEAD
-import { BrlaEndpoints, FiatToken, getTokenDetailsSpacewalk } from '@packages/shared';
-import Big from 'big.js';
-import { useCallback } from 'react';
-import { useTranslation } from 'react-i18next';
+import { BrlaErrorResponse, FiatToken, getTokenDetailsSpacewalk } from "@packages/shared";
+import Big from "big.js";
+import { useCallback } from "react";
+import { useTranslation } from "react-i18next";
 
 import { RampDirection } from '../../components/RampToggle';
 import { useNetwork } from '../../contexts/network';
@@ -26,27 +25,6 @@
 import { useMoneriumFlow } from '../monerium/useMoneriumFlow';
 import { isValidCnpj, isValidCpf } from '../ramp/schema';
 import { useVortexAccount } from '../useVortexAccount';
-=======
-import { BrlaErrorResponse, FiatToken, getTokenDetailsSpacewalk } from "@packages/shared";
-import Big from "big.js";
-import { useCallback } from "react";
-import { useTranslation } from "react-i18next";
-
-import { RampDirection } from "../../components/RampToggle";
-import { useNetwork } from "../../contexts/network";
-import { useSiweContext } from "../../contexts/siwe";
-import { useToastMessage } from "../../helpers/notifications";
-import { sep10 } from "../../services/anchor/sep10";
-import { sep24First } from "../../services/anchor/sep24/first";
-import { BrlaService } from "../../services/api";
-import { fetchTomlValues } from "../../services/stellar";
-import { useRampDirection } from "../../stores/rampDirectionStore";
-import { useRampActions } from "../../stores/rampStore";
-import { useSep24Actions } from "../../stores/sep24Store";
-import { RampExecutionInput } from "../../types/phases";
-import { isValidCnpj, isValidCpf } from "../ramp/schema";
-import { useVortexAccount } from "../useVortexAccount";
->>>>>>> 5a45df70
 
 export const useSubmitRamp = () => {
   const { t } = useTranslation();
@@ -63,12 +41,8 @@
     setRampKycStarted,
     setInitializeFailedMessage,
     setRampSummaryVisible,
-<<<<<<< HEAD
     setRampKycLevel2Started,
     resetRampState,
-=======
-    setRampKycLevel2Started
->>>>>>> 5a45df70
   } = useRampActions();
 
   const {
@@ -271,15 +245,7 @@
             setAnchorSessionParams(anchorSessionParams);
 
             const fetchAndUpdateSep24Url = async () => {
-<<<<<<< HEAD
               const firstSep24Response = await sep24First(anchorSessionParams, sep10Account, executionInput.fiatToken);
-=======
-              const firstSep24Response = await sep24First(
-                anchorSessionParams,
-                sep10Account,
-                executionInput.fiatToken // FIXME: is this correct?
-              );
->>>>>>> 5a45df70
               const url = new URL(firstSep24Response.url);
               url.searchParams.append("callback", "postMessage");
               firstSep24Response.url = url.toString();
@@ -332,15 +298,10 @@
       showToast,
       rampDirection,
       setRampKycLevel2Started,
-<<<<<<< HEAD
       ToastMessage.ERROR,
       setIsNewUser,
       getMessageSignature,
     ],
-=======
-      ToastMessage.ERROR
-    ]
->>>>>>> 5a45df70
   );
 };
 
