--- conflicted
+++ resolved
@@ -5,12 +5,8 @@
   path: [path.resolve(process.cwd(), ".env"), path.resolve(process.cwd(), "../.env")]
 });
 
-<<<<<<< HEAD
 import { ApiManager, EventPoller } from "@packages/shared";
-=======
 import { EvmClientManager } from "./api/services/evm/clientManager";
-import { ApiManager } from "./api/services/pendulum/apiManager";
->>>>>>> 71e8e950
 import { testDatabaseConnection } from "./config/database";
 import app from "./config/express";
 import logger from "./config/logger";
