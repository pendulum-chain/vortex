--- conflicted
+++ resolved
@@ -5,23 +5,17 @@
   path: [path.resolve(process.cwd(), ".env"), path.resolve(process.cwd(), "../.env")]
 });
 
-<<<<<<< HEAD
-import { ApiManager, EventPoller, EvmClientManager } from "@packages/shared";
+import { ApiManager, EvmClientManager } from "@packages/shared";
 import cryptoService from "./config/crypto";
-=======
-import { ApiManager, EvmClientManager } from "@packages/shared";
->>>>>>> 9507a20c
 import { testDatabaseConnection } from "./config/database";
 import app from "./config/express";
 import logger from "./config/logger";
 import { config } from "./config/vars";
 import {
   CLIENT_DOMAIN_SECRET,
-  DEFAULT_POLLING_INTERVAL,
   FUNDING_SECRET,
   MOONBEAM_EXECUTOR_PRIVATE_KEY,
-  PENDULUM_FUNDING_SEED,
-  WEBHOOKS_CACHE_URL
+  PENDULUM_FUNDING_SEED
 } from "./constants/constants";
 import { runMigrations } from "./database/migrator";
 import "./models"; // Initialize models
