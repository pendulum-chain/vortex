--- conflicted
+++ resolved
@@ -5,13 +5,8 @@
   path: [path.resolve(process.cwd(), ".env"), path.resolve(process.cwd(), "../.env")]
 });
 
-<<<<<<< HEAD
-import { ApiManager, EventPoller, EvmClientManager } from "@packages/shared";
+import { ApiManager, EvmClientManager } from "@packages/shared";
 import { config, testDatabaseConnection } from "./config";
-=======
-import { ApiManager, EvmClientManager } from "@packages/shared";
-import { testDatabaseConnection } from "./config/database";
->>>>>>> 9507a20c
 import app from "./config/express";
 import logger from "./config/logger";
 import {
