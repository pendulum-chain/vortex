import { ApiManager, EvmClientManager, setLogger } from "@packages/shared";
import dotenv from "dotenv";
import path from "path";
<<<<<<< HEAD
import { config, testDatabaseConnection } from "./config";
=======

dotenv.config({
  path: [path.resolve(process.cwd(), ".env"), path.resolve(process.cwd(), "../.env")]
});

import { ApiManager, EvmClientManager } from "@packages/shared";
import cryptoService from "./config/crypto";
import { testDatabaseConnection } from "./config/database";
>>>>>>> 97f18988
import app from "./config/express";
import logger from "./config/logger";
import {
  CLIENT_DOMAIN_SECRET,
  FUNDING_SECRET,
  MOONBEAM_EXECUTOR_PRIVATE_KEY,
  PENDULUM_FUNDING_SEED
} from "./constants/constants";
import { runMigrations } from "./database/migrator";
import "./models"; // Initialize models
import registerPhaseHandlers from "./api/services/phases/register-handlers";
import CleanupWorker from "./api/workers/cleanup.worker";
import RampRecoveryWorker from "./api/workers/ramp-recovery.worker";
import UnhandledPaymentWorker from "./api/workers/unhandled-payment.worker";

dotenv.config({
  path: [path.resolve(process.cwd(), ".env"), path.resolve(process.cwd(), "../.env")]
});

const { port, env } = config;

setLogger(logger);

// Consider grouping all environment checks into a single function
const validateRequiredEnvVars = () => {
  const requiredVars = {
    CLIENT_DOMAIN_SECRET,
    FUNDING_SECRET,
    MOONBEAM_EXECUTOR_PRIVATE_KEY,
    PENDULUM_FUNDING_SEED
  };

  for (const [key, value] of Object.entries(requiredVars)) {
    if (!value) {
      logger.error(`${key} not set in the environment variables`);
      process.exit(1);
    }
  }
};

// Initialize the application
const initializeApp = async () => {
  try {
    // Validate environment variables before starting the server
    validateRequiredEnvVars();

    // Initialize RSA keys for webhook signing
    cryptoService.initializeKeys();

    // Test database connection
    await testDatabaseConnection();

    // Run database migrations
    await runMigrations();

    const apiManager = ApiManager.getInstance();
    await apiManager.populateAllApis();

    // Initialize EVM clients
    const _evmClientManager = EvmClientManager.getInstance();

    // Start background workers
    new CleanupWorker().start();
    new RampRecoveryWorker().start();
    new UnhandledPaymentWorker().start();

    // Register phase handlers
    registerPhaseHandlers();

    // Start the server
    app.listen(port, () => logger.info(`server started on port ${port} (${env})`));
  } catch (error) {
    logger.error("Failed to initialize application:", error);
    process.exit(1);
  }
};

// Start the application
initializeApp();<|MERGE_RESOLUTION|>--- conflicted
+++ resolved
@@ -1,18 +1,13 @@
-import { ApiManager, EvmClientManager, setLogger } from "@packages/shared";
 import dotenv from "dotenv";
 import path from "path";
-<<<<<<< HEAD
-import { config, testDatabaseConnection } from "./config";
-=======
 
 dotenv.config({
   path: [path.resolve(process.cwd(), ".env"), path.resolve(process.cwd(), "../.env")]
 });
 
-import { ApiManager, EvmClientManager } from "@packages/shared";
+import { ApiManager, EvmClientManager, setLogger } from "@packages/shared";
+import { config, testDatabaseConnection } from "./config";
 import cryptoService from "./config/crypto";
-import { testDatabaseConnection } from "./config/database";
->>>>>>> 97f18988
 import app from "./config/express";
 import logger from "./config/logger";
 import {
@@ -27,10 +22,6 @@
 import CleanupWorker from "./api/workers/cleanup.worker";
 import RampRecoveryWorker from "./api/workers/ramp-recovery.worker";
 import UnhandledPaymentWorker from "./api/workers/unhandled-payment.worker";
-
-dotenv.config({
-  path: [path.resolve(process.cwd(), ".env"), path.resolve(process.cwd(), "../.env")]
-});
 
 const { port, env } = config;
 
