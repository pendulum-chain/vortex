--- conflicted
+++ resolved
@@ -30,14 +30,8 @@
 import { Request, Response } from "express";
 import httpStatus from "http-status";
 import { eventPoller } from "../..";
-<<<<<<< HEAD
-import TaxId from "../../models/taxId.model";
-=======
-import logger from "../../config/logger";
 import TaxId from "../../models/taxId.model";
 import { APIError } from "../errors/api-error";
-import kycService from "../services/kyc/kyc.service";
->>>>>>> 672aba27
 
 // map from subaccountId → last interaction timestamp. Used for fetching the last relevant kyc event.
 const lastInteractionMap = new Map<string, number>();
@@ -180,7 +174,6 @@
     }
 
     const brlaApiService = BrlaApiService.getInstance();
-    const taxIdRecord = await TaxId.findByPk(taxId);
     if (!taxIdRecord) {
       res.status(httpStatus.NOT_FOUND).json({ error: "Subaccount not found" });
       return;
@@ -192,7 +185,6 @@
       return;
     }
 
-<<<<<<< HEAD
     const brlLimits = limitsData.limitInfo.limits.find(limit => limit.currency === BrlaCurrency.BRL);
 
     if (!brlLimits) {
@@ -211,23 +203,6 @@
     return;
   } catch (error) {
     handleApiError(error, res, "getAveniaUserRemainingLimit");
-=======
-    // BRLA is using cents, so we need to divide by 100
-    const remainingLimitOfframp = (totalLimit.limitBRLAOutOwnAccount - usedLimit.limitBRLAOutOwnAccount) / 100;
-    // TODO it's not 100% clear if this is the right limit to use for onramp
-    const remainingLimitOnramp = (totalLimit.limitMint - usedLimit.limitMint) / 100;
-
-    // Calculate the remaining limits
-    const remainingLimits = {
-      remainingLimitOfframp: remainingLimitOfframp < 0 ? 0 : remainingLimitOfframp,
-      remainingLimitOnramp: remainingLimitOnramp < 0 ? 0 : remainingLimitOnramp
-    };
-
-    res.json(remainingLimits);
-    return;
-  } catch (error) {
-    handleApiError(error, res, "getBrlaUserRemainingLimit");
->>>>>>> 672aba27
   }
 };
 
@@ -276,9 +251,8 @@
 
 export const createSubaccount = async (
   req: Request<unknown, unknown, BrlaCreateSubaccountRequest>,
-  res: Response<void>
-): Promise<void> => {
-<<<<<<< HEAD
+  res: Response<BrlaCreateSubaccountResponse>
+): Promise<void> => {
   try {
     const { accountType, name, taxId } = req.body;
 
@@ -295,70 +269,6 @@
   } catch (error) {
     handleApiError(error, res, "createSubaccount");
   }
-=======
-  handleApiError("Endpoint Disabled", res, "createSubaccount");
-
-  // try {
-  //   const { cpf, cnpj, taxIdType } = req.body;
-
-  //   const taxId = taxIdType === "CNPJ" ? cnpj : cpf;
-
-  //   if (!taxId) {
-  //     res.status(httpStatus.BAD_REQUEST).json({ error: "Missing cpf or cnpj" });
-  //     return;
-  //   }
-
-  //   const brlaApiService = BrlaApiService.getInstance();
-  //   // Convert birthdate from number to BRLA format
-  //   const birthdate = convertDateToBRLAFormat(req.body.birthdate);
-  //   // if company startDate field was provided, convert it to BRLA format
-  //   const startDate = convertDateToBRLAFormat(req.body.startDate);
-
-  //   let subaccountPayload: RegisterSubaccountPayload = { ...req.body, birthdate, startDate };
-
-  //   // Extra validation for company fields
-  //   if (taxIdType === "CNPJ") {
-  //     if (!req.body.companyName) {
-  //       res.status(httpStatus.BAD_REQUEST).json({ error: "Missing companyName" });
-  //       return;
-  //     }
-  //     if (!req.body.cpf) {
-  //       res.status(httpStatus.BAD_REQUEST).json({ error: "Missing cpf. Partner cpf is required" });
-  //       return;
-  //     }
-  //     if (startDate === "") {
-  //       res.status(httpStatus.BAD_REQUEST).json({ error: "Missing startDate" });
-  //       return;
-  //     }
-  //   }
-
-  //   const subaccount = await brlaApiService.getSubaccount(taxId);
-  //   if (subaccount && subaccount.kyc.level !== 0) {
-  //     res.status(httpStatus.BAD_REQUEST).json({ error: "Subaccount already created" });
-  //     return;
-  //   }
-
-  //   if (subaccount && subaccount.kyc.level === 0) {
-  //     logger.info("Subaccount Payload", subaccountPayload);
-
-  //     await brlaApiService.retryKYC(subaccount.id, subaccountPayload);
-
-  //     lastInteractionMap.set(subaccount.id, Date.now());
-  //     res.status(httpStatus.OK).json({ subaccountId: "" });
-  //     return;
-  //   }
-
-  //   subaccountPayload = { ...subaccountPayload, companyName: subaccountPayload.companyName };
-  //   logger.info("Subaccount Payload", subaccountPayload);
-
-  //   const { id } = await brlaApiService.createSubaccount(subaccountPayload);
-
-  //   lastInteractionMap.set(id, Date.now());
-  //   res.status(httpStatus.OK).json({ subaccountId: id });
-  // } catch (error) {
-  //   handleApiError(error, res, "createSubaccount");
-  // }
->>>>>>> 672aba27
 };
 
 export const fetchSubaccountKycStatus = async (
@@ -456,7 +366,6 @@
   req: Request<unknown, unknown, AveniaKYCDataUploadRequest>,
   res: Response<AveniaKYCDataUpload | BrlaErrorResponse>
 ): Promise<void> => {
-<<<<<<< HEAD
   try {
     const { documentType, isDoubleSided } = req.body;
 
@@ -500,30 +409,4 @@
   } catch (error) {
     handleApiError(error, res, "newKyc");
   }
-=======
-  handleApiError("Endpoint Disabled", res, "startKYC2");
-  // try {
-  //   const { taxId, documentType } = req.body;
-
-  //   const brlaApiService = BrlaApiService.getInstance();
-  //   const subaccount = await brlaApiService.getSubaccount(taxId);
-
-  //   if (!subaccount) {
-  //     res.status(httpStatus.BAD_REQUEST).json({ error: "Subaccount not found" });
-  //     return;
-  //   }
-
-  //   if (subaccount.kyc.level !== 1) {
-  //     res.status(httpStatus.BAD_REQUEST).json({ error: "KYC invalid. User must have a valid KYC level 1 status" });
-  //     return;
-  //   }
-
-  //   const kycLevel2Response = await kycService.requestKycLevel2(subaccount.id, documentType);
-
-  //   lastInteractionMap.set(subaccount.id, Date.now());
-  //   res.status(httpStatus.OK).json({ uploadUrls: kycLevel2Response });
-  // } catch (error) {
-  //   handleApiError(error, res, "startKYC2");
-  // }
->>>>>>> 672aba27
 };