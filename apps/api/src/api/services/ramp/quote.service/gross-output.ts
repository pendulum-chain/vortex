--- conflicted
+++ resolved
@@ -5,25 +5,6 @@
   getOnChainTokenDetails,
   getPendulumDetails,
   isEvmTokenDetails,
-<<<<<<< HEAD
-} from '@packages/shared';
-import { Big } from 'big.js';
-import httpStatus from 'http-status';
-import logger from '../../../../config/logger';
-import { APIError } from '../../../errors/api-error';
-import { parseContractBalanceResponse, stringifyBigWithSignificantDecimals } from '../../../helpers/contracts';
-import { TokenOutData, getTokenOutAmount } from '../../nablaReads/outAmount';
-import { ApiManager } from '../../pendulum/apiManager';
-import { multiplyByPowerOfTen } from '../../pendulum/helpers';
-import { priceFeedService } from '../../priceFeed.service';
-import {
-  RouteParams,
-  createOfframpRouteParams,
-  createOnrampRouteParams,
-  getRoute,
-} from '../../transactions/squidrouter/route';
-=======
-  Networks,
   OnChainToken,
   PendulumDetails,
   RampCurrency
@@ -38,8 +19,13 @@
 import { ApiManager } from "../../pendulum/apiManager";
 import { multiplyByPowerOfTen } from "../../pendulum/helpers";
 import { priceFeedService } from "../../priceFeed.service";
-import { createOnrampRouteParams, getRoute, RouteParams, SquidrouterRoute } from "../../transactions/squidrouter/route";
->>>>>>> 2bbb0d6a
+import {
+  createOfframpRouteParams,
+  createOnrampRouteParams,
+  getRoute,
+  RouteParams,
+  SquidrouterRoute
+} from "../../transactions/squidrouter/route";
 
 export interface NablaSwapRequest {
   inputAmountForSwap: string;
@@ -61,11 +47,11 @@
   finalOutputCurrency: OnChainToken; // Target token on final EVM chain
   finalEvmDestination: DestinationType; // Target EVM chain
   originalInputAmountForRateCalc: string; // The inputAmountForSwap that went into Nabla, for final rate calculation
-  rampType: 'on' | 'off'; // Whether this is an onramp or offramp
+  rampType: "on" | "off"; // Whether this is an onramp or offramp
 }
 
 export interface EvmBridgeQuoteRequest {
-  rampType: 'on' | 'off'; // Whether this is an onramp or offramp
+  rampType: "on" | "off"; // Whether this is an onramp or offramp
   amountDecimal: string; // Raw amount
   inputOrOutputCurrency: OnChainToken; // The currency being swapped (input for offramp, output for onramp)
   sourceOrDestination: DestinationType; // The source or destination EVM chain based on rampType
@@ -122,38 +108,15 @@
  * Helper to prepare route parameters for Squidrouter
  */
 function prepareSquidrouterRouteParams(
-  rampType: 'on' | 'off',
+  rampType: "on" | "off",
   amountRaw: string,
   tokenDetails: EvmTokenDetails,
-<<<<<<< HEAD
-  sourceOrDestination: DestinationType,
+  sourceOrDestination: DestinationType
 ): RouteParams {
-  const placeholderAddress = '0x30a300612ab372cc73e53ffe87fb73d62ed68da3';
-  const placeholderHash = '0xaaaaaaaaaaaaaaaaaaaaaaaaaaaaaaaaaaaaaaaaaaaaaaaaaaaaaaaaaaaaaaaa';
-
-  const routeParams =
-    rampType === 'on'
-      ? createOnrampRouteParams(
-          placeholderAddress,
-          amountRaw,
-          tokenDetails,
-          getNetworkFromDestination(sourceOrDestination)!,
-          placeholderAddress,
-        )
-      : createOfframpRouteParams(
-          placeholderAddress,
-          amountRaw,
-          tokenDetails,
-          getNetworkFromDestination(sourceOrDestination)!,
-          placeholderAddress,
-          placeholderHash,
-        );
-
-  return routeParams;
-=======
-  finalEvmDestination: DestinationType
-): RouteParams {
-  const network = getNetworkFromDestination(finalEvmDestination);
+  const placeholderAddress = "0x30a300612ab372cc73e53ffe87fb73d62ed68da3";
+  const placeholderHash = "0xaaaaaaaaaaaaaaaaaaaaaaaaaaaaaaaaaaaaaaaaaaaaaaaaaaaaaaaaaaaaaaaa";
+
+  const network = getNetworkFromDestination(sourceOrDestination);
   if (!network) {
     throw new APIError({
       message: "Invalid EVM destination network",
@@ -161,14 +124,12 @@
     });
   }
 
-  return createOnrampRouteParams(
-    "0x30a300612ab372cc73e53ffe87fb73d62ed68da3", // Placeholder address
-    intermediateAmountRaw,
-    tokenDetails,
-    network,
-    "0x30a300612ab372cc73e53ffe87fb73d62ed68da3" // Placeholder address
-  );
->>>>>>> 2bbb0d6a
+  const routeParams =
+    rampType === "on"
+      ? createOnrampRouteParams(placeholderAddress, amountRaw, tokenDetails, network, placeholderAddress)
+      : createOfframpRouteParams(placeholderAddress, amountRaw, tokenDetails, network, placeholderAddress, placeholderHash);
+
+  return routeParams;
 }
 
 /**
@@ -291,20 +252,14 @@
  * Handles EVM bridging/swapping via Squidrouter and calculates its specific network fee
  */
 export async function calculateEvmBridgeAndNetworkFee(request: EvmBridgeRequest): Promise<EvmBridgeResult> {
-  const { intermediateAmountRaw, finalOutputCurrency, finalEvmDestination, originalInputAmountForRateCalc, rampType } =
-    request;
+  const { intermediateAmountRaw, finalOutputCurrency, finalEvmDestination, originalInputAmountForRateCalc, rampType } = request;
 
   try {
     // Get token details for final output currency
     const tokenDetails = getTokenDetailsForEvmDestination(finalOutputCurrency, finalEvmDestination);
 
     // Prepare route parameters for Squidrouter
-    const routeParams = prepareSquidrouterRouteParams(
-      rampType,
-      intermediateAmountRaw,
-      tokenDetails,
-      finalEvmDestination,
-    );
+    const routeParams = prepareSquidrouterRouteParams(rampType, intermediateAmountRaw, tokenDetails, finalEvmDestination);
 
     // Execute Squidrouter route and validate response
     const routeResult = await getSquidrouterRouteData(routeParams);
@@ -332,20 +287,11 @@
       networkFeeUSD
     };
   } catch (error) {
-<<<<<<< HEAD
-    logger.error(
-      `Error calculating EVM bridge and network fee: ${error instanceof Error ? error.message : String(error)}`,
-    );
+    logger.error(`Error calculating EVM bridge and network fee: ${error instanceof Error ? error.message : String(error)}`);
     // We assume that the error is due to a low input amount
     throw new APIError({
-      status: httpStatus.INTERNAL_SERVER_ERROR,
-      message: 'Input amount too low. Please try a larger amount.',
-=======
-    logger.error("Error calculating EVM bridge and network fee:", error);
-    throw new APIError({
-      message: "Failed to calculate the quote. Please try a higher amount.",
+      message: "Input amount too low. Please try a larger amount.",
       status: httpStatus.INTERNAL_SERVER_ERROR
->>>>>>> 2bbb0d6a
     });
   }
 }
@@ -354,24 +300,16 @@
   const tokenDetails = getTokenDetailsForEvmDestination(request.inputOrOutputCurrency, request.sourceOrDestination);
   const amountRaw = multiplyByPowerOfTen(request.amountDecimal, tokenDetails.decimals).toFixed(0, 0);
 
-  const routeParams = prepareSquidrouterRouteParams(
-    request.rampType,
-    amountRaw,
-    tokenDetails,
-    request.sourceOrDestination,
-  );
+  const routeParams = prepareSquidrouterRouteParams(request.rampType, amountRaw, tokenDetails, request.sourceOrDestination);
 
   const result = await getSquidrouterRouteData(routeParams);
   const outputTokenDecimals = result.route.estimate.toToken.decimals;
   const outputAmountRaw = result.route.estimate.toAmount;
-  const outputAmountDecimal = parseContractBalanceResponse(
-    outputTokenDecimals,
-    BigInt(outputAmountRaw),
-  ).preciseBigDecimal;
+  const outputAmountDecimal = parseContractBalanceResponse(outputTokenDecimals, BigInt(outputAmountRaw)).preciseBigDecimal;
   const networkFeeUSD = await calculateSquidrouterNetworkFee(result);
 
   return {
-    outputAmountDecimal,
     networkFeeUSD,
+    outputAmountDecimal
   };
 }