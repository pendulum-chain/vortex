import {
  ApiManager,
  createOfframpRouteParams,
  createOnrampRouteParams,
  DestinationType,
  EvmTokenDetails,
  getNetworkFromDestination,
  getOnChainTokenDetails,
  getPendulumDetails,
  getRoute,
  getTokenOutAmount,
  isEvmTokenDetails,
  OnChainToken,
  PendulumTokenDetails,
<<<<<<< HEAD
  parseContractBalanceResponse,
  RampCurrency,
  RouteParams,
  SquidrouterRoute,
  stringifyBigWithSignificantDecimals,
  TokenOutData
=======
  QuoteError,
  RampCurrency
>>>>>>> 1ba165ee
} from "@packages/shared";
import { ApiPromise } from "@polkadot/api";
import { Big } from "big.js";
import httpStatus from "http-status";
import logger from "../../../../config/logger";
import { APIError } from "../../../errors/api-error";
import { multiplyByPowerOfTen } from "../../pendulum/helpers";
import { priceFeedService } from "../../priceFeed.service";

export interface NablaSwapRequest {
  inputAmountForSwap: string;
  inputCurrency: RampCurrency;
  nablaOutputCurrency: RampCurrency;
  rampType: "on" | "off";
  fromPolkadotDestination: DestinationType;
  toPolkadotDestination: DestinationType;
}

export interface NablaSwapResult {
  nablaOutputAmountRaw: string;
  nablaOutputAmountDecimal: Big;
  effectiveExchangeRate?: string;
}

export interface EvmBridgeRequest {
  intermediateAmountRaw: string; // Raw output from Nabla swap (e.g. axlUSDC on Moonbeam)
  finalOutputCurrency: OnChainToken; // Target token on final EVM chain
  finalEvmDestination: DestinationType; // Target EVM chain
  originalInputAmountForRateCalc: string; // The inputAmountForSwap that went into Nabla, for final rate calculation
  rampType: "on" | "off"; // Whether this is an onramp or offramp
}

export interface EvmBridgeQuoteRequest {
  rampType: "on" | "off"; // Whether this is an onramp or offramp
  amountDecimal: string; // Raw amount
  inputOrOutputCurrency: OnChainToken; // The currency being swapped (input for offramp, output for onramp)
  sourceOrDestination: DestinationType; // The source or destination EVM chain based on rampType
}

export interface EvmBridgeResult {
  finalGrossOutputAmountDecimal: Big; // Final amount after Squidrouter
  networkFeeUSD: string; // Squidrouter specific fee
  finalEffectiveExchangeRate?: string;
}

async function getNablaSwapOutAmount(
  apiInstance: { api: ApiPromise },
  fromAmountString: string,
  inputTokenPendulumDetails: PendulumTokenDetails,
  outputTokenPendulumDetails: PendulumTokenDetails
): Promise<TokenOutData> {
  return await getTokenOutAmount({
    api: apiInstance.api,
    fromAmountString,
    inputTokenPendulumDetails,
    outputTokenPendulumDetails
  });
}

/**
 * Helper to get token details for final output currency on EVM destination
 */
export function getTokenDetailsForEvmDestination(
  finalOutputCurrency: OnChainToken,
  finalEvmDestination: DestinationType
): EvmTokenDetails {
  const network = getNetworkFromDestination(finalEvmDestination);
  if (!network) {
    throw new APIError({
      message: "Invalid EVM destination network",
      status: httpStatus.BAD_REQUEST
    });
  }

  const tokenDetails = getOnChainTokenDetails(network, finalOutputCurrency);

  if (!tokenDetails || !isEvmTokenDetails(tokenDetails)) {
    throw new APIError({
      message: "Invalid token details for EVM bridge",
      status: httpStatus.BAD_REQUEST
    });
  }

  return tokenDetails;
}

/**
 * Helper to prepare route parameters for Squidrouter
 */
function prepareSquidrouterRouteParams(
  rampType: "on" | "off",
  amountRaw: string,
  tokenDetails: EvmTokenDetails,
  sourceOrDestination: DestinationType
): RouteParams {
  const placeholderAddress = "0x30a300612ab372cc73e53ffe87fb73d62ed68da3";
  const placeholderHash = "0xaaaaaaaaaaaaaaaaaaaaaaaaaaaaaaaaaaaaaaaaaaaaaaaaaaaaaaaaaaaaaaaa";

  const network = getNetworkFromDestination(sourceOrDestination);
  if (!network) {
    throw new APIError({
      message: "Invalid EVM destination network",
      status: httpStatus.BAD_REQUEST
    });
  }

  const routeParams =
    rampType === "on"
      ? createOnrampRouteParams(placeholderAddress, amountRaw, tokenDetails, network, placeholderAddress)
      : createOfframpRouteParams(placeholderAddress, amountRaw, tokenDetails, network, placeholderAddress, placeholderHash);

  return routeParams;
}

/**
 * Helper to calculate Squidrouter network fee including GLMR price fetching and fallback
 */
async function calculateSquidrouterNetworkFee(routeResult: SquidrouterRoute): Promise<string> {
  const squidRouterSwapValue = multiplyByPowerOfTen(Big(routeResult.transactionRequest.value), -18);

  try {
    // Get current GLMR price in USD from price feed service
    const glmrPriceUSD = await priceFeedService.getCryptoPrice("moonbeam", "usd");
    const squidFeeUSD = squidRouterSwapValue.mul(glmrPriceUSD).toFixed(6);
    logger.debug(`Network fee calculated using GLMR price: $${glmrPriceUSD}, fee: $${squidFeeUSD}`);
    return squidFeeUSD;
  } catch (error) {
    // If price feed fails, log the error and use a fallback price
    logger.error(`Failed to get GLMR price, using fallback: ${error instanceof Error ? error.message : "Unknown error"}`);
    // Fallback to previous hardcoded value as safety measure
    const fallbackGlmrPrice = 0.08;
    const squidFeeUSD = squidRouterSwapValue.mul(fallbackGlmrPrice).toFixed(6);
    logger.warn(`Using fallback GLMR price: $${fallbackGlmrPrice}, fee: $${squidFeeUSD}`);
    return squidFeeUSD;
  }
}

/**
 * Helper to calculate final effective exchange rate
 */
function calculateFinalExchangeRate(
  finalGrossOutputAmount: string,
  originalInputAmountForRateCalc: string,
  tokenDetails: EvmTokenDetails
): string {
  const finalOutputDecimal = parseContractBalanceResponse(tokenDetails.decimals, BigInt(finalGrossOutputAmount));
  return stringifyBigWithSignificantDecimals(
    finalOutputDecimal.preciseBigDecimal.div(new Big(originalInputAmountForRateCalc)),
    4
  );
}

// ===== EXPORTED FUNCTIONS =====

/**
 * Performs the initial Nabla swap on Pendulum
 */
export async function calculateNablaSwapOutput(request: NablaSwapRequest): Promise<NablaSwapResult> {
  const { inputAmountForSwap, inputCurrency, nablaOutputCurrency, rampType, fromPolkadotDestination, toPolkadotDestination } =
    request;

  // Validate input amount
  if (!inputAmountForSwap || Big(inputAmountForSwap).lte(0)) {
    throw new APIError({
      message: QuoteError.InputAmountForSwapMustBeGreaterThanZero,
      status: httpStatus.BAD_REQUEST
    });
  }

  try {
    // Get API manager and Pendulum API
    const apiManager = ApiManager.getInstance();
    const pendulumApi = await apiManager.getApi("pendulum");

    // Get token details for Pendulum
    const inputTokenPendulumDetails =
      rampType === "on"
        ? getPendulumDetails(inputCurrency)
        : getPendulumDetails(inputCurrency, getNetworkFromDestination(fromPolkadotDestination));

    const outputTokenPendulumDetails =
      rampType === "on"
        ? getPendulumDetails(nablaOutputCurrency, getNetworkFromDestination(toPolkadotDestination))
        : getPendulumDetails(nablaOutputCurrency);

    if (!inputTokenPendulumDetails || !outputTokenPendulumDetails) {
      throw new APIError({
        message: QuoteError.UnableToGetPendulumTokenDetails,
        status: httpStatus.BAD_REQUEST
      });
    }

    // Perform the Nabla swap
    const swapResult = await getNablaSwapOutAmount(
      pendulumApi,
      inputAmountForSwap,
      inputTokenPendulumDetails,
      outputTokenPendulumDetails
    );

    return {
      effectiveExchangeRate: swapResult.effectiveExchangeRate,
      nablaOutputAmountDecimal: swapResult.preciseQuotedAmountOut.preciseBigDecimal,
      nablaOutputAmountRaw: swapResult.preciseQuotedAmountOut.rawBalance.toFixed()
    };
  } catch (error) {
    logger.error("Error calculating Nabla swap output:", error);
    throw new APIError({
      message: QuoteError.FailedToCalculateQuote,
      status: httpStatus.INTERNAL_SERVER_ERROR
    });
  }
}

function buildRouteRequest(request: EvmBridgeQuoteRequest) {
  const token = getTokenDetailsForEvmDestination(request.inputOrOutputCurrency, request.sourceOrDestination);
  const amountRaw = multiplyByPowerOfTen(request.amountDecimal, token.decimals).toFixed(0, 0);
  return prepareSquidrouterRouteParams(request.rampType, amountRaw, token, request.sourceOrDestination);
}

async function getSquidrouterRouteData(routeParams: RouteParams) {
  const routeResult = await getRoute(routeParams);

  if (!routeResult?.data?.route?.estimate) {
    throw new APIError({
      message: "Invalid Squidrouter response",
      status: httpStatus.SERVICE_UNAVAILABLE
    });
  }

  const routeData = routeResult.data;
  const outputTokenDecimals = routeData.route.estimate.toToken.decimals;
  const outputAmountRaw = routeData.route.estimate.toAmount;
  const outputAmountDecimal = parseContractBalanceResponse(outputTokenDecimals, BigInt(outputAmountRaw)).preciseBigDecimal;
  const networkFeeUSD = await calculateSquidrouterNetworkFee(routeData.route);

  return {
    networkFeeUSD,
    outputAmountDecimal,
    routeData
  };
}

/**
 * Handles EVM bridging/swapping via Squidrouter and calculates its specific network fee
 */
export async function calculateEvmBridgeAndNetworkFee(request: EvmBridgeRequest): Promise<EvmBridgeResult> {
  const { intermediateAmountRaw, finalOutputCurrency, finalEvmDestination, originalInputAmountForRateCalc, rampType } = request;

  try {
    // Get token details for final output currency
    const tokenDetails = getTokenDetailsForEvmDestination(finalOutputCurrency, finalEvmDestination);

    // Prepare route parameters for Squidrouter
    const routeParams = prepareSquidrouterRouteParams(rampType, intermediateAmountRaw, tokenDetails, finalEvmDestination);

    // Execute Squidrouter route and validate response
    const { networkFeeUSD, routeData } = await getSquidrouterRouteData(routeParams);

    // Calculate network fee (Squidrouter fee)
    // Parse final gross output amount
    const finalGrossOutputAmount = routeData.route.estimate.toAmount;
    const finalGrossOutputAmountDecimal = parseContractBalanceResponse(
      tokenDetails.decimals,
      BigInt(finalGrossOutputAmount)
    ).preciseBigDecimal;

    // Calculate final effective exchange rate
    const finalEffectiveExchangeRate = calculateFinalExchangeRate(
      finalGrossOutputAmount,
      originalInputAmountForRateCalc,
      tokenDetails
    );

    return {
      finalEffectiveExchangeRate,
      finalGrossOutputAmountDecimal,
      networkFeeUSD
    };
  } catch (error) {
    logger.error(`Error calculating EVM bridge and network fee: ${error instanceof Error ? error.message : String(error)}`);
    // We assume that the error is due to a low input amount
    throw new APIError({
      message: QuoteError.InputAmountTooLow,
      status: httpStatus.INTERNAL_SERVER_ERROR
    });
  }
}

export async function getEvmBridgeQuote(request: EvmBridgeQuoteRequest) {
  const routeParams = buildRouteRequest(request);
  return getSquidrouterRouteData(routeParams);
}<|MERGE_RESOLUTION|>--- conflicted
+++ resolved
@@ -12,17 +12,13 @@
   isEvmTokenDetails,
   OnChainToken,
   PendulumTokenDetails,
-<<<<<<< HEAD
   parseContractBalanceResponse,
+  QuoteError,
   RampCurrency,
   RouteParams,
   SquidrouterRoute,
   stringifyBigWithSignificantDecimals,
   TokenOutData
-=======
-  QuoteError,
-  RampCurrency
->>>>>>> 1ba165ee
 } from "@packages/shared";
 import { ApiPromise } from "@polkadot/api";
 import { Big } from "big.js";
