<<<<<<< HEAD
import { DestinationType, RampCurrency, RampDirection } from "@packages/shared";
=======
import { DestinationType, QuoteError, RampCurrency } from "@packages/shared";
>>>>>>> 1b427a9e
import Big from "big.js";
import httpStatus from "http-status";
import logger from "../../../../config/logger";
import Anchor from "../../../../models/anchor.model";
import Partner from "../../../../models/partner.model";
import { APIError } from "../../../errors/api-error";
import { priceFeedService } from "../../priceFeed.service";
import { getTargetFiatCurrency, validateChainSupport } from "./helpers";

export interface CalculateFeeComponentsRequest {
  inputAmount: string;
  outputAmountOfframp: string; // This is only needed for offramp quotes
  rampType: RampDirection;
  from: DestinationType;
  to: DestinationType;
  partnerName?: string;
  inputCurrency: RampCurrency;
  outputCurrency: RampCurrency;
}

export interface FeeComponentsResult {
  vortexFee: string;
  anchorFee: string;
  partnerMarkupFee: string;
  feeCurrency: RampCurrency;
}

export interface PreNablaDeductibleFeesResult {
  preNablaDeductibleFeeAmount: Big;
  feeCurrency: RampCurrency;
}

/**
 * Helper function to calculate a fee component (absolute or relative)
 * @param feeValue - The fee value from the database
 * @param feeType - The type of fee ('absolute' or 'relative')
 * @param baseAmount - The base amount for relative calculations
 * @param baseCurrency - The currency of the base amount
 * @param targetCurrency - The target currency for the fee
 * @returns The calculated fee component as a Big number
 */
async function calculateFeeComponent(
  feeValue: Big.BigSource,
  feeType: "absolute" | "relative",
  baseAmount: string,
  baseCurrency: RampCurrency,
  targetCurrency: RampCurrency
): Promise<Big> {
  let feeComponent = new Big(0);

  if (feeType === "absolute") {
    feeComponent = new Big(feeValue);
  } else {
    // relative
    const baseAmountInTargetCurrency = await priceFeedService.convertCurrency(baseAmount, baseCurrency, targetCurrency);
    feeComponent = new Big(baseAmountInTargetCurrency).mul(feeValue);
  }

  return feeComponent;
}

/**
 * Calculate partner markup and Vortex fees
 * @param inputAmount - The input amount for the transaction
 * @param rampType - The type of ramp operation
 * @param partnerName - Optional partner name for custom fees
 * @param inputCurrency - The input currency
 * @param feeCurrency - The target fee currency
 * @returns Object containing partner markup and vortex fees as Big numbers
 */
async function calculatePartnerAndVortexFees(
  inputAmount: string,
  rampType: RampDirection,
  partnerName: string | undefined,
  inputCurrency: RampCurrency,
  feeCurrency: RampCurrency
): Promise<{ partnerMarkupFee: Big; vortexFee: Big }> {
  let totalPartnerMarkupInFeeCurrency = new Big(0);
  let totalVortexFeeInFeeCurrency = new Big(0);

  // 1. Fetch and process partner-specific configurations if partnerName is provided
  if (partnerName) {
    // Query all records where name matches partnerName AND rampType matches rampType
    const partnerRecords = await Partner.findAll({
      where: {
        isActive: true,
        name: partnerName,
        rampType: rampType
      }
    });

    if (partnerRecords.length > 0) {
      let hasApplicableFees = false;

      for (const record of partnerRecords) {
        // Partner markup fee
        if (record.markupType !== "none") {
          const markupFeeComponent = await calculateFeeComponent(
            record.markupValue,
            record.markupType as "absolute" | "relative",
            inputAmount,
            inputCurrency,
            record.markupCurrency
          );

          const markupFeeComponentInFeeCurrency = await priceFeedService.convertCurrency(
            markupFeeComponent.toString(),
            record.markupCurrency,
            feeCurrency
          );
          totalPartnerMarkupInFeeCurrency = totalPartnerMarkupInFeeCurrency.plus(markupFeeComponentInFeeCurrency);

          if (markupFeeComponent.gt(0)) {
            hasApplicableFees = true;
          }
        }

        // Vortex Fee Component from this partner record
        if (record.vortexFeeType !== "none") {
          const vortexFeeComponent = await calculateFeeComponent(
            record.vortexFeeValue,
            record.vortexFeeType as "absolute" | "relative",
            inputAmount,
            inputCurrency,
            record.markupCurrency
          );

          const vortexFeeComponentInFeeCurrency = await priceFeedService.convertCurrency(
            vortexFeeComponent.toString(),
            record.markupCurrency,
            feeCurrency
          );
          totalVortexFeeInFeeCurrency = totalVortexFeeInFeeCurrency.plus(vortexFeeComponentInFeeCurrency);

          if (vortexFeeComponent.gt(0)) {
            hasApplicableFees = true;
          }
        }
      }

      // Log warning if partner found but no applicable custom fees
      if (!hasApplicableFees) {
        logger.warn(`Partner with name '${partnerName}' found, but no active markup defined. Proceeding with default fees.`);
      }
    } else {
      // No specific partner records found, will use default Vortex fee below
      logger.warn(`No fee configuration found for partner with name '${partnerName}'. Proceeding with default fees.`);
    }
  }

  // 2. If no partner was provided initially, use default Vortex fees
  if (!partnerName) {
    // Query all vortex records for this ramp type
    const vortexFoundationPartners = await Partner.findAll({
      where: {
        isActive: true,
        name: "vortex",
        rampType: rampType
      }
    });

    if (vortexFoundationPartners.length === 0) {
      logger.error(`Vortex partner configuration not found for ${rampType}-ramp in database.`);
      throw new APIError({
        message: "Internal configuration error [VF]",
        status: httpStatus.INTERNAL_SERVER_ERROR
      });
    }

    // Process each vortex record and accumulate fees
    for (const vortexFoundationPartner of vortexFoundationPartners) {
      if (vortexFoundationPartner.markupType !== "none") {
        const vortexFeeComponent = await calculateFeeComponent(
          vortexFoundationPartner.markupValue,
          vortexFoundationPartner.markupType as "absolute" | "relative",
          inputAmount,
          inputCurrency,
          vortexFoundationPartner.markupCurrency
        );

        const vortexFeeComponentInFeeCurrency = await priceFeedService.convertCurrency(
          vortexFeeComponent.toString(),
          vortexFoundationPartner.markupCurrency,
          feeCurrency
        );
        totalVortexFeeInFeeCurrency = totalVortexFeeInFeeCurrency.plus(vortexFeeComponentInFeeCurrency);
      }
    }
  }

  return {
    partnerMarkupFee: totalPartnerMarkupInFeeCurrency,
    vortexFee: totalVortexFeeInFeeCurrency
  };
}

/**
 * Calculate anchor fees based on ramp type and destination
 * @param rampType - The type of ramp operation
 * @param from - The source destination type
 * @param to - The target destination type
 * @param inputAmount - The input amount for the transaction
 * @param outputAmount - The gross output amount before fees
 * @returns The calculated anchor fee as a Big number
 */
async function calculateAnchorFee(
  rampType: RampDirection,
  from: DestinationType,
  to: DestinationType,
  inputAmount: string,
  outputAmount: string
): Promise<Big> {
  // Determine anchor identifier based on ramp type and destination
  let anchorIdentifier = "default";
  if (rampType === RampDirection.BUY && from === "pix") {
    anchorIdentifier = "moonbeam_brla";
  } else if (rampType === RampDirection.SELL && to === "pix") {
    anchorIdentifier = "moonbeam_brla";
  } else if (rampType === RampDirection.SELL && to === "sepa") {
    anchorIdentifier = "stellar_eurc";
  } else if (rampType === RampDirection.SELL && to === "cbu") {
    anchorIdentifier = "stellar_ars";
  }

  const anchorFeeConfigs = await Anchor.findAll({
    where: {
      identifier: anchorIdentifier,
      isActive: true,
      rampType: rampType
    }
  });

  // Calculate anchor fee based on type (absolute or relative)
  let totalAnchorFee = new Big(0);
  if (anchorFeeConfigs.length > 0) {
    // Calculate total anchor fee by reducing the array
    totalAnchorFee = anchorFeeConfigs.reduce((total, feeConfig) => {
      if (feeConfig.valueType === "absolute") {
        return total.plus(feeConfig.value);
      }
      if (feeConfig.valueType === "relative") {
        // Calculate relative fee based on the input or output amount
        const amount = rampType === RampDirection.BUY ? inputAmount : outputAmount;
        const relativeFee = new Big(amount).mul(feeConfig.value);
        return total.plus(relativeFee);
      }
      return total;
    }, new Big(0));
  }

  return totalAnchorFee;
}

/**
 * Calculate fees that are deducted before the Nabla swap
 * @param inputAmount - The original user input amount
 * @param inputCurrency - The input currency
 * @param outputCurrency - The output currency
 * @param rampType - The type of ramp operation
 * @param from - The source destination type
 * @param to - The target destination type
 * @param partnerName - Optional partner name for custom fees
 * @returns Promise resolving to the pre-Nabla deductible fees
 */
export async function calculatePreNablaDeductibleFees(
  inputAmount: string,
  inputCurrency: RampCurrency,
  outputCurrency: RampCurrency,
  rampType: RampDirection,
  from: DestinationType,
  to: DestinationType,
  partnerName?: string
): Promise<PreNablaDeductibleFeesResult> {
  try {
    // Validate chain support
    validateChainSupport(rampType, from, to);

    // Determine the target fiat currency for fees
    const feeCurrency = getTargetFiatCurrency(rampType, inputCurrency, outputCurrency);

    let preNablaDeductibleFeeAmount = new Big(0);

    if (rampType === RampDirection.BUY) {
      // For on-ramp: Only Anchor Fee is deducted before Nabla
      const anchorFee = await calculateAnchorFee(rampType, from, to, inputAmount, inputAmount);

      // Convert anchor fee to fee currency if needed
      if (feeCurrency !== inputCurrency) {
        const anchorFeeInFeeCurrency = await priceFeedService.convertCurrency(anchorFee.toString(), inputCurrency, feeCurrency);
        preNablaDeductibleFeeAmount = new Big(anchorFeeInFeeCurrency);
      } else {
        preNablaDeductibleFeeAmount = anchorFee;
      }
    } else {
      // For off-ramp: Vortex Fee + Partner Markup Fee
      const { partnerMarkupFee, vortexFee } = await calculatePartnerAndVortexFees(
        inputAmount,
        rampType,
        partnerName,
        inputCurrency,
        feeCurrency
      );

      preNablaDeductibleFeeAmount = vortexFee.plus(partnerMarkupFee);
    }

    return {
      feeCurrency,
      preNablaDeductibleFeeAmount
    };
  } catch (error) {
    logger.error("Error calculating pre-Nabla deductible fees:", error);

    throw new APIError({
      message: QuoteError.FailedToCalculatePreNablaDeductibleFees,
      status: httpStatus.INTERNAL_SERVER_ERROR
    });
  }
}

/**
 * Main function to calculate all fee components for a quote
 * @param request - The fee calculation request parameters
 * @returns Promise resolving to the calculated fee components
 */
export async function calculateFeeComponents(request: CalculateFeeComponentsRequest): Promise<FeeComponentsResult> {
  try {
    // Validate chain support
    validateChainSupport(request.rampType, request.from, request.to);

    // Determine the target fiat currency for fees
    const feeCurrency = getTargetFiatCurrency(request.rampType, request.inputCurrency, request.outputCurrency);

    // Calculate partner markup and Vortex fees
    const { partnerMarkupFee, vortexFee } = await calculatePartnerAndVortexFees(
      request.inputAmount,
      request.rampType,
      request.partnerName,
      request.inputCurrency,
      feeCurrency
    );

    // Calculate anchor fees
    const anchorFee = await calculateAnchorFee(
      request.rampType,
      request.from,
      request.to,
      request.inputAmount,
      request.outputAmountOfframp
    );

    // Convert anchor fee to fee currency if needed
    let anchorFeeInFeeCurrency = anchorFee;
    if (feeCurrency !== request.inputCurrency && feeCurrency !== request.outputCurrency) {
      // Determine the base currency for anchor fee conversion
      const baseCurrency = request.rampType === RampDirection.BUY ? request.inputCurrency : request.outputCurrency;
      const anchorFeeConverted = await priceFeedService.convertCurrency(anchorFee.toString(), baseCurrency, feeCurrency);
      anchorFeeInFeeCurrency = new Big(anchorFeeConverted);
    }

    return {
      anchorFee: anchorFeeInFeeCurrency.toFixed(2),
      feeCurrency,
      partnerMarkupFee: partnerMarkupFee.toFixed(2),
      vortexFee: vortexFee.toFixed(2)
    };
  } catch (error) {
    logger.error("Error calculating fee components:", error);
    throw new APIError({
      message: QuoteError.FailedToCalculateFeeComponents,
      status: httpStatus.INTERNAL_SERVER_ERROR
    });
  }
}<|MERGE_RESOLUTION|>--- conflicted
+++ resolved
@@ -1,8 +1,4 @@
-<<<<<<< HEAD
-import { DestinationType, RampCurrency, RampDirection } from "@packages/shared";
-=======
-import { DestinationType, QuoteError, RampCurrency } from "@packages/shared";
->>>>>>> 1b427a9e
+import { DestinationType, QuoteError, RampCurrency, RampDirection } from "@packages/shared";
 import Big from "big.js";
 import httpStatus from "http-status";
 import logger from "../../../../config/logger";
