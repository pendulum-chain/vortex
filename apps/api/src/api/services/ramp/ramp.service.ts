--- conflicted
+++ resolved
@@ -11,6 +11,7 @@
   generateReferenceLabel,
   IbanPaymentData,
   MoneriumErrors,
+  Networks,
   QuoteError,
   RampDirection,
   RampErrorLog,
@@ -26,7 +27,6 @@
   UpdateRampResponse,
   validateMaskedNumber
 } from "@packages/shared";
-import Big from "big.js";
 import httpStatus from "http-status";
 import { Op } from "sequelize";
 import logger from "../../../config/logger";
@@ -39,17 +39,10 @@
 import { StateMetadata } from "../phases/meta-state-types";
 import phaseProcessor from "../phases/phase-processor";
 import { validatePresignedTxs } from "../transactions";
-<<<<<<< HEAD
 import { prepareOfframpTransactions } from "../transactions/offramp";
 import { prepareOnrampTransactions } from "../transactions/onramp";
 import { AveniaOnrampTransactionParams, MoneriumOnrampTransactionParams } from "../transactions/onramp/common/types";
-=======
-import { prepareMoneriumEvmOfframpTransactions } from "../transactions/moneriumEvmOfframpTransactions";
-import { prepareMoneriumEvmOnrampTransactions } from "../transactions/moneriumEvmOnrampTransactions";
-import { prepareOfframpTransactions } from "../transactions/offrampTransactions";
-import { prepareOnrampTransactions } from "../transactions/onrampTransactions";
 import webhookDeliveryService from "../webhook/webhook-delivery.service";
->>>>>>> 97f18988
 import { BaseRampService } from "./base.service";
 
 export function normalizeAndValidateSigningAccounts(accounts: AccountMeta[]): AccountMeta[] {
@@ -76,202 +69,6 @@
 }
 
 export class RampService extends BaseRampService {
-<<<<<<< HEAD
-=======
-  private async prepareOfframpBrlTransactions(
-    quote: QuoteTicket,
-    normalizedSigningAccounts: AccountMeta[],
-    additionalData: RegisterRampRequest["additionalData"]
-  ): Promise<{ unsignedTxs: UnsignedTx[]; stateMeta: Partial<StateMetadata>; depositQrCode?: string }> {
-    if (!additionalData || !additionalData.pixDestination || !additionalData.taxId || !additionalData.receiverTaxId) {
-      throw new Error("receiverTaxId, pixDestination and taxId parameters must be provided for offramp to BRL");
-    }
-
-    const subaccount = await this.validateBrlaOfframpRequest(
-      additionalData.taxId,
-      additionalData.pixDestination,
-      additionalData.receiverTaxId,
-      quote.outputAmount
-    );
-
-    const { unsignedTxs, stateMeta } = await prepareOfframpTransactions({
-      brlaEvmAddress: subaccount.wallets.evm,
-      pixDestination: additionalData.pixDestination,
-      quote,
-      receiverTaxId: additionalData.receiverTaxId,
-      signingAccounts: normalizedSigningAccounts,
-      stellarPaymentData: additionalData.paymentData,
-      taxId: additionalData.taxId,
-      userAddress: additionalData.walletAddress
-    });
-
-    return { depositQrCode: subaccount.brCode, stateMeta, unsignedTxs };
-  }
-
-  private async prepareOfframpNonBrlTransactions(
-    quote: QuoteTicket,
-    normalizedSigningAccounts: AccountMeta[],
-    additionalData: RegisterRampRequest["additionalData"]
-  ): Promise<{ unsignedTxs: UnsignedTx[]; stateMeta: Partial<StateMetadata> }> {
-    const { unsignedTxs, stateMeta } = await prepareOfframpTransactions({
-      quote,
-      signingAccounts: normalizedSigningAccounts,
-      stellarPaymentData: additionalData?.paymentData,
-      userAddress: additionalData?.walletAddress
-    });
-
-    return { stateMeta, unsignedTxs };
-  }
-
-  private async prepareOnrampTransactionsMethod(
-    quote: QuoteTicket,
-    normalizedSigningAccounts: AccountMeta[],
-    additionalData: RegisterRampRequest["additionalData"],
-    signingAccounts: AccountMeta[]
-  ): Promise<{ unsignedTxs: UnsignedTx[]; stateMeta: Partial<StateMetadata>; depositQrCode: string; aveniaTicketId: string }> {
-    if (!additionalData || additionalData.destinationAddress === undefined || additionalData.taxId === undefined) {
-      throw new APIError({
-        message: "Parameters destinationAddress and taxId are required for onramp",
-        status: httpStatus.BAD_REQUEST
-      });
-    }
-
-    const moonbeamEphemeralEntry = signingAccounts.find(ephemeral => ephemeral.network === Networks.Moonbeam);
-    if (!moonbeamEphemeralEntry) {
-      throw new APIError({
-        message: "Moonbeam ephemeral not found",
-        status: httpStatus.BAD_REQUEST
-      });
-    }
-
-    const { brCode, aveniaTicketId } = await this.validateBrlaOnrampRequest(
-      additionalData.taxId,
-      quote,
-      quote.inputAmount,
-      moonbeamEphemeralEntry.address
-    );
-
-    const { unsignedTxs, stateMeta } = await prepareOnrampTransactions(
-      quote,
-      normalizedSigningAccounts,
-      additionalData.destinationAddress,
-      additionalData.taxId
-    );
-
-    return { aveniaTicketId, depositQrCode: brCode, stateMeta: stateMeta as Partial<StateMetadata>, unsignedTxs };
-  }
-
-  private async prepareMoneriumOnrampTransactions(
-    quote: QuoteTicket,
-    normalizedSigningAccounts: AccountMeta[],
-    additionalData: RegisterRampRequest["additionalData"]
-  ): Promise<{
-    unsignedTxs: UnsignedTx[];
-    stateMeta: Partial<StateMetadata>;
-    depositQrCode: string;
-    ibanPaymentData?: IbanPaymentData;
-  }> {
-    if (!additionalData || !additionalData.moneriumAuthToken || additionalData.destinationAddress === undefined) {
-      throw new APIError({
-        message: "Parameters moneriumAuthToken and destinationAddress are required for Monerium onramp",
-        status: httpStatus.BAD_REQUEST
-      });
-    }
-
-    try {
-      // Validate the user mint address
-      const ibanData = await getIbanForAddress(
-        additionalData.destinationAddress,
-        additionalData.moneriumAuthToken,
-        quote.to as EvmNetworks // Fixme: assethub network type issue.
-      );
-
-      const userProfile = await getMoneriumUserProfile({
-        authToken: additionalData.moneriumAuthToken,
-        profileId: ibanData.profile
-      });
-
-      const { unsignedTxs, stateMeta } = await prepareMoneriumEvmOnrampTransactions({
-        destinationAddress: additionalData.destinationAddress,
-        quote,
-        signingAccounts: normalizedSigningAccounts
-      });
-
-      const ibanPaymentData = {
-        bic: ibanData.bic,
-        iban: ibanData.iban,
-        receiverName: userProfile.name
-      };
-
-      const ibanCode = createEpcQrCodeData({
-        amount: quote.inputAmount,
-        bic: ibanData.bic,
-        iban: ibanData.iban,
-        name: userProfile.name
-      });
-      return { depositQrCode: ibanCode, ibanPaymentData, stateMeta: stateMeta as Partial<StateMetadata>, unsignedTxs };
-    } catch (error) {
-      if (error instanceof Error && error.message.includes(MoneriumErrors.USER_MINT_ADDRESS_NOT_FOUND)) {
-        throw new APIError({
-          message: MoneriumErrors.USER_MINT_ADDRESS_NOT_FOUND,
-          status: httpStatus.BAD_REQUEST
-        });
-      }
-      throw error;
-    }
-  }
-
-  private async prepareMoneriumOfframpTransactions(
-    quote: QuoteTicket,
-    normalizedSigningAccounts: AccountMeta[],
-    additionalData: RegisterRampRequest["additionalData"]
-  ): Promise<{ unsignedTxs: UnsignedTx[]; stateMeta: Partial<StateMetadata> }> {
-    if (!additionalData || additionalData.walletAddress === undefined || !additionalData.moneriumAuthToken) {
-      throw new APIError({
-        message: "Parameters walletAddress and moneriumAuthToken is required for Monerium onramp",
-        status: httpStatus.BAD_REQUEST
-      });
-    }
-    const { unsignedTxs, stateMeta } = await prepareMoneriumEvmOfframpTransactions({
-      moneriumAuthToken: additionalData.moneriumAuthToken,
-      quote,
-      userAddress: additionalData.walletAddress
-    });
-    return { stateMeta: stateMeta as Partial<StateMetadata>, unsignedTxs };
-  }
-
-  private async prepareRampTransactions(
-    quote: QuoteTicket,
-    normalizedSigningAccounts: AccountMeta[],
-    additionalData: RegisterRampRequest["additionalData"],
-    signingAccounts: AccountMeta[]
-  ): Promise<{
-    unsignedTxs: UnsignedTx[];
-    stateMeta: Partial<StateMetadata>;
-    depositQrCode?: string;
-    aveniaTicketId?: string;
-    ibanPaymentData?: IbanPaymentData;
-  }> {
-    if (quote.rampType === RampDirection.SELL) {
-      if (quote.outputCurrency === FiatToken.BRL) {
-        return this.prepareOfframpBrlTransactions(quote, normalizedSigningAccounts, additionalData);
-        // If the property moneriumAuthToken is not provided, we assume this is a regular Stellar offramp.
-        // otherwise, it is automatically assumed to be a Monerium offramp.
-        // FIXME change to a better check once Mykobo support is dropped, or a better way to check if the transaction is a Monerium offramp arises.
-      } else if (!additionalData?.moneriumAuthToken) {
-        return this.prepareOfframpNonBrlTransactions(quote, normalizedSigningAccounts, additionalData);
-      } else {
-        return this.prepareMoneriumOfframpTransactions(quote, normalizedSigningAccounts, additionalData);
-      }
-    } else {
-      if (quote.inputCurrency === FiatToken.EURC) {
-        return this.prepareMoneriumOnrampTransactions(quote, normalizedSigningAccounts, additionalData);
-      }
-      return this.prepareOnrampTransactionsMethod(quote, normalizedSigningAccounts, additionalData, signingAccounts);
-    }
-  }
-
->>>>>>> 97f18988
   /**
    * Register a new ramping process. This will create a new ramp state and create transactions that need to be signed
    * on the client side.
@@ -346,8 +143,6 @@
         from: rampState.from,
         ibanPaymentData: rampState.state.ibanPaymentData,
         id: rampState.id,
-        inputAmount: rampState.state.inputAmount,
-        outputAmount: rampState.state.outputAmount,
         paymentMethod: rampState.paymentMethod,
         quoteId: rampState.quoteId,
         sessionId: rampState.state.sessionId,
@@ -440,8 +235,6 @@
         from: rampState.from,
         ibanPaymentData: rampState.state.ibanPaymentData,
         id: rampState.id,
-        inputAmount: rampState.state.inputAmount,
-        outputAmount: rampState.state.outputAmount,
         paymentMethod: rampState.paymentMethod,
         quoteId: rampState.quoteId,
         sessionId: rampState.state.sessionId,
@@ -511,8 +304,6 @@
         from: rampState.from,
         ibanPaymentData: rampState.state.ibanPaymentData,
         id: rampState.id,
-        inputAmount: rampState.state.inputAmount,
-        outputAmount: rampState.state.outputAmount,
         paymentMethod: rampState.paymentMethod,
         quoteId: rampState.quoteId,
         sessionId: rampState.state.sessionId,
@@ -646,8 +437,6 @@
   }
 
   /**
-<<<<<<< HEAD
-=======
    * Map ramp phase to a user-friendly status
    */
   private mapPhaseToStatus(phase: RampPhase): TransactionStatus {
@@ -657,7 +446,6 @@
   }
 
   /**
->>>>>>> 97f18988
    * Append an error log to a ramping process.
    * This function limits the number of error logs to 100 per ramping process.
    * @param id The ID of the ramping process
@@ -815,7 +603,6 @@
     return { aveniaTicketId: aveniaTicket.id, brCode: aveniaTicket.brCode };
   }
 
-<<<<<<< HEAD
   private async prepareOfframpBrlTransactions(
     quote: QuoteTicket,
     normalizedSigningAccounts: AccountMeta[],
@@ -947,7 +734,8 @@
 
       const ibanPaymentData = {
         bic: ibanData.bic,
-        iban: ibanData.iban
+        iban: ibanData.iban,
+        receiverName: userProfile.name
       };
 
       const ibanCode = createEpcQrCodeData({
@@ -1019,30 +807,22 @@
     }
   }
 
-  /**
-   * Map ramp phase to a user-friendly status
-   */
-  private mapPhaseToStatus(phase: RampPhase): string {
-    if (phase === "complete") return "success";
-    if (phase === "failed" || phase === "timedOut") return "failed";
-    return "pending";
-  }
-
-  private async cancelRamp(id: string): Promise<void> {
-    const rampState = await RampState.findByPk(id);
-
-    if (!rampState) {
-      throw new Error("Ramp not found.");
-    }
-
-    await this.updateRampState(id, {
-      currentPhase: "timedOut"
-    });
-=======
   private mapPhaseToWebhookStatus(phase: RampPhase): TransactionStatus {
     if (phase === "complete") return TransactionStatus.COMPLETE;
     if (phase === "failed" || phase === "timedOut") return TransactionStatus.FAILED;
     return TransactionStatus.PENDING;
+  }
+
+  private async cancelRamp(id: string): Promise<void> {
+    const rampState = await RampState.findByPk(id);
+
+    if (!rampState) {
+      throw new Error("Ramp not found.");
+    }
+
+    await this.updateRampState(id, {
+      currentPhase: "timedOut"
+    });
   }
 
   private async notifyStatusChangeIfNeeded(rampState: RampState, oldPhase: RampPhase, newPhase: RampPhase): Promise<void> {
@@ -1071,7 +851,6 @@
     if (oldPhase !== newPhase) {
       await this.notifyStatusChangeIfNeeded(rampState, oldPhase, newPhase);
     }
->>>>>>> 97f18988
   }
 }
 
