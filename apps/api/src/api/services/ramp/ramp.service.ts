--- conflicted
+++ resolved
@@ -88,18 +88,7 @@
       userAddress: additionalData.walletAddress
     });
 
-    await this.validateBrlaOfframpRequest(
-      additionalData.taxId,
-      additionalData.pixDestination,
-      additionalData.receiverTaxId,
-      quote.inputAmount
-    );
-
-<<<<<<< HEAD
-    return { depositQrCode: brCode, stateMeta, unsignedTxs };
-=======
-    return { stateMeta, unsignedTxs };
->>>>>>> 80c89a4c
+    return { depositQrCode: subaccount.brCode, stateMeta, unsignedTxs };
   }
 
   private async prepareOfframpNonBrlTransactions(
