--- conflicted
+++ resolved
@@ -11,6 +11,7 @@
   generateReferenceLabel,
   IbanPaymentData,
   MoneriumErrors,
+  Networks,
   QuoteError,
   RampDirection,
   RampErrorLog,
@@ -501,7 +502,6 @@
     return response;
   }
 
-<<<<<<< HEAD
   /// Finds the transaction hash of the transaction that finalized the ramping process.
   /// For now, this will be the hash of the last transaction on the second-last network, ie. the outgoing transfer
   /// and not the incoming one.
@@ -524,8 +524,6 @@
     return { transactionExplorerLink: undefined, transactionHash: undefined };
   }
 
-=======
->>>>>>> 556bac4f
   /**
    * Get the error logs for a ramping process
    */
