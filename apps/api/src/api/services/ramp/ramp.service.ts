--- conflicted
+++ resolved
@@ -12,27 +12,6 @@
   StartRampRequest,
   StartRampResponse,
   UnsignedTx,
-<<<<<<< HEAD
-  validateMaskedNumber,
-} from '@packages/shared';
-import httpStatus from 'http-status';
-import { Op } from 'sequelize';
-import logger from '../../../config/logger';
-import { SEQUENCE_TIME_WINDOW_IN_SECONDS } from '../../../constants/constants';
-import QuoteTicket from '../../../models/quoteTicket.model';
-import RampState from '../../../models/rampState.model';
-import { APIError } from '../../errors/api-error';
-import { BrlaApiService } from '../brla/brlaApiService';
-import { generateReferenceLabel } from '../brla/helpers';
-import { SubaccountData } from '../brla/types';
-import phaseProcessor from '../phases/phase-processor';
-import { validatePresignedTxs } from '../transactions';
-import { prepareMoneriumEvmOfframpTransactions } from '../transactions/moneriumEvmOfframpTransactions';
-import { prepareMoneriumEvmOnrampTransactions } from '../transactions/moneriumEvmOnrampTransactions';
-import { prepareOfframpTransactions } from '../transactions/offrampTransactions';
-import { prepareOnrampTransactions } from '../transactions/onrampTransactions';
-import { BaseRampService } from './base.service';
-=======
   UpdateRampRequest,
   UpdateRampResponse,
   validateMaskedNumber
@@ -53,7 +32,8 @@
 import { prepareOfframpTransactions } from "../transactions/offrampTransactions";
 import { prepareOnrampTransactions } from "../transactions/onrampTransactions";
 import { BaseRampService } from "./base.service";
->>>>>>> 5a45df70
+import { prepareMoneriumEvmOnrampTransactions } from "../transactions/moneriumEvmOnrampTransactions";
+import { prepareMoneriumEvmOfframpTransactions } from "../transactions/moneriumEvmOfframpTransactions";
 
 export function normalizeAndValidateSigningAccounts(accounts: AccountMeta[]): AccountMeta[] {
   const normalizedAccounts: AccountMeta[] = [];
@@ -159,19 +139,73 @@
     return { brCode, stateMeta: stateMeta as Partial<StateMetadata>, unsignedTxs };
   }
 
+  private async prepareMoneriumOnrampTransactions(
+    quote: QuoteTicket,
+    normalizedSigningAccounts: AccountMeta[],
+    additionalData: RegisterRampRequest["additionalData"],
+  ): Promise<{ unsignedTxs: UnsignedTx[]; stateMeta: Partial<StateMetadata>; brCode?: string }> {
+
+      if (!additionalData || additionalData.moneriumAuthToken === undefined || additionalData.destinationAddress === undefined) {
+        throw new APIError({
+          status: httpStatus.BAD_REQUEST,
+          message: 'Parameters moneriumAuthToken and destinationAddress are required for Monerium onramp',
+        });
+      } 
+
+      const { unsignedTxs, stateMeta } = await prepareMoneriumEvmOnrampTransactions({
+        quote,
+        signingAccounts: normalizedSigningAccounts,
+        destinationAddress: additionalData.destinationAddress,
+        moneriumAuthToken: additionalData.moneriumAuthToken,
+      });
+
+      // Mock the onramp transfer code
+      const brCode = 'mocked-br-code-for-onramp'; // This should be replaced with actual logic to generate a BR code if needed
+      return { unsignedTxs, stateMeta: stateMeta as Partial<StateMetadata>, brCode };
+  }
+
+  private async prepareMoneriumOfframpTransactions(
+    quote: QuoteTicket,
+    normalizedSigningAccounts: AccountMeta[],
+    additionalData: RegisterRampRequest["additionalData"],
+  ): Promise<{ unsignedTxs: UnsignedTx[]; stateMeta: Partial<StateMetadata>; brCode?: string }> {
+  
+     if (!additionalData || additionalData.walletAddress === undefined || additionalData.moneriumAuthToken === undefined) {
+      throw new APIError({
+        status: httpStatus.BAD_REQUEST,
+        message: 'Parameters walletAddress and moneriumAuthToken is required for Monerium onramp',
+      });
+    }
+    const { unsignedTxs, stateMeta } = await prepareMoneriumEvmOfframpTransactions({
+      quote,
+      userAddress: additionalData.walletAddress,
+      moneriumAuthToken: additionalData.moneriumAuthToken,
+    });
+    return { unsignedTxs, stateMeta: stateMeta as Partial<StateMetadata>, brCode: undefined };
+    
+  }
+
   private async prepareRampTransactions(
     quote: QuoteTicket,
     normalizedSigningAccounts: AccountMeta[],
     additionalData: RegisterRampRequest["additionalData"],
     signingAccounts: AccountMeta[]
   ): Promise<{ unsignedTxs: UnsignedTx[]; stateMeta: Partial<StateMetadata>; brCode?: string }> {
-    if (quote.rampType === "off") {
+    if (quote.rampType === "off" ) {
       if (quote.outputCurrency === FiatToken.BRL) {
+        
         return this.prepareOfframpBrlTransactions(quote, normalizedSigningAccounts, additionalData);
+        // If the property moneriumAuthToken is not provided, we assume this is a regular Stellar offramp.
+        // otherwise, it is automatically assumed to be a Monerium offramp.
+      } else if (!additionalData?.moneriumAuthToken) {
+        return this.prepareOfframpNonBrlTransactions(quote, normalizedSigningAccounts, additionalData);
       } else {
-        return this.prepareOfframpNonBrlTransactions(quote, normalizedSigningAccounts, additionalData);
+        return this.prepareMoneriumOfframpTransactions(quote, normalizedSigningAccounts, additionalData);
       }
     } else {
+        if (quote.inputCurrency === FiatToken.EURC) {
+          return this.prepareMoneriumOnrampTransactions(quote, normalizedSigningAccounts, additionalData);
+        }
       return this.prepareOnrampTransactionsMethod(quote, normalizedSigningAccounts, additionalData, signingAccounts);
     }
   }
@@ -211,107 +245,12 @@
 
       const normalizedSigningAccounts = normalizeAndValidateSigningAccounts(signingAccounts);
 
-<<<<<<< HEAD
-      // Create to-be-signed transactions
-      let unsignedTxs: UnsignedTx[] = [];
-      let stateMeta: any = {};
-      let brCode: string | undefined;
-      if (quote.rampType === 'off') {
-        if (quote.outputCurrency === FiatToken.BRL) {
-          if (
-            !additionalData ||
-            !additionalData.pixDestination ||
-            !additionalData.taxId ||
-            !additionalData.receiverTaxId
-          ) {
-            throw new Error('receiverTaxId, pixDestination and taxId parameters must be provided for offramp to BRL');
-          }
-          // Validate BRLA off-ramp request
-          const subaccount = await this.validateBrlaOfframpRequest(
-            additionalData.taxId,
-            additionalData.pixDestination,
-            additionalData.receiverTaxId,
-            quote.outputAmount,
-          );
-
-          ({ unsignedTxs, stateMeta } = await prepareOfframpTransactions({
-            quote,
-            signingAccounts: normalizedSigningAccounts,
-            stellarPaymentData: additionalData.paymentData,
-            userAddress: additionalData.walletAddress,
-            pixDestination: additionalData.pixDestination,
-            taxId: additionalData.taxId,
-            receiverTaxId: additionalData.receiverTaxId,
-            brlaEvmAddress: subaccount.wallets.evm,
-          }));
-        } else if (!additionalData?.moneriumAuthToken) {
-          // If the property moneriumAuthToken is not provided, we assume this is a regular Stellar offramp.
-          // otherwise, it is automatically assumed to be a Monerium offramp.
-          ({ unsignedTxs, stateMeta } = await prepareOfframpTransactions({
-            quote,
-            signingAccounts: normalizedSigningAccounts,
-            stellarPaymentData: additionalData?.paymentData,
-            userAddress: additionalData?.walletAddress,
-          }));
-        } else {
-          ({ unsignedTxs, stateMeta } = await prepareMoneriumEvmOfframpTransactions({
-            quote,
-            userAddress: additionalData?.walletAddress,
-            moneriumAuthToken: additionalData?.moneriumAuthToken,
-          }));
-        }
-      } else if (additionalData?.moneriumAuthToken) {
-        // If the property moneriumAuthToken is provided, this is a Monerium onramp.
-
-        if (!additionalData || additionalData.destinationAddress === undefined) {
-          throw new APIError({
-            status: httpStatus.BAD_REQUEST,
-            message: 'Parameter destinationAddress is required for Monerium onramp',
-          });
-        }
-
-        ({ unsignedTxs, stateMeta } = await prepareMoneriumEvmOnrampTransactions({
-          quote,
-          signingAccounts: normalizedSigningAccounts,
-          destinationAddress: additionalData.destinationAddress,
-          moneriumAuthToken: additionalData?.moneriumAuthToken,
-        }));
-
-        // Mock the onramp transfer code
-        brCode = 'mocked-br-code-for-onramp'; // This should be replaced with actual logic to generate a BR code if needed
-      } else {
-        // validate we have the destination address and taxId
-        if (!additionalData || additionalData.destinationAddress === undefined || additionalData.taxId === undefined) {
-          throw new APIError({
-            status: httpStatus.BAD_REQUEST,
-            message: 'Parameters destinationAddress and taxId are required for onramp',
-          });
-        }
-
-        const moonbeamEphemeralEntry = signingAccounts.find((ephemeral) => ephemeral.network === Networks.Moonbeam);
-        if (!moonbeamEphemeralEntry) {
-          throw new APIError({
-            status: httpStatus.BAD_REQUEST,
-            message: 'Moonbeam ephemeral not found',
-          });
-        }
-
-        brCode = await this.validateBrlaOnrampRequest(additionalData.taxId, quote, quote.inputAmount);
-        ({ unsignedTxs, stateMeta } = await prepareOnrampTransactions(
-          quote,
-          normalizedSigningAccounts,
-          additionalData?.destinationAddress,
-          additionalData?.taxId,
-        ));
-      }
-=======
       const { unsignedTxs, stateMeta, brCode } = await this.prepareRampTransactions(
         quote,
         normalizedSigningAccounts,
         additionalData,
         signingAccounts
       );
->>>>>>> 5a45df70
 
       await this.consumeQuote(quote.id, transaction);
 
