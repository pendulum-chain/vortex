import {
  AccountMeta,
  BrlaApiService,
  FiatToken,
  GetRampHistoryResponse,
  GetRampStatusResponse,
<<<<<<< HEAD
  generateReferenceLabel,
=======
  IbanPaymentData,
>>>>>>> 71e8e950
  Networks,
  RampErrorLog,
  RampPhase,
  RampProcess,
  RegisterRampRequest,
  RegisterRampResponse,
  StartRampRequest,
  StartRampResponse,
  SubaccountData,
  UnsignedTx,
  UpdateRampRequest,
  UpdateRampResponse,
  validateMaskedNumber
} from "@packages/shared";
import httpStatus from "http-status";
import { Op } from "sequelize";
import logger from "../../../config/logger";
import { SEQUENCE_TIME_WINDOW_IN_SECONDS } from "../../../constants/constants";
import QuoteTicket from "../../../models/quoteTicket.model";
import RampState from "../../../models/rampState.model";
import { APIError } from "../../errors/api-error";
<<<<<<< HEAD
=======
import { BrlaApiService } from "../brla/brlaApiService";
import { generateReferenceLabel } from "../brla/helpers";
import { SubaccountData } from "../brla/types";
import { createEpcQrCodeData, getAuthContext, getMoneriumUserIban, getMoneriumUserProfile } from "../monerium";
>>>>>>> 71e8e950
import { StateMetadata } from "../phases/meta-state-types";
import phaseProcessor from "../phases/phase-processor";
import { validatePresignedTxs } from "../transactions";
import { prepareMoneriumEvmOfframpTransactions } from "../transactions/moneriumEvmOfframpTransactions";
import { prepareMoneriumEvmOnrampTransactions } from "../transactions/moneriumEvmOnrampTransactions";
import { prepareOfframpTransactions } from "../transactions/offrampTransactions";
import { prepareOnrampTransactions } from "../transactions/onrampTransactions";
import { BaseRampService } from "./base.service";

export function normalizeAndValidateSigningAccounts(accounts: AccountMeta[]): AccountMeta[] {
  const normalizedAccounts: AccountMeta[] = [];
  const allowedNetworks = new Set(Object.values(Networks).map(network => network.toLowerCase()));

  accounts.forEach(account => {
    if (!allowedNetworks.has(account.network.toLowerCase())) {
      throw new Error(`Invalid network: "${account.network}" provided.`);
    }

    const network = Object.values(Networks).find(network => network.toLowerCase() === account.network.toLowerCase());
    if (!network) {
      throw new Error(`Invalid network: "${account.network}" provided.`);
    }

    normalizedAccounts.push({
      address: account.address,
      network
    });
  });

  return normalizedAccounts;
}

export class RampService extends BaseRampService {
  private async prepareOfframpBrlTransactions(
    quote: QuoteTicket,
    normalizedSigningAccounts: AccountMeta[],
    additionalData: RegisterRampRequest["additionalData"]
  ): Promise<{ unsignedTxs: UnsignedTx[]; stateMeta: Partial<StateMetadata>; depositQrCode?: string }> {
    if (!additionalData || !additionalData.pixDestination || !additionalData.taxId || !additionalData.receiverTaxId) {
      throw new Error("receiverTaxId, pixDestination and taxId parameters must be provided for offramp to BRL");
    }

    const subaccount = await this.validateBrlaOfframpRequest(
      additionalData.taxId,
      additionalData.pixDestination,
      additionalData.receiverTaxId,
      quote.outputAmount
    );

    const { unsignedTxs, stateMeta } = await prepareOfframpTransactions({
      brlaEvmAddress: subaccount.wallets.evm,
      pixDestination: additionalData.pixDestination,
      quote,
      receiverTaxId: additionalData.receiverTaxId,
      signingAccounts: normalizedSigningAccounts,
      stellarPaymentData: additionalData.paymentData,
      taxId: additionalData.taxId,
      userAddress: additionalData.walletAddress
    });

    return { depositQrCode: subaccount.brCode, stateMeta, unsignedTxs };
  }

  private async prepareOfframpNonBrlTransactions(
    quote: QuoteTicket,
    normalizedSigningAccounts: AccountMeta[],
    additionalData: RegisterRampRequest["additionalData"]
  ): Promise<{ unsignedTxs: UnsignedTx[]; stateMeta: Partial<StateMetadata> }> {
    const { unsignedTxs, stateMeta } = await prepareOfframpTransactions({
      quote,
      signingAccounts: normalizedSigningAccounts,
      stellarPaymentData: additionalData?.paymentData,
      userAddress: additionalData?.walletAddress
    });

    return { stateMeta, unsignedTxs };
  }

  private async prepareOnrampTransactionsMethod(
    quote: QuoteTicket,
    normalizedSigningAccounts: AccountMeta[],
    additionalData: RegisterRampRequest["additionalData"],
    signingAccounts: AccountMeta[]
  ): Promise<{ unsignedTxs: UnsignedTx[]; stateMeta: Partial<StateMetadata>; depositQrCode: string }> {
    if (!additionalData || additionalData.destinationAddress === undefined || additionalData.taxId === undefined) {
      throw new APIError({
        message: "Parameters destinationAddress and taxId are required for onramp",
        status: httpStatus.BAD_REQUEST
      });
    }

    const moonbeamEphemeralEntry = signingAccounts.find(ephemeral => ephemeral.network === Networks.Moonbeam);
    if (!moonbeamEphemeralEntry) {
      throw new APIError({
        message: "Moonbeam ephemeral not found",
        status: httpStatus.BAD_REQUEST
      });
    }

    const brCode = await this.validateBrlaOnrampRequest(additionalData.taxId, quote, quote.inputAmount);

    const { unsignedTxs, stateMeta } = await prepareOnrampTransactions(
      quote,
      normalizedSigningAccounts,
      additionalData.destinationAddress,
      additionalData.taxId
    );

    return { depositQrCode: brCode, stateMeta: stateMeta as Partial<StateMetadata>, unsignedTxs };
  }

  private async prepareMoneriumOnrampTransactions(
    quote: QuoteTicket,
    normalizedSigningAccounts: AccountMeta[],
    additionalData: RegisterRampRequest["additionalData"]
  ): Promise<{
    unsignedTxs: UnsignedTx[];
    stateMeta: Partial<StateMetadata>;
    depositQrCode: string;
    ibanPaymentData?: IbanPaymentData;
  }> {
    if (!additionalData || !additionalData.moneriumAuthToken || additionalData.destinationAddress === undefined) {
      throw new APIError({
        message: "Parameters moneriumAuthToken and destinationAddress are required for Monerium onramp",
        status: httpStatus.BAD_REQUEST
      });
    }

    const { unsignedTxs, stateMeta } = await prepareMoneriumEvmOnrampTransactions({
      destinationAddress: additionalData.destinationAddress,
      moneriumAuthToken: additionalData.moneriumAuthToken,
      quote,
      signingAccounts: normalizedSigningAccounts
    });

    const userContext = await getAuthContext(additionalData.moneriumAuthToken);
    const ibanData = await getMoneriumUserIban({
      authToken: additionalData.moneriumAuthToken,
      profileId: userContext.defaultProfile
    });
    const ibanPaymentData = {
      bic: ibanData.bic,
      iban: ibanData.iban
    };

    const userProfile = await getMoneriumUserProfile({
      authToken: additionalData.moneriumAuthToken,
      profileId: ibanData.profile
    });

    const ibanCode = createEpcQrCodeData({
      amount: quote.inputAmount,
      bic: ibanData.bic,
      iban: ibanData.iban,
      name: userProfile.name
    });
    return { depositQrCode: ibanCode, ibanPaymentData, stateMeta: stateMeta as Partial<StateMetadata>, unsignedTxs };
  }

  private async prepareMoneriumOfframpTransactions(
    quote: QuoteTicket,
    normalizedSigningAccounts: AccountMeta[],
    additionalData: RegisterRampRequest["additionalData"]
  ): Promise<{ unsignedTxs: UnsignedTx[]; stateMeta: Partial<StateMetadata> }> {
    if (!additionalData || additionalData.walletAddress === undefined || !additionalData.moneriumAuthToken) {
      throw new APIError({
        message: "Parameters walletAddress and moneriumAuthToken is required for Monerium onramp",
        status: httpStatus.BAD_REQUEST
      });
    }
    const { unsignedTxs, stateMeta } = await prepareMoneriumEvmOfframpTransactions({
      moneriumAuthToken: additionalData.moneriumAuthToken,
      quote,
      userAddress: additionalData.walletAddress
    });
    return { stateMeta: stateMeta as Partial<StateMetadata>, unsignedTxs };
  }

  private async prepareRampTransactions(
    quote: QuoteTicket,
    normalizedSigningAccounts: AccountMeta[],
    additionalData: RegisterRampRequest["additionalData"],
    signingAccounts: AccountMeta[]
  ): Promise<{
    unsignedTxs: UnsignedTx[];
    stateMeta: Partial<StateMetadata>;
    depositQrCode?: string;
    ibanPaymentData?: IbanPaymentData;
  }> {
    if (quote.rampType === "off") {
      if (quote.outputCurrency === FiatToken.BRL) {
        return this.prepareOfframpBrlTransactions(quote, normalizedSigningAccounts, additionalData);
        // If the property moneriumAuthToken is not provided, we assume this is a regular Stellar offramp.
        // otherwise, it is automatically assumed to be a Monerium offramp.
        // FIXME change to a better check once Mykobo support is dropped, or a better way to check if the transaction is a Monerium offramp arises.
      } else if (!additionalData?.moneriumAuthToken) {
        return this.prepareOfframpNonBrlTransactions(quote, normalizedSigningAccounts, additionalData);
      } else {
        return this.prepareMoneriumOfframpTransactions(quote, normalizedSigningAccounts, additionalData);
      }
    } else {
      if (quote.inputCurrency === FiatToken.EURC) {
        return this.prepareMoneriumOnrampTransactions(quote, normalizedSigningAccounts, additionalData);
      }
      return this.prepareOnrampTransactionsMethod(quote, normalizedSigningAccounts, additionalData, signingAccounts);
    }
  }

  /**
   * Register a new ramping process. This will create a new ramp state and create transactions that need to be signed
   * on the client side.
   */
  public async registerRamp(request: RegisterRampRequest, _route = "/v1/ramp/register"): Promise<RampProcess> {
    return this.withTransaction(async transaction => {
      const { signingAccounts, quoteId, additionalData } = request;

      const quote = await QuoteTicket.findByPk(quoteId, { transaction });

      if (!quote) {
        throw new APIError({
          message: "Quote not found",
          status: httpStatus.NOT_FOUND
        });
      }

      if (quote.status !== "pending") {
        throw new APIError({
          message: `Quote is ${quote.status}`,
          status: httpStatus.BAD_REQUEST
        });
      }

      if (new Date(quote.expiresAt) < new Date()) {
        await quote.destroy({ transaction });

        throw new APIError({
          message: "Quote has expired",
          status: httpStatus.BAD_REQUEST
        });
      }

      const normalizedSigningAccounts = normalizeAndValidateSigningAccounts(signingAccounts);

      const { unsignedTxs, stateMeta, depositQrCode, ibanPaymentData } = await this.prepareRampTransactions(
        quote,
        normalizedSigningAccounts,
        additionalData,
        signingAccounts
      );

      await this.consumeQuote(quote.id, transaction);

      // Create initial ramp state
      const rampState = await this.createRampState({
        currentPhase: "initial" as RampPhase,
        from: quote.from,
        postCompleteState: {
          cleanup: { cleanupAt: null, cleanupCompleted: false, errors: null }
        },
        presignedTxs: null,
        processingLock: { locked: false, lockedAt: null },
        quoteId: quote.id,
        state: {
          depositQrCode,
          ibanPaymentData,
          inputAmount: quote.inputAmount,
          inputCurrency: quote.inputCurrency,
          outputAmount: quote.outputAmount,
          outputCurrency: quote.outputCurrency,
          ...request.additionalData,
          ...stateMeta
        } as StateMetadata,
        to: quote.to,
        type: quote.rampType,
        unsignedTxs
      });

      const response: RegisterRampResponse = {
        createdAt: rampState.createdAt.toISOString(),
        currentPhase: rampState.currentPhase,
        depositQrCode: rampState.state.depositQrCode,
        from: rampState.from,
        ibanPaymentData: rampState.state.ibanPaymentData,
        id: rampState.id,
        quoteId: rampState.quoteId,
        to: rampState.to,
        type: rampState.type,
        unsignedTxs: rampState.unsignedTxs,
        updatedAt: rampState.updatedAt.toISOString()
      };

      return response;
    });
  }

  /**
   * Update a ramping process with presigned transactions and additional data
   */
  public async updateRamp(request: UpdateRampRequest): Promise<UpdateRampResponse> {
    return this.withTransaction(async transaction => {
      const { rampId, presignedTxs, additionalData } = request;

      const rampState = await RampState.findByPk(rampId, { transaction });

      if (!rampState) {
        throw new APIError({
          message: "Ramp not found",
          status: httpStatus.NOT_FOUND
        });
      }

      // Check if the ramp is in a state that allows updates
      if (rampState.currentPhase !== "initial") {
        throw new APIError({
          message: "Ramp is not in a state that allows updates",
          status: httpStatus.CONFLICT
        });
      }

      // Validate presigned transactions, if some were supplied
      if (presignedTxs && presignedTxs.length > 0) {
        validatePresignedTxs(presignedTxs);
      }

      // Merge presigned transactions (replace existing ones with same phase/network/signer)
      const existingTxs = rampState.presignedTxs || [];
      const updatedTxs = [...existingTxs];

      presignedTxs.forEach((newTx: UnsignedTx) => {
        const existingIndex = updatedTxs.findIndex(
          tx => tx.phase === newTx.phase && tx.network === newTx.network && tx.signer === newTx.signer
        );
        if (existingIndex >= 0) {
          updatedTxs[existingIndex] = newTx;
        } else {
          updatedTxs.push(newTx);
        }
      });

      // Merge additional data
      const existingAdditionalData = rampState.state || {};
      const mergedAdditionalData = { ...existingAdditionalData, ...additionalData };

      // Update the ramp state
      await rampState.update(
        {
          presignedTxs: updatedTxs,
          state: mergedAdditionalData
        },
        { transaction }
      );

      // Create response
      const response: UpdateRampResponse = {
        createdAt: rampState.createdAt.toISOString(),
        currentPhase: rampState.currentPhase,
        depositQrCode: rampState.state.depositQrCode,
        from: rampState.from,
        ibanPaymentData: rampState.state.ibanPaymentData,
        id: rampState.id,
        quoteId: rampState.quoteId,
        to: rampState.to,
        type: rampState.type,
        unsignedTxs: rampState.unsignedTxs, // Use current time since we just updated
        updatedAt: new Date().toISOString()
      };

      return response;
    });
  }

  /**
   * Start a new ramping process. This will kick off the ramping process with the presigned transactions provided.
   */
  public async startRamp(request: StartRampRequest): Promise<StartRampResponse> {
    return this.withTransaction(async transaction => {
      const rampState = await RampState.findByPk(request.rampId, {
        transaction
      });

      if (!rampState) {
        throw new APIError({
          message: "Ramp not found",
          status: httpStatus.NOT_FOUND
        });
      }

      // Check if presigned transactions are available (should be set by updateRamp)
      if (!rampState.presignedTxs || rampState.presignedTxs.length === 0) {
        throw new APIError({
          message: "No presigned transactions found. Please call updateRamp first.",
          status: httpStatus.BAD_REQUEST
        });
      }

      // Validate presigned transactions
      validatePresignedTxs(rampState.presignedTxs);

      const rampStateCreationTime = new Date(rampState.createdAt);
      const currentTime = new Date();
      const timeDifferenceSeconds = (currentTime.getTime() - rampStateCreationTime.getTime()) / 1000;

      // We leave 20% of the time window for to reach the stellar creation operation.
      if (timeDifferenceSeconds > SEQUENCE_TIME_WINDOW_IN_SECONDS * 0.8) {
        this.cancelRamp(rampState.id);
        throw new APIError({
          message: "Maximum time window to start process exceeded. Ramp invalidated.",
          status: httpStatus.BAD_REQUEST
        });
      }

      // Start processing the ramp asynchronously
      // We don't await this to avoid blocking the response
      phaseProcessor.processRamp(rampState.id).catch(error => {
        logger.error(`Error processing ramp ${rampState.id}:`, error);
      });

      // Create response
      const response: StartRampResponse = {
        createdAt: rampState.createdAt.toISOString(),
        currentPhase: rampState.currentPhase,
        from: rampState.from,
        id: rampState.id,
        quoteId: rampState.quoteId,
        to: rampState.to,
        type: rampState.type,
        unsignedTxs: rampState.unsignedTxs,
        updatedAt: rampState.updatedAt.toISOString()
      };

      return response;
    });
  }

  /**
   * Get the status of a ramping process
   */
  public async getRampStatus(id: string): Promise<GetRampStatusResponse | null> {
    const rampState = await this.getRampState(id);

    if (!rampState) {
      return null;
    }

    return {
      createdAt: rampState.createdAt.toISOString(),
      currentPhase: rampState.currentPhase,
      from: rampState.from,
      id: rampState.id,
      quoteId: rampState.quoteId,
      to: rampState.to,
      type: rampState.type,
      unsignedTxs: rampState.unsignedTxs,
      updatedAt: rampState.updatedAt.toISOString()
    };
  }

  /**
   * Get the error logs for a ramping process
   */
  public async getErrorLogs(id: string): Promise<RampErrorLog[] | null> {
    const rampState = await RampState.findByPk(id);

    if (!rampState) {
      return null;
    }

    return rampState.errorLogs;
  }

  /**
   * Get ramp history for a wallet address
   */
  public async getRampHistory(walletAddress: string): Promise<GetRampHistoryResponse> {
    const rampStates = await RampState.findAll({
      order: [["createdAt", "DESC"]],
      where: {
        [Op.or]: [{ "state.walletAddress": walletAddress }, { "state.destinationAddress": walletAddress }],
        currentPhase: {
          [Op.ne]: "initial"
        }
      }
    });

    const transactions = rampStates.map(ramp => ({
      date: ramp.createdAt.toISOString(),
      fromAmount: ramp.state.inputAmount || "",
      fromCurrency: ramp.state.inputCurrency || "",
      fromNetwork: ramp.from,
      id: ramp.id,
      status: this.mapPhaseToStatus(ramp.currentPhase),
      toAmount: ramp.state.outputAmount || "",
      toCurrency: ramp.state.outputCurrency || "",
      toNetwork: ramp.to,
      type: ramp.type
    }));

    return { transactions };
  }

  /**
   * Map ramp phase to a user-friendly status
   */
  private mapPhaseToStatus(phase: RampPhase): string {
    if (phase === "complete") return "success";
    if (phase === "failed" || phase === "timedOut") return "failed";
    return "pending";
  }

  /**
   * Append an error log to a ramping process.
   * This function limits the number of error logs to 100 per ramping process.
   * @param id The ID of the ramping process
   * @param errorLog The error log to append
   */
  public async appendErrorLog(id: string, errorLog: RampErrorLog): Promise<void> {
    const rampState = await RampState.findByPk(id);

    if (!rampState) {
      throw new APIError({
        message: "Ramp not found",
        status: httpStatus.NOT_FOUND
      });
    }

    // Limit the number of error logs to 100
    const updatedErrorLogs = [...(rampState.errorLogs || []), errorLog].slice(-100);
    await rampState.update({
      errorLogs: updatedErrorLogs
    });
  }

  private async cancelRamp(id: string): Promise<void> {
    const rampState = await RampState.findByPk(id);

    if (!rampState) {
      throw new Error("Ramp not found.");
    }

    await this.updateRampState(id, {
      currentPhase: "timedOut"
    });
  }

  /**
   * BRLA. Get subaccount and validate pix and tax id.
   */
  public async validateBrlaOfframpRequest(
    taxId: string,
    pixKey: string,
    receiverTaxId: string,
    amount: string
  ): Promise<SubaccountData> {
    const brlaApiService = BrlaApiService.getInstance();
    const subaccount = await brlaApiService.getSubaccount(taxId);

    if (!subaccount) {
      throw new APIError({
        message: "Subaccount not found.",
        status: httpStatus.BAD_REQUEST
      });
    }

    // To make it harder to extract information, both the pixKey and the receiverTaxId are required to be correct.
    try {
      const pixKeyData = await brlaApiService.validatePixKey(pixKey);

      //validate the recipient's taxId with partial information
      if (!validateMaskedNumber(pixKeyData.taxId, receiverTaxId)) {
        throw new APIError({
          message: "Invalid pixKey or receiverTaxId.",
          status: httpStatus.BAD_REQUEST
        });
      }
    } catch (_error) {
      throw new APIError({
        message: "Invalid pixKey or receiverTaxId.",
        status: httpStatus.BAD_REQUEST
      });
    }

    const limitBurn = subaccount.kyc.limits.limitBurn;

    if (Number(amount) > limitBurn) {
      throw new APIError({
        message: "Amount exceeds limit.",
        status: httpStatus.BAD_REQUEST
      });
    }

    return subaccount;
  }

  /**
   * BRLA. Validate the onramp request. Returns appropiate pay in code if valid.
   */
  public async validateBrlaOnrampRequest(taxId: string, quote: QuoteTicket, amount: string): Promise<string> {
    const brlaApiService = BrlaApiService.getInstance();
    const subaccount = await brlaApiService.getSubaccount(taxId);
    if (!subaccount) {
      throw new APIError({
        message: "Subaccount not found.",
        status: httpStatus.BAD_REQUEST
      });
    }

    if (subaccount.kyc.level < 1) {
      throw new APIError({
        message: "KYC invalid.",
        status: httpStatus.BAD_REQUEST
      });
    }

    const { limitMint } = subaccount.kyc.limits;

    if (Number(amount) > limitMint) {
      throw new APIError({
        message: "Amount exceeds KYC limits.",
        status: httpStatus.BAD_REQUEST
      });
    }

    const brCode = await brlaApiService.generateBrCode({
      amount: String(amount),
      referenceLabel: generateReferenceLabel(quote),
      subaccountId: subaccount.id
    });

    return brCode.brCode;
  }
}

export default new RampService();<|MERGE_RESOLUTION|>--- conflicted
+++ resolved
@@ -4,11 +4,8 @@
   FiatToken,
   GetRampHistoryResponse,
   GetRampStatusResponse,
-<<<<<<< HEAD
   generateReferenceLabel,
-=======
   IbanPaymentData,
->>>>>>> 71e8e950
   Networks,
   RampErrorLog,
   RampPhase,
@@ -30,13 +27,7 @@
 import QuoteTicket from "../../../models/quoteTicket.model";
 import RampState from "../../../models/rampState.model";
 import { APIError } from "../../errors/api-error";
-<<<<<<< HEAD
-=======
-import { BrlaApiService } from "../brla/brlaApiService";
-import { generateReferenceLabel } from "../brla/helpers";
-import { SubaccountData } from "../brla/types";
 import { createEpcQrCodeData, getAuthContext, getMoneriumUserIban, getMoneriumUserProfile } from "../monerium";
->>>>>>> 71e8e950
 import { StateMetadata } from "../phases/meta-state-types";
 import phaseProcessor from "../phases/phase-processor";
 import { validatePresignedTxs } from "../transactions";
