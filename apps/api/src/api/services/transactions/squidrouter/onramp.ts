--- conflicted
+++ resolved
@@ -1,21 +1,10 @@
-<<<<<<< HEAD
-import { AXL_USDC_MOONBEAM, EvmTokenDetails, Networks } from '@packages/shared';
-import { http, createPublicClient, encodeFunctionData } from 'viem';
-import { moonbeam, polygon } from 'viem/chains';
-import { createGenericRouteParams, createOnrampRouteParams, getRoute } from './route';
-
-import Big from 'big.js';
-import erc20ABI from '../../../../contracts/ERC20';
-import { ERC20_EURE_POLYGON } from '../moneriumEvmOnrampTransactions';
-import { MOONBEAM_SQUIDROUTER_SWAP_MIN_VALUE_RAW, POLYGON_SQUIDROUTER_SWAP_MIN_VALUE_RAW } from './config';
-=======
 import { AXL_USDC_MOONBEAM, EvmAddress, EvmTokenDetails, Networks } from "@packages/shared";
 import { createPublicClient, encodeFunctionData, http } from "viem";
-import { moonbeam } from "viem/chains";
+import { moonbeam, polygon } from "viem/chains";
 import erc20ABI from "../../../../contracts/ERC20";
-import { MOONBEAM_SQUIDROUTER_SWAP_MIN_VALUE_RAW } from "./config";
-import { createOnrampRouteParams, getRoute } from "./route";
->>>>>>> 5a45df70
+import { MOONBEAM_SQUIDROUTER_SWAP_MIN_VALUE_RAW, POLYGON_SQUIDROUTER_SWAP_MIN_VALUE_RAW } from "./config";
+import { createGenericRouteParams, createOnrampRouteParams, getRoute } from "./route";
+import { ERC20_EURE_POLYGON } from "../moneriumEvmOnrampTransactions";
 
 export interface OnrampSquidrouterParams {
   fromAddress: string;
@@ -167,7 +156,7 @@
 
     const swapData = {
       to: transactionRequest.target as `0x${string}`,
-      data: transactionRequest.data,
+      data: transactionRequest.data as `0x${string}`,
       value: POLYGON_SQUIDROUTER_SWAP_MIN_VALUE_RAW,
       gas: transactionRequest.gasLimit,
       maxFeePerGas: maxFeePerGas.toString(),
