import {
  AccountMeta,
  AMM_MINIMUM_OUTPUT_HARD_MARGIN,
  AMM_MINIMUM_OUTPUT_SOFT_MARGIN,
  addAdditionalTransactionsToMeta,
  EvmTokenDetails,
  EvmTransactionData,
  encodeSubmittableExtrinsic,
  FiatToken,
  getAnyFiatTokenDetails,
  getNetworkFromDestination,
  getNetworkId,
  getOnChainTokenDetails,
  getPendulumDetails,
  isEvmTokenDetails,
  isFiatToken,
  isOnChainToken,
<<<<<<< HEAD
  isStellarOutputTokenDetails,
  Networks,
  PaymentData,
  PENDULUM_USDC_ASSETHUB,
  PENDULUM_USDC_AXL,
  PendulumDetails,
  PendulumTokenDetails,
  StellarTokenDetails,
  UnsignedTx
} from "@packages/shared";
=======
  isStellarOutputTokenDetails
} from "@packages/shared";

import { PENDULUM_USDC_ASSETHUB, PENDULUM_USDC_AXL } from "@packages/shared";
>>>>>>> b3f4401e
import Big from "big.js";
import { Keypair } from "stellar-sdk";
import logger from "../../../config/logger";
import Partner from "../../../models/partner.model";
import { QuoteTicketAttributes, QuoteTicketMetadata } from "../../../models/quoteTicket.model";
import { ApiManager } from "../pendulum/apiManager";
import { multiplyByPowerOfTen } from "../pendulum/helpers";
import { StateMetadata } from "../phases/meta-state-types";
import { priceFeedService } from "../priceFeed.service";
import { encodeEvmTransactionData } from "./index";
import { createNablaTransactionsForOfframp } from "./nabla";
import { preparePendulumCleanupTransaction } from "./pendulum/cleanup";
import { prepareSpacewalkRedeemTransaction } from "./spacewalk/redeem";
import { createOfframpSquidrouterTransactions } from "./squidrouter/offramp";
import { buildPaymentAndMergeTx } from "./stellar/offrampTransaction";
import { createAssethubToPendulumXCM } from "./xcm/assethubToPendulum";
import { createPendulumToMoonbeamTransfer } from "./xcm/pendulumToMoonbeam";

/**
 * Creates a pre-signed fee distribution transaction for the distribute-fees-handler phase
 * @param quote The quote ticket
 * @returns The encoded transaction
 */
async function createFeeDistributionTransaction(quote: QuoteTicketAttributes): Promise<string | null> {
  const apiManager = ApiManager.getInstance();
  const { api } = await apiManager.getApi("pendulum");

  const metadata = quote.metadata as QuoteTicketMetadata;
  if (!metadata.usdFeeStructure) {
    logger.warn("No USD fee structure found in quote metadata, skipping fee distribution transaction");
    return null;
  }

  const networkFeeUSD = metadata.usdFeeStructure.network;
  const vortexFeeUSD = metadata.usdFeeStructure.vortex;
  const partnerMarkupFeeUSD = metadata.usdFeeStructure.partnerMarkup;

  // Get payout addresses
  const vortexPartner = await Partner.findOne({
<<<<<<< HEAD
    where: { isActive: true, name: "vortex" }
=======
    where: { name: "vortex", isActive: true }
>>>>>>> b3f4401e
  });
  if (!vortexPartner || !vortexPartner.payoutAddress) {
    logger.warn("Vortex partner or payout address not found, skipping fee distribution transaction");
    return null;
  }
  const vortexPayoutAddress = vortexPartner.payoutAddress;

  let partnerPayoutAddress = null;
  if (quote.partnerId) {
    const quotePartner = await Partner.findOne({
      where: { id: quote.partnerId, isActive: true }
    });
    if (quotePartner && quotePartner.payoutAddress) {
      partnerPayoutAddress = quotePartner.payoutAddress;
    }
  }

  const fromNetwork = getNetworkFromDestination(quote.from);
  if (!fromNetwork) {
    logger.warn(`Invalid network for source ${quote.from}, skipping fee distribution transaction`);
    return null;
  }

  // Select stablecoin based on source network
  const isAssetHubSource = fromNetwork === Networks.AssetHub;
  const stablecoinDetails = isAssetHubSource ? PENDULUM_USDC_ASSETHUB : PENDULUM_USDC_AXL;
  const stablecoinCurrencyId = stablecoinDetails.pendulumCurrencyId;
  const stablecoinDecimals = stablecoinDetails.pendulumDecimals;

  // Convert USD fees to stablecoin raw units
  const networkFeeStablecoinRaw = multiplyByPowerOfTen(networkFeeUSD, stablecoinDecimals).toFixed(0, 0);
  const vortexFeeStablecoinRaw = multiplyByPowerOfTen(vortexFeeUSD, stablecoinDecimals).toFixed(0, 0);
  const partnerMarkupFeeStablecoinRaw = multiplyByPowerOfTen(partnerMarkupFeeUSD, stablecoinDecimals).toFixed(0, 0);

  const transfers = [];

  if (new Big(networkFeeStablecoinRaw).gt(0)) {
    transfers.push(api.tx.tokens.transferKeepAlive(vortexPayoutAddress, stablecoinCurrencyId, networkFeeStablecoinRaw));
  }

  if (new Big(vortexFeeStablecoinRaw).gt(0)) {
    transfers.push(api.tx.tokens.transferKeepAlive(vortexPayoutAddress, stablecoinCurrencyId, vortexFeeStablecoinRaw));
  }

  if (new Big(partnerMarkupFeeStablecoinRaw).gt(0) && partnerPayoutAddress) {
    transfers.push(api.tx.tokens.transferKeepAlive(partnerPayoutAddress, stablecoinCurrencyId, partnerMarkupFeeStablecoinRaw));
  }

  if (transfers.length > 0) {
    const batchTx = api.tx.utility.batchAll(transfers);
    // Create unsigned transaction (don't sign it here)
    return encodeSubmittableExtrinsic(batchTx);
  }

  return null;
}

/**
 * Creates transactions for EVM source networks using Squidrouter
 * @param params Transaction parameters
 * @param unsignedTxs Array to add transactions to
 * @param stateMeta State metadata to update
 * @returns Updated state metadata
 */
async function createEvmSourceTransactions(
  params: {
    userAddress: string;
    pendulumEphemeralAddress: string;
    fromNetwork: Networks;
    inputAmountRaw: string;
    inputTokenDetails: EvmTokenDetails;
  },
  unsignedTxs: UnsignedTx[]
): Promise<Partial<StateMetadata>> {
  const { userAddress, pendulumEphemeralAddress, fromNetwork, inputAmountRaw, inputTokenDetails } = params;

  const { approveData, swapData, squidRouterReceiverId, squidRouterReceiverHash } = await createOfframpSquidrouterTransactions({
<<<<<<< HEAD
    fromAddress: userAddress,
    fromNetwork,
    inputTokenDetails,
    pendulumAddressDestination: pendulumEphemeralAddress,
    rawAmount: inputAmountRaw
  });

  unsignedTxs.push({
    meta: {},
=======
    inputTokenDetails,
    fromNetwork,
    rawAmount: inputAmountRaw,
    pendulumAddressDestination: pendulumEphemeralAddress,
    fromAddress: userAddress
  });

  unsignedTxs.push({
    txData: encodeEvmTransactionData(approveData) as EvmTransactionData,
    phase: "squidRouterApprove",
>>>>>>> b3f4401e
    network: fromNetwork,
    nonce: 0,
    phase: "squidRouterApprove",
    signer: userAddress,
<<<<<<< HEAD
    txData: encodeEvmTransactionData(approveData) as EvmTransactionData
  });

  unsignedTxs.push({
    meta: {},
=======
    meta: {}
  });

  unsignedTxs.push({
    txData: encodeEvmTransactionData(swapData) as EvmTransactionData,
    phase: "squidRouterSwap",
>>>>>>> b3f4401e
    network: fromNetwork,
    nonce: 0,
    phase: "squidRouterSwap",
    signer: userAddress,
<<<<<<< HEAD
    txData: encodeEvmTransactionData(swapData) as EvmTransactionData
  });

  return {
    squidRouterReceiverHash,
    squidRouterReceiverId
=======
    meta: {}
  });

  return {
    squidRouterReceiverId,
    squidRouterReceiverHash
>>>>>>> b3f4401e
  };
}

/**
 * Creates transactions for AssetHub source networks
 * @param params Transaction parameters
 * @param unsignedTxs Array to add transactions to
 */
async function createAssetHubSourceTransactions(
  params: {
    userAddress: string;
    pendulumEphemeralAddress: string;
    inputAmountRaw: string;
  },
  unsignedTxs: UnsignedTx[],
  fromNetwork: Networks
): Promise<void> {
  const { userAddress, pendulumEphemeralAddress, inputAmountRaw } = params;

  // Create Assethub to Pendulum transaction
  const assethubToPendulumTransaction = await createAssethubToPendulumXCM(pendulumEphemeralAddress, "usdc", inputAmountRaw);

  logger.info("assethub to pendulum txs done");

  unsignedTxs.push({
<<<<<<< HEAD
    meta: {},
=======
    txData: encodeSubmittableExtrinsic(assethubToPendulumTransaction),
    phase: "assethubToPendulum",
>>>>>>> b3f4401e
    network: fromNetwork,
    nonce: 0,
    phase: "assethubToPendulum",
    signer: userAddress,
<<<<<<< HEAD
    txData: encodeSubmittableExtrinsic(assethubToPendulumTransaction)
=======
    meta: {}
>>>>>>> b3f4401e
  });
}

/**
 * Creates Nabla swap transactions for Pendulum
 * @param params Transaction parameters
 * @param unsignedTxs Array to add transactions to
 * @param nextNonce Next available nonce
 * @returns Updated nonce and state metadata
 */
async function createNablaSwapTransactions(
  params: {
    quote: QuoteTicketAttributes;
    account: AccountMeta;
    inputTokenPendulumDetails: PendulumTokenDetails;
    outputTokenPendulumDetails: PendulumTokenDetails;
  },
  unsignedTxs: UnsignedTx[],
  nextNonce: number
): Promise<{ nextNonce: number; stateMeta: Partial<StateMetadata> }> {
  const { quote, account, inputTokenPendulumDetails, outputTokenPendulumDetails } = params;

  // For offramps, all fees except for the anchor fee are paid out (-> deducted) before the swap.
  // Thus, we need to adjust the input amount to account for all deducted fees.
  const anchorFeeInInputCurrency = await priceFeedService.convertCurrency(
    quote.fee.anchor,
    quote.outputCurrency,
    quote.inputCurrency
  );
  const totalFeeInInputCurrency = await priceFeedService.convertCurrency(
    quote.fee.total,
    quote.outputCurrency,
    quote.inputCurrency
  );
  const inputAmountBeforeSwapRaw = multiplyByPowerOfTen(
    new Big(quote.inputAmount).minus(totalFeeInInputCurrency).plus(anchorFeeInInputCurrency),
    inputTokenPendulumDetails.pendulumDecimals
  ).toFixed(0, 0);

  // For these minimums, we use the output amount after all fees have been deducted except for the anchor fee.
  const anchorFeeInOutputCurrency = quote.fee.anchor; // No conversion needed, already in output currency
  const outputBeforeAnchorFee = new Big(quote.outputAmount).minus(anchorFeeInOutputCurrency);
  const nablaSoftMinimumOutput = outputBeforeAnchorFee.mul(1 - AMM_MINIMUM_OUTPUT_SOFT_MARGIN);
  const nablaSoftMinimumOutputRaw = multiplyByPowerOfTen(
    nablaSoftMinimumOutput,
    outputTokenPendulumDetails.pendulumDecimals
  ).toFixed();

  const nablaHardMinimumOutput = outputBeforeAnchorFee.mul(1 - AMM_MINIMUM_OUTPUT_HARD_MARGIN).toFixed(0, 0);
  const nablaHardMinimumOutputRaw = multiplyByPowerOfTen(
    new Big(nablaHardMinimumOutput),
    outputTokenPendulumDetails.pendulumDecimals
  ).toFixed(0, 0);

  const { approve, swap } = await createNablaTransactionsForOfframp(
    inputAmountBeforeSwapRaw,
    account,
    inputTokenPendulumDetails,
    outputTokenPendulumDetails,
    nablaHardMinimumOutputRaw
  );

  unsignedTxs.push({
<<<<<<< HEAD
    meta: {},
=======
    txData: approve.transaction,
    phase: "nablaApprove",
>>>>>>> b3f4401e
    network: account.network,
    nonce: nextNonce,
    phase: "nablaApprove",
    signer: account.address,
<<<<<<< HEAD
    txData: approve.transaction
=======
    meta: {}
>>>>>>> b3f4401e
  });
  nextNonce++;

  unsignedTxs.push({
<<<<<<< HEAD
    meta: {},
=======
    txData: swap.transaction,
    phase: "nablaSwap",
>>>>>>> b3f4401e
    network: account.network,
    nonce: nextNonce,
    phase: "nablaSwap",
    signer: account.address,
<<<<<<< HEAD
    txData: swap.transaction
=======
    meta: {}
>>>>>>> b3f4401e
  });
  nextNonce++;

  return {
    nextNonce,
    stateMeta: {
      inputAmountBeforeSwapRaw,
      nabla: {
        approveExtrinsicOptions: approve.extrinsicOptions,
        swapExtrinsicOptions: swap.extrinsicOptions
<<<<<<< HEAD
      },
      nablaSoftMinimumOutputRaw
=======
      }
>>>>>>> b3f4401e
    }
  };
}

/**
 * Creates fee distribution transaction
 * @param quote Quote ticket
 * @param account Account metadata
 * @param unsignedTxs Array to add transactions to
 * @param nextNonce Next available nonce
 * @returns Updated nonce
 */
async function addFeeDistributionTransaction(
  quote: QuoteTicketAttributes,
  account: AccountMeta,
  unsignedTxs: UnsignedTx[],
  nextNonce: number
): Promise<number> {
  const feeDistributionTx = await createFeeDistributionTransaction(quote);

  if (feeDistributionTx) {
    unsignedTxs.push({
<<<<<<< HEAD
      meta: {},
=======
      txData: feeDistributionTx,
      phase: "distributeFees",
>>>>>>> b3f4401e
      network: account.network,
      nonce: nextNonce,
      phase: "distributeFees",
      signer: account.address,
<<<<<<< HEAD
      txData: feeDistributionTx
=======
      meta: {}
>>>>>>> b3f4401e
    });
    nextNonce++;
  }

  return nextNonce;
}

/**
 * Creates BRL-specific transactions for Pendulum to Moonbeam transfer
 * @param params Transaction parameters
 * @param unsignedTxs Array to add transactions to
 * @param pendulumCleanupTx Cleanup transaction template
 * @param nextNonce Next available nonce
 * @returns Updated nonce and state metadata
 */
async function createBRLTransactions(
  params: {
    brlaEvmAddress: string;
    outputAmountRaw: string;
    outputTokenDetails: PendulumDetails;
    account: AccountMeta;
    taxId: string;
    pixDestination: string;
    receiverTaxId: string;
  },
  unsignedTxs: UnsignedTx[],
  pendulumCleanupTx: Omit<UnsignedTx, "nonce">,
  nextNonce: number
): Promise<{ nextNonce: number; stateMeta: Partial<StateMetadata> }> {
  const { brlaEvmAddress, outputAmountRaw, outputTokenDetails, account, taxId, pixDestination, receiverTaxId } = params;

  const pendulumToMoonbeamTransaction = await createPendulumToMoonbeamTransfer(
    brlaEvmAddress,
    outputAmountRaw,
    outputTokenDetails.pendulumCurrencyId
  );

  unsignedTxs.push({
<<<<<<< HEAD
    meta: {},
=======
    txData: encodeSubmittableExtrinsic(pendulumToMoonbeamTransaction),
    phase: "pendulumToMoonbeam",
>>>>>>> b3f4401e
    network: account.network,
    nonce: nextNonce,
    phase: "pendulumToMoonbeam",
    signer: account.address,
<<<<<<< HEAD
    txData: encodeSubmittableExtrinsic(pendulumToMoonbeamTransaction)
=======
    meta: {}
>>>>>>> b3f4401e
  });
  nextNonce++;

  // Add the cleanup transaction with the next nonce
  unsignedTxs.push({
    ...pendulumCleanupTx,
    nonce: nextNonce
  });
  nextNonce++;

  return {
    nextNonce,
    stateMeta: {
      brlaEvmAddress,
      pixDestination,
<<<<<<< HEAD
      receiverTaxId,
      taxId
=======
      receiverTaxId
>>>>>>> b3f4401e
    }
  };
}

/**
 * Creates Stellar-specific transactions for Spacewalk redeem
 * @param params Transaction parameters
 * @param unsignedTxs Array to add transactions to
 * @param pendulumCleanupTx Cleanup transaction template
 * @param nextNonce Next available nonce
 * @returns Updated nonce and state metadata
 */
async function createStellarTransactions(
  params: {
    outputAmountRaw: string;
    stellarEphemeralEntry: AccountMeta;
    outputTokenDetails: StellarTokenDetails;
    account: AccountMeta;
    stellarPaymentData: PaymentData;
  },
  unsignedTxs: UnsignedTx[],
  pendulumCleanupTx: Omit<UnsignedTx, "nonce">,
  nextNonce: number
): Promise<{ nextNonce: number; stateMeta: Partial<StateMetadata> }> {
  const { outputAmountRaw, stellarEphemeralEntry, outputTokenDetails, account, stellarPaymentData } = params;

  const stellarEphemeralAccountRaw = Keypair.fromPublicKey(stellarEphemeralEntry.address).rawPublicKey();
  const spacewalkRedeemTransaction = await prepareSpacewalkRedeemTransaction({
    executeSpacewalkNonce: nextNonce,
    outputAmountRaw: outputAmountRaw,
    outputTokenDetails,
<<<<<<< HEAD
    stellarEphemeralAccountRaw
  });

  unsignedTxs.push({
    meta: {},
=======
    executeSpacewalkNonce: nextNonce
  });

  unsignedTxs.push({
    txData: encodeSubmittableExtrinsic(spacewalkRedeemTransaction),
    phase: "spacewalkRedeem",
>>>>>>> b3f4401e
    network: account.network,
    nonce: nextNonce,
    phase: "spacewalkRedeem",
    signer: account.address,
<<<<<<< HEAD
    txData: encodeSubmittableExtrinsic(spacewalkRedeemTransaction)
=======
    meta: {}
>>>>>>> b3f4401e
  });
  const executeSpacewalkNonce = nextNonce;
  nextNonce++;

  // Add the cleanup transaction with the next nonce
  unsignedTxs.push({
    ...pendulumCleanupTx,
    nonce: nextNonce
  });
  nextNonce++;

  return {
    nextNonce,
    stateMeta: {
      executeSpacewalkNonce,
      stellarEphemeralAccountId: stellarEphemeralEntry.address,
      stellarTarget: {
        stellarTargetAccountId: stellarPaymentData.anchorTargetAccount,
        stellarTokenDetails: outputTokenDetails
<<<<<<< HEAD
      }
=======
      },
      stellarEphemeralAccountId: stellarEphemeralEntry.address,
      executeSpacewalkNonce
>>>>>>> b3f4401e
    }
  };
}

/**
 * Creates Stellar payment and merge transactions
 * @param params Transaction parameters
 * @param unsignedTxs Array to add transactions to
 */
async function createStellarPaymentTransactions(
  params: {
    account: AccountMeta;
    outputAmountUnits: Big;
    outputTokenDetails: StellarTokenDetails;
    stellarPaymentData: PaymentData;
  },
  unsignedTxs: UnsignedTx[]
): Promise<void> {
  const { account, outputAmountUnits, outputTokenDetails, stellarPaymentData } = params;

<<<<<<< HEAD
  const { paymentTransactions, mergeAccountTransactions, createAccountTransactions, expectedSequenceNumber } =
    await buildPaymentAndMergeTx({
      amountToAnchorUnits: outputAmountUnits.toFixed(),
      ephemeralAccountId: account.address,
      paymentData: stellarPaymentData,
      tokenConfigStellar: outputTokenDetails
    });

  const createAccountPrimaryTx: UnsignedTx = {
    meta: {
      expectedSequenceNumber
    },
=======
  const { paymentTransactions, mergeAccountTransactions, createAccountTransactions } = await buildPaymentAndMergeTx({
    ephemeralAccountId: account.address,
    amountToAnchorUnits: outputAmountUnits.toFixed(),
    paymentData: stellarPaymentData,
    tokenConfigStellar: outputTokenDetails
  });

  const createAccountPrimaryTx: UnsignedTx = {
    txData: createAccountTransactions[0].tx,
    phase: "stellarCreateAccount",
>>>>>>> b3f4401e
    network: account.network,
    nonce: 0,
    phase: "stellarCreateAccount",
    signer: account.address,
<<<<<<< HEAD
    txData: createAccountTransactions[0].tx
  };

  const paymentTransactionPrimary: UnsignedTx = {
    meta: {
      expectedSequenceNumber
    },
=======
    meta: {}
  };

  const paymentTransactionPrimary: UnsignedTx = {
    txData: paymentTransactions[0].tx,
    phase: "stellarPayment",
>>>>>>> b3f4401e
    network: account.network,
    nonce: 1,
    phase: "stellarPayment",
    signer: account.address,
<<<<<<< HEAD
    txData: paymentTransactions[0].tx
  };

  const mergeAccountTransactionPrimary: UnsignedTx = {
    meta: {},
=======
    meta: {}
  };

  const mergeAccountTransactionPrimary: UnsignedTx = {
    txData: mergeAccountTransactions[0].tx,
    phase: "stellarCleanup",
>>>>>>> b3f4401e
    network: account.network,
    nonce: 2,
    phase: "stellarCleanup",
    signer: account.address,
<<<<<<< HEAD
    txData: mergeAccountTransactions[0].tx
=======
    meta: {}
>>>>>>> b3f4401e
  };

  const createAccountMultiSignedTxs = createAccountTransactions.map((tx, index) => ({
    ...createAccountPrimaryTx,
<<<<<<< HEAD
    nonce: createAccountPrimaryTx.nonce + index,
    txData: tx.tx
=======
    txData: tx.tx,
    nonce: createAccountPrimaryTx.nonce + index
>>>>>>> b3f4401e
  }));

  const createAccountTx = addAdditionalTransactionsToMeta(createAccountPrimaryTx, createAccountMultiSignedTxs);
  unsignedTxs.push(createAccountTx);

  const paymentTransactionMultiSignedTxs = paymentTransactions.map((tx, index) => ({
    ...paymentTransactionPrimary,
<<<<<<< HEAD
    nonce: paymentTransactionPrimary.nonce + index,
    txData: tx.tx
=======
    txData: tx.tx,
    nonce: paymentTransactionPrimary.nonce + index
>>>>>>> b3f4401e
  }));

  const paymentTransaction = addAdditionalTransactionsToMeta(paymentTransactionPrimary, paymentTransactionMultiSignedTxs);
  unsignedTxs.push(paymentTransaction);

  const mergeAccountTransactionMultiSignedTxs = mergeAccountTransactions.map((tx, index) => ({
    ...mergeAccountTransactionPrimary,
<<<<<<< HEAD
    nonce: mergeAccountTransactionPrimary.nonce + index,
    txData: tx.tx
=======
    txData: tx.tx,
    nonce: mergeAccountTransactionPrimary.nonce + index
>>>>>>> b3f4401e
  }));

  const mergeAccountTx = addAdditionalTransactionsToMeta(mergeAccountTransactionPrimary, mergeAccountTransactionMultiSignedTxs);
  unsignedTxs.push(mergeAccountTx);
}

interface OfframpTransactionParams {
  quote: QuoteTicketAttributes;
  signingAccounts: AccountMeta[];
  stellarPaymentData?: PaymentData;
  userAddress?: string;
  pixDestination?: string;
  taxId?: string;
  receiverTaxId?: string;
  brlaEvmAddress?: string;
}

export async function prepareOfframpTransactions({
  quote,
  signingAccounts,
  stellarPaymentData,
  userAddress,
  pixDestination,
  taxId,
  receiverTaxId,
  brlaEvmAddress
}: OfframpTransactionParams): Promise<{
  unsignedTxs: UnsignedTx[];
  stateMeta: Partial<StateMetadata>;
}> {
  const unsignedTxs: UnsignedTx[] = [];
  let stateMeta: Partial<StateMetadata> = {};

  const fromNetwork = getNetworkFromDestination(quote.from);
  if (!fromNetwork) {
    throw new Error(`Invalid network for destination ${quote.from}`);
  }

  if (!isOnChainToken(quote.inputCurrency)) {
    throw new Error(`Input currency must be on-chain token for offramp, got ${quote.inputCurrency}`);
  }

  const inputTokenDetails = getOnChainTokenDetails(fromNetwork, quote.inputCurrency);

  if (!inputTokenDetails) {
    throw new Error(`Input currency must be on-chain token for offramp, got ${quote.inputCurrency}`);
  }

  const inputAmountRaw = multiplyByPowerOfTen(new Big(quote.inputAmount), inputTokenDetails.decimals).toFixed(0, 0);

  if (!isFiatToken(quote.outputCurrency)) {
    throw new Error(`Output currency must be fiat token for offramp, got ${quote.outputCurrency}`);
  }
  const outputTokenDetails = getAnyFiatTokenDetails(quote.outputCurrency);

  if (!quote.metadata?.offrampAmountBeforeAnchorFees) {
    throw new Error("Quote metadata is missing offrampAmountBeforeAnchorFees");
  }

  const offrampAmountBeforeAnchorFeesUnits = new Big(quote.metadata.offrampAmountBeforeAnchorFees);
  const offrampAmountBeforeAnchorFeesRaw = multiplyByPowerOfTen(
    offrampAmountBeforeAnchorFeesUnits,
    outputTokenDetails.decimals
  ).toFixed(0, 0);

  if (stellarPaymentData && stellarPaymentData.amount) {
    const stellarAmount = new Big(stellarPaymentData.amount);
    if (!stellarAmount.eq(offrampAmountBeforeAnchorFeesUnits)) {
      throw new Error(
        `Stellar amount ${stellarAmount.toString()} not equal to expected payment ${offrampAmountBeforeAnchorFeesUnits.toString()}`
      );
    }
  }

  const stellarEphemeralEntry = signingAccounts.find(ephemeral => ephemeral.network === Networks.Stellar);
  if (!stellarEphemeralEntry) {
    throw new Error("Stellar ephemeral not found");
  }

  const pendulumEphemeralEntry = signingAccounts.find(ephemeral => ephemeral.network === Networks.Pendulum);
  if (!pendulumEphemeralEntry) {
    throw new Error("Pendulum ephemeral not found");
  }

  const inputTokenPendulumDetails = getPendulumDetails(quote.inputCurrency, fromNetwork);
  const outputTokenPendulumDetails = getPendulumDetails(quote.outputCurrency);

  // Initialize state metadata
  stateMeta = {
    inputTokenPendulumDetails,
    outputAmountBeforeFinalStep: {
<<<<<<< HEAD
      raw: offrampAmountBeforeAnchorFeesRaw,
      units: offrampAmountBeforeAnchorFeesUnits.toFixed()
    },
    outputTokenPendulumDetails,
    outputTokenType: quote.outputCurrency,
=======
      units: offrampAmountBeforeAnchorFeesUnits.toFixed(),
      raw: offrampAmountBeforeAnchorFeesRaw
    },
>>>>>>> b3f4401e
    pendulumEphemeralAddress: pendulumEphemeralEntry.address
  };

  if (!userAddress) {
    throw new Error("User address must be provided for offramping.");
  }

  if (isEvmTokenDetails(inputTokenDetails)) {
    const evmSourceMetadata = await createEvmSourceTransactions(
      {
        fromNetwork,
        inputAmountRaw,
<<<<<<< HEAD
        inputTokenDetails,
        pendulumEphemeralAddress: pendulumEphemeralEntry.address,
        userAddress
=======
        inputTokenDetails
>>>>>>> b3f4401e
      },
      unsignedTxs
    );

    stateMeta = {
      ...stateMeta,
      ...evmSourceMetadata
    };
  } else {
    await createAssetHubSourceTransactions(
      {
<<<<<<< HEAD
        inputAmountRaw,
        pendulumEphemeralAddress: pendulumEphemeralEntry.address,
        userAddress
=======
        userAddress,
        pendulumEphemeralAddress: pendulumEphemeralEntry.address,
        inputAmountRaw
>>>>>>> b3f4401e
      },
      unsignedTxs,
      fromNetwork
    );
  }

  // Process each ephemeral account
  for (const account of signingAccounts) {
    logger.info(`Processing account ${account.address} on network ${account.network}`);
    const accountNetworkId = getNetworkId(account.network);

    // Skip Moonbeam account processing (empty block in original code)
    if (accountNetworkId === getNetworkId(Networks.Moonbeam)) {
      // No transactions needed for Moonbeam ephemeral at this stage
    }
    // Process Pendulum account
    else if (accountNetworkId === getNetworkId(Networks.Pendulum)) {
      // Initialize nonce counter for Pendulum transactions
      let pendulumNonce = 0;

      // Add fee distribution transaction if available using helper function
      pendulumNonce = await addFeeDistributionTransaction(quote, account, unsignedTxs, pendulumNonce);

      // Create Nabla swap transactions using helper function
      const nablaResult = await createNablaSwapTransactions(
        {
          account,
          inputTokenPendulumDetails,
<<<<<<< HEAD
          outputTokenPendulumDetails,
          quote
=======
          outputTokenPendulumDetails
>>>>>>> b3f4401e
        },
        unsignedTxs,
        pendulumNonce
      );

      pendulumNonce = nablaResult.nextNonce;
      stateMeta = {
        ...stateMeta,
        ...nablaResult.stateMeta
      };

      // Prepare cleanup transaction to be added later with the correct nonce
      const pendulumCleanupTransaction = await preparePendulumCleanupTransaction(
        inputTokenPendulumDetails.pendulumCurrencyId,
        outputTokenPendulumDetails.pendulumCurrencyId
      );

      const pendulumCleanupTx: Omit<UnsignedTx, "nonce"> = {
<<<<<<< HEAD
        meta: {},
=======
        txData: encodeSubmittableExtrinsic(pendulumCleanupTransaction),
        phase: "pendulumCleanup",
>>>>>>> b3f4401e
        network: account.network,
        phase: "pendulumCleanup",
        signer: account.address,
<<<<<<< HEAD
        txData: encodeSubmittableExtrinsic(pendulumCleanupTransaction)
=======
        meta: {}
>>>>>>> b3f4401e
      };

      if (quote.outputCurrency === FiatToken.BRL) {
        if (!brlaEvmAddress || !pixDestination || !taxId || !receiverTaxId) {
          throw new Error(
            "brlaEvmAddress, pixDestination, receiverTaxId and taxId parameters must be provided for offramp to BRL"
          );
        }

        const brlResult = await createBRLTransactions(
          {
            account,
            brlaEvmAddress,
            outputAmountRaw: offrampAmountBeforeAnchorFeesRaw,
            outputTokenDetails,
            pixDestination,
<<<<<<< HEAD
            receiverTaxId,
            taxId
=======
            receiverTaxId
>>>>>>> b3f4401e
          },
          unsignedTxs,
          pendulumCleanupTx,
          pendulumNonce
        );

        pendulumNonce = brlResult.nextNonce;
        stateMeta = {
          ...stateMeta,
          ...brlResult.stateMeta
        };
      } else {
        if (!isStellarOutputTokenDetails(outputTokenDetails)) {
          throw new Error(`Output currency must be Stellar token for offramp, got ${quote.outputCurrency}`);
        }

        if (!stellarPaymentData?.anchorTargetAccount) {
          throw new Error("Stellar payment data must be provided for offramp");
        }

        // Use helper function to create Stellar transactions
        const stellarResult = await createStellarTransactions(
          {
            account,
            outputAmountRaw: offrampAmountBeforeAnchorFeesRaw,
            outputTokenDetails,
<<<<<<< HEAD
            stellarEphemeralEntry,
=======
            account,
>>>>>>> b3f4401e
            stellarPaymentData
          },
          unsignedTxs,
          pendulumCleanupTx,
          pendulumNonce
        );

        pendulumNonce = stellarResult.nextNonce;
        stateMeta = {
          ...stateMeta,
          ...stellarResult.stateMeta
        };
      }
    }
    // Process Stellar account for non-BRL outputs using helper function
    else if (accountNetworkId === getNetworkId(Networks.Stellar) && quote.outputCurrency !== FiatToken.BRL) {
      if (!isStellarOutputTokenDetails(outputTokenDetails)) {
        throw new Error(`Output currency must be Stellar token for offramp, got ${quote.outputCurrency}`);
      }

      if (!stellarPaymentData) {
        throw new Error("Stellar payment data must be provided for offramp");
      }

      await createStellarPaymentTransactions(
        {
          account,
          outputAmountUnits: offrampAmountBeforeAnchorFeesUnits,
          outputTokenDetails,
          stellarPaymentData
        },
        unsignedTxs
      );
    }
  }

  return { stateMeta, unsignedTxs }; // Return the unsigned transactions and state meta
}<|MERGE_RESOLUTION|>--- conflicted
+++ resolved
@@ -15,7 +15,6 @@
   isEvmTokenDetails,
   isFiatToken,
   isOnChainToken,
-<<<<<<< HEAD
   isStellarOutputTokenDetails,
   Networks,
   PaymentData,
@@ -26,12 +25,6 @@
   StellarTokenDetails,
   UnsignedTx
 } from "@packages/shared";
-=======
-  isStellarOutputTokenDetails
-} from "@packages/shared";
-
-import { PENDULUM_USDC_ASSETHUB, PENDULUM_USDC_AXL } from "@packages/shared";
->>>>>>> b3f4401e
 import Big from "big.js";
 import { Keypair } from "stellar-sdk";
 import logger from "../../../config/logger";
@@ -62,6 +55,7 @@
   const metadata = quote.metadata as QuoteTicketMetadata;
   if (!metadata.usdFeeStructure) {
     logger.warn("No USD fee structure found in quote metadata, skipping fee distribution transaction");
+    logger.warn("No USD fee structure found in quote metadata, skipping fee distribution transaction");
     return null;
   }
 
@@ -71,13 +65,10 @@
 
   // Get payout addresses
   const vortexPartner = await Partner.findOne({
-<<<<<<< HEAD
     where: { isActive: true, name: "vortex" }
-=======
-    where: { name: "vortex", isActive: true }
->>>>>>> b3f4401e
   });
   if (!vortexPartner || !vortexPartner.payoutAddress) {
+    logger.warn("Vortex partner or payout address not found, skipping fee distribution transaction");
     logger.warn("Vortex partner or payout address not found, skipping fee distribution transaction");
     return null;
   }
@@ -121,6 +112,7 @@
   }
 
   if (new Big(partnerMarkupFeeStablecoinRaw).gt(0) && partnerPayoutAddress) {
+    transfers.push(api.tx.tokens.transferKeepAlive(partnerPayoutAddress, stablecoinCurrencyId, partnerMarkupFeeStablecoinRaw));
     transfers.push(api.tx.tokens.transferKeepAlive(partnerPayoutAddress, stablecoinCurrencyId, partnerMarkupFeeStablecoinRaw));
   }
 
@@ -153,7 +145,6 @@
   const { userAddress, pendulumEphemeralAddress, fromNetwork, inputAmountRaw, inputTokenDetails } = params;
 
   const { approveData, swapData, squidRouterReceiverId, squidRouterReceiverHash } = await createOfframpSquidrouterTransactions({
-<<<<<<< HEAD
     fromAddress: userAddress,
     fromNetwork,
     inputTokenDetails,
@@ -163,55 +154,25 @@
 
   unsignedTxs.push({
     meta: {},
-=======
-    inputTokenDetails,
-    fromNetwork,
-    rawAmount: inputAmountRaw,
-    pendulumAddressDestination: pendulumEphemeralAddress,
-    fromAddress: userAddress
-  });
-
-  unsignedTxs.push({
-    txData: encodeEvmTransactionData(approveData) as EvmTransactionData,
-    phase: "squidRouterApprove",
->>>>>>> b3f4401e
     network: fromNetwork,
     nonce: 0,
     phase: "squidRouterApprove",
     signer: userAddress,
-<<<<<<< HEAD
     txData: encodeEvmTransactionData(approveData) as EvmTransactionData
   });
 
   unsignedTxs.push({
     meta: {},
-=======
-    meta: {}
-  });
-
-  unsignedTxs.push({
-    txData: encodeEvmTransactionData(swapData) as EvmTransactionData,
-    phase: "squidRouterSwap",
->>>>>>> b3f4401e
     network: fromNetwork,
     nonce: 0,
     phase: "squidRouterSwap",
     signer: userAddress,
-<<<<<<< HEAD
     txData: encodeEvmTransactionData(swapData) as EvmTransactionData
   });
 
   return {
     squidRouterReceiverHash,
     squidRouterReceiverId
-=======
-    meta: {}
-  });
-
-  return {
-    squidRouterReceiverId,
-    squidRouterReceiverHash
->>>>>>> b3f4401e
   };
 }
 
@@ -235,23 +196,15 @@
   const assethubToPendulumTransaction = await createAssethubToPendulumXCM(pendulumEphemeralAddress, "usdc", inputAmountRaw);
 
   logger.info("assethub to pendulum txs done");
-
-  unsignedTxs.push({
-<<<<<<< HEAD
+  logger.info("assethub to pendulum txs done");
+
+  unsignedTxs.push({
     meta: {},
-=======
-    txData: encodeSubmittableExtrinsic(assethubToPendulumTransaction),
-    phase: "assethubToPendulum",
->>>>>>> b3f4401e
     network: fromNetwork,
     nonce: 0,
     phase: "assethubToPendulum",
     signer: userAddress,
-<<<<<<< HEAD
     txData: encodeSubmittableExtrinsic(assethubToPendulumTransaction)
-=======
-    meta: {}
->>>>>>> b3f4401e
   });
 }
 
@@ -315,40 +268,22 @@
   );
 
   unsignedTxs.push({
-<<<<<<< HEAD
     meta: {},
-=======
-    txData: approve.transaction,
-    phase: "nablaApprove",
->>>>>>> b3f4401e
     network: account.network,
     nonce: nextNonce,
     phase: "nablaApprove",
     signer: account.address,
-<<<<<<< HEAD
     txData: approve.transaction
-=======
-    meta: {}
->>>>>>> b3f4401e
   });
   nextNonce++;
 
   unsignedTxs.push({
-<<<<<<< HEAD
     meta: {},
-=======
-    txData: swap.transaction,
-    phase: "nablaSwap",
->>>>>>> b3f4401e
     network: account.network,
     nonce: nextNonce,
     phase: "nablaSwap",
     signer: account.address,
-<<<<<<< HEAD
     txData: swap.transaction
-=======
-    meta: {}
->>>>>>> b3f4401e
   });
   nextNonce++;
 
@@ -359,12 +294,8 @@
       nabla: {
         approveExtrinsicOptions: approve.extrinsicOptions,
         swapExtrinsicOptions: swap.extrinsicOptions
-<<<<<<< HEAD
       },
       nablaSoftMinimumOutputRaw
-=======
-      }
->>>>>>> b3f4401e
     }
   };
 }
@@ -387,21 +318,12 @@
 
   if (feeDistributionTx) {
     unsignedTxs.push({
-<<<<<<< HEAD
       meta: {},
-=======
-      txData: feeDistributionTx,
-      phase: "distributeFees",
->>>>>>> b3f4401e
       network: account.network,
       nonce: nextNonce,
       phase: "distributeFees",
       signer: account.address,
-<<<<<<< HEAD
       txData: feeDistributionTx
-=======
-      meta: {}
->>>>>>> b3f4401e
     });
     nextNonce++;
   }
@@ -440,21 +362,12 @@
   );
 
   unsignedTxs.push({
-<<<<<<< HEAD
     meta: {},
-=======
-    txData: encodeSubmittableExtrinsic(pendulumToMoonbeamTransaction),
-    phase: "pendulumToMoonbeam",
->>>>>>> b3f4401e
     network: account.network,
     nonce: nextNonce,
     phase: "pendulumToMoonbeam",
     signer: account.address,
-<<<<<<< HEAD
     txData: encodeSubmittableExtrinsic(pendulumToMoonbeamTransaction)
-=======
-    meta: {}
->>>>>>> b3f4401e
   });
   nextNonce++;
 
@@ -470,12 +383,8 @@
     stateMeta: {
       brlaEvmAddress,
       pixDestination,
-<<<<<<< HEAD
       receiverTaxId,
       taxId
-=======
-      receiverTaxId
->>>>>>> b3f4401e
     }
   };
 }
@@ -507,29 +416,16 @@
     executeSpacewalkNonce: nextNonce,
     outputAmountRaw: outputAmountRaw,
     outputTokenDetails,
-<<<<<<< HEAD
     stellarEphemeralAccountRaw
   });
 
   unsignedTxs.push({
     meta: {},
-=======
-    executeSpacewalkNonce: nextNonce
-  });
-
-  unsignedTxs.push({
-    txData: encodeSubmittableExtrinsic(spacewalkRedeemTransaction),
-    phase: "spacewalkRedeem",
->>>>>>> b3f4401e
     network: account.network,
     nonce: nextNonce,
     phase: "spacewalkRedeem",
     signer: account.address,
-<<<<<<< HEAD
     txData: encodeSubmittableExtrinsic(spacewalkRedeemTransaction)
-=======
-    meta: {}
->>>>>>> b3f4401e
   });
   const executeSpacewalkNonce = nextNonce;
   nextNonce++;
@@ -549,13 +445,7 @@
       stellarTarget: {
         stellarTargetAccountId: stellarPaymentData.anchorTargetAccount,
         stellarTokenDetails: outputTokenDetails
-<<<<<<< HEAD
       }
-=======
-      },
-      stellarEphemeralAccountId: stellarEphemeralEntry.address,
-      executeSpacewalkNonce
->>>>>>> b3f4401e
     }
   };
 }
@@ -576,7 +466,6 @@
 ): Promise<void> {
   const { account, outputAmountUnits, outputTokenDetails, stellarPaymentData } = params;
 
-<<<<<<< HEAD
   const { paymentTransactions, mergeAccountTransactions, createAccountTransactions, expectedSequenceNumber } =
     await buildPaymentAndMergeTx({
       amountToAnchorUnits: outputAmountUnits.toFixed(),
@@ -589,23 +478,10 @@
     meta: {
       expectedSequenceNumber
     },
-=======
-  const { paymentTransactions, mergeAccountTransactions, createAccountTransactions } = await buildPaymentAndMergeTx({
-    ephemeralAccountId: account.address,
-    amountToAnchorUnits: outputAmountUnits.toFixed(),
-    paymentData: stellarPaymentData,
-    tokenConfigStellar: outputTokenDetails
-  });
-
-  const createAccountPrimaryTx: UnsignedTx = {
-    txData: createAccountTransactions[0].tx,
-    phase: "stellarCreateAccount",
->>>>>>> b3f4401e
     network: account.network,
     nonce: 0,
     phase: "stellarCreateAccount",
     signer: account.address,
-<<<<<<< HEAD
     txData: createAccountTransactions[0].tx
   };
 
@@ -613,52 +489,26 @@
     meta: {
       expectedSequenceNumber
     },
-=======
-    meta: {}
-  };
-
-  const paymentTransactionPrimary: UnsignedTx = {
-    txData: paymentTransactions[0].tx,
-    phase: "stellarPayment",
->>>>>>> b3f4401e
     network: account.network,
     nonce: 1,
     phase: "stellarPayment",
     signer: account.address,
-<<<<<<< HEAD
     txData: paymentTransactions[0].tx
   };
 
   const mergeAccountTransactionPrimary: UnsignedTx = {
     meta: {},
-=======
-    meta: {}
-  };
-
-  const mergeAccountTransactionPrimary: UnsignedTx = {
-    txData: mergeAccountTransactions[0].tx,
-    phase: "stellarCleanup",
->>>>>>> b3f4401e
     network: account.network,
     nonce: 2,
     phase: "stellarCleanup",
     signer: account.address,
-<<<<<<< HEAD
     txData: mergeAccountTransactions[0].tx
-=======
-    meta: {}
->>>>>>> b3f4401e
   };
 
   const createAccountMultiSignedTxs = createAccountTransactions.map((tx, index) => ({
     ...createAccountPrimaryTx,
-<<<<<<< HEAD
     nonce: createAccountPrimaryTx.nonce + index,
     txData: tx.tx
-=======
-    txData: tx.tx,
-    nonce: createAccountPrimaryTx.nonce + index
->>>>>>> b3f4401e
   }));
 
   const createAccountTx = addAdditionalTransactionsToMeta(createAccountPrimaryTx, createAccountMultiSignedTxs);
@@ -666,13 +516,8 @@
 
   const paymentTransactionMultiSignedTxs = paymentTransactions.map((tx, index) => ({
     ...paymentTransactionPrimary,
-<<<<<<< HEAD
     nonce: paymentTransactionPrimary.nonce + index,
     txData: tx.tx
-=======
-    txData: tx.tx,
-    nonce: paymentTransactionPrimary.nonce + index
->>>>>>> b3f4401e
   }));
 
   const paymentTransaction = addAdditionalTransactionsToMeta(paymentTransactionPrimary, paymentTransactionMultiSignedTxs);
@@ -680,13 +525,8 @@
 
   const mergeAccountTransactionMultiSignedTxs = mergeAccountTransactions.map((tx, index) => ({
     ...mergeAccountTransactionPrimary,
-<<<<<<< HEAD
     nonce: mergeAccountTransactionPrimary.nonce + index,
     txData: tx.tx
-=======
-    txData: tx.tx,
-    nonce: mergeAccountTransactionPrimary.nonce + index
->>>>>>> b3f4401e
   }));
 
   const mergeAccountTx = addAdditionalTransactionsToMeta(mergeAccountTransactionPrimary, mergeAccountTransactionMultiSignedTxs);
@@ -778,17 +618,11 @@
   stateMeta = {
     inputTokenPendulumDetails,
     outputAmountBeforeFinalStep: {
-<<<<<<< HEAD
       raw: offrampAmountBeforeAnchorFeesRaw,
       units: offrampAmountBeforeAnchorFeesUnits.toFixed()
     },
     outputTokenPendulumDetails,
     outputTokenType: quote.outputCurrency,
-=======
-      units: offrampAmountBeforeAnchorFeesUnits.toFixed(),
-      raw: offrampAmountBeforeAnchorFeesRaw
-    },
->>>>>>> b3f4401e
     pendulumEphemeralAddress: pendulumEphemeralEntry.address
   };
 
@@ -801,13 +635,9 @@
       {
         fromNetwork,
         inputAmountRaw,
-<<<<<<< HEAD
         inputTokenDetails,
         pendulumEphemeralAddress: pendulumEphemeralEntry.address,
         userAddress
-=======
-        inputTokenDetails
->>>>>>> b3f4401e
       },
       unsignedTxs
     );
@@ -819,15 +649,9 @@
   } else {
     await createAssetHubSourceTransactions(
       {
-<<<<<<< HEAD
         inputAmountRaw,
         pendulumEphemeralAddress: pendulumEphemeralEntry.address,
         userAddress
-=======
-        userAddress,
-        pendulumEphemeralAddress: pendulumEphemeralEntry.address,
-        inputAmountRaw
->>>>>>> b3f4401e
       },
       unsignedTxs,
       fromNetwork
@@ -856,12 +680,8 @@
         {
           account,
           inputTokenPendulumDetails,
-<<<<<<< HEAD
           outputTokenPendulumDetails,
           quote
-=======
-          outputTokenPendulumDetails
->>>>>>> b3f4401e
         },
         unsignedTxs,
         pendulumNonce
@@ -880,20 +700,11 @@
       );
 
       const pendulumCleanupTx: Omit<UnsignedTx, "nonce"> = {
-<<<<<<< HEAD
         meta: {},
-=======
-        txData: encodeSubmittableExtrinsic(pendulumCleanupTransaction),
-        phase: "pendulumCleanup",
->>>>>>> b3f4401e
         network: account.network,
         phase: "pendulumCleanup",
         signer: account.address,
-<<<<<<< HEAD
         txData: encodeSubmittableExtrinsic(pendulumCleanupTransaction)
-=======
-        meta: {}
->>>>>>> b3f4401e
       };
 
       if (quote.outputCurrency === FiatToken.BRL) {
@@ -910,12 +721,8 @@
             outputAmountRaw: offrampAmountBeforeAnchorFeesRaw,
             outputTokenDetails,
             pixDestination,
-<<<<<<< HEAD
             receiverTaxId,
             taxId
-=======
-            receiverTaxId
->>>>>>> b3f4401e
           },
           unsignedTxs,
           pendulumCleanupTx,
@@ -942,11 +749,7 @@
             account,
             outputAmountRaw: offrampAmountBeforeAnchorFeesRaw,
             outputTokenDetails,
-<<<<<<< HEAD
             stellarEphemeralEntry,
-=======
-            account,
->>>>>>> b3f4401e
             stellarPaymentData
           },
           unsignedTxs,
