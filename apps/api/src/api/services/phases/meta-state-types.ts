--- conflicted
+++ resolved
@@ -50,10 +50,7 @@
   // Only used in onramp, offramp - monerium
   polygonEphemeralAddress: string;
   ibanPaymentData: IbanPaymentData;
-<<<<<<< HEAD
   // Used for webhook notifications
   sessionId?: string;
-=======
   squidRouterQuoteId: string;
->>>>>>> d1b6befa
 }