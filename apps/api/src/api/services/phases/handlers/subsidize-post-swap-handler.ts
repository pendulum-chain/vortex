--- conflicted
+++ resolved
@@ -1,8 +1,4 @@
-<<<<<<< HEAD
-import { FiatToken, RampDirection, RampPhase } from "@packages/shared";
-=======
-import { ApiManager, FiatToken, RampPhase } from "@packages/shared";
->>>>>>> 1b427a9e
+import { ApiManager, FiatToken, RampDirection, RampPhase } from "@packages/shared";
 import { nativeToDecimal } from "@packages/shared/src/helpers/parseNumbers";
 import Big from "big.js";
 import logger from "../../../../config/logger";
