<<<<<<< HEAD
import { FiatToken, RampPhase, getNetworkFromDestination, getNetworkId } from '@packages/shared';
import { http, createPublicClient } from 'viem';
import { moonbeam, polygon } from 'viem/chains';
import logger from '../../../../config/logger';
import QuoteTicket from '../../../../models/quoteTicket.model';
import RampState from '../../../../models/rampState.model';
import { BasePhaseHandler } from '../base-phase-handler';
=======
import { getNetworkFromDestination, getNetworkId, RampPhase } from "@packages/shared";
import { createPublicClient, http } from "viem";
import { moonbeam } from "viem/chains";

import logger from "../../../../config/logger";
import RampState from "../../../../models/rampState.model";
import { BasePhaseHandler } from "../base-phase-handler";
>>>>>>> 5a45df70

/**
 * Handler for the squidRouter phase
 */
export class SquidRouterPhaseHandler extends BasePhaseHandler {
  private moonbeamClient: ReturnType<typeof createPublicClient>;
  private polygonClient: ReturnType<typeof createPublicClient>;

  constructor() {
    super();
    this.moonbeamClient = createPublicClient({
      chain: moonbeam,
      transport: http()
    });
    this.polygonClient = createPublicClient({
      chain: polygon,
      transport: http(),
    });
  }

  /**
   * Get the phase name
   */
  public getPhaseName(): RampPhase {
    return "squidRouterSwap";
  }

  /**
   * Get the appropriate public client based on the input token
   * Monerium's EUR uses polygon, BRL uses moonbeam
   * @param state The current ramp state
   * @returns The appropriate public client
   */
  private async getPublicClient(state: RampState): Promise<ReturnType<typeof createPublicClient>> {
    try {
      const quote = await QuoteTicket.findByPk(state.quoteId);
      if (!quote) {
        throw new Error(`Quote not found for ramp ${state.id}`);
      }

      if (quote.inputCurrency === FiatToken.EURC) {
        return this.polygonClient;
      } else if (quote.inputCurrency === FiatToken.BRL) {
        return this.moonbeamClient;
      } else {
        logger.info(
          `SquidRouterPhaseHandler: Using Moonbeam client as default for input currency: ${quote.inputCurrency}. This is a bug.`,
        );
        return this.moonbeamClient;
      }
    } catch (error) {
      logger.error('SquidRouterPhaseHandler: Error determining public client, defaulting to moonbeam', error);
      return this.moonbeamClient;
    }
  }

  /**
   * Execute the phase
   * @param state The current ramp state
   * @returns The updated ramp state
   */
  protected async executePhase(state: RampState): Promise<RampState> {
    logger.info(`Executing squidRouter phase for ramp ${state.id}`);

    if (state.type === "off") {
      logger.info("SquidRouter phase is not supported for off-ramp");
      return state;
    }

    try {
      // Get the presigned transactions for this phase
      const approveTransaction = this.getPresignedTransaction(state, "squidRouterApprove");
      const swapTransaction = this.getPresignedTransaction(state, "squidRouterSwap");

      if (!approveTransaction || !swapTransaction) {
        throw new Error("Missing presigned transactions for squidRouter phase");
      }

      const accountNonce = await this.getNonce(state, approveTransaction.signer as `0x${string}`);
      if (approveTransaction.nonce && approveTransaction.nonce !== accountNonce) {
        logger.warn(
          `Nonce mismatch for approve transaction of account ${approveTransaction.signer}: expected ${accountNonce}, got ${approveTransaction.nonce}`
        );
      }

      const destinationNetwork = getNetworkFromDestination(state.to);
      const chainId = destinationNetwork ? getNetworkId(destinationNetwork) : null;
      if (!chainId) {
        throw new Error("Invalid destination network");
      }

      // Execute the approve transaction
      const approveHash = await this.executeTransaction(state, approveTransaction.txData as string);
      logger.info(`Approve transaction executed with hash: ${approveHash}`);

      // Wait for the approve transaction to be confirmed
      await this.waitForTransactionConfirmation(state, approveHash, chainId);
      logger.info(`Approve transaction confirmed: ${approveHash}`);

      // Execute the swap transaction
      const swapHash = await this.executeTransaction(state, swapTransaction.txData as string);
      logger.info(`Swap transaction executed with hash: ${swapHash}`);

      // Wait for the swap transaction to be confirmed
      await this.waitForTransactionConfirmation(state, swapHash, chainId);
      logger.info(`Swap transaction confirmed: ${swapHash}`);

      // Update the state with the transaction hashes
      const updatedState = await state.update({
        state: {
          ...state.state,
          squidRouterApproveHash: approveHash,
          squidRouterSwapHash: swapHash
        }
      });

      // Transition to the next phase
      return this.transitionToNextPhase(updatedState, "squidRouterPay");
    } catch (error) {
      logger.error(`Error in squidRouter phase for ramp ${state.id}:`, error);
      throw error;
    }
  }

  /**
   * Execute a transaction
   * @param state The current ramp state
   * @param txData The transaction data
   * @returns The transaction hash
   */
  private async executeTransaction(state: RampState, txData: string): Promise<string> {
    try {
<<<<<<< HEAD
      const publicClient = await this.getPublicClient(state);
      const txHash = await publicClient.sendRawTransaction({
        serializedTransaction: txData as `0x${string}`,
=======
      const txHash = await this.publicClient.sendRawTransaction({
        serializedTransaction: txData as `0x${string}`
>>>>>>> 5a45df70
      });
      return txHash;
    } catch (error) {
      logger.error("Error sending raw transaction", error);
      throw new Error("Failed to send transaction");
    }
  }

  /**
   * Wait for a transaction to be confirmed
   * @param state The current ramp state
   * @param txHash The transaction hash
   * @param chainId The chain ID
   */
  private async waitForTransactionConfirmation(state: RampState, txHash: string, _chainId: number): Promise<void> {
    try {
<<<<<<< HEAD
      const publicClient = await this.getPublicClient(state);
      const receipt = await publicClient.waitForTransactionReceipt({
        hash: txHash as `0x${string}`,
=======
      const receipt = await this.publicClient.waitForTransactionReceipt({
        hash: txHash as `0x${string}`
>>>>>>> 5a45df70
      });
      if (!receipt || receipt.status !== "success") {
        throw new Error(`SquidRouterPhaseHandler: Transaction ${txHash} failed or was not found`);
      }
    } catch (error) {
      throw new Error(`SquidRouterPhaseHandler: Error waiting for transaction confirmation: ${error}`);
    }
  }

  private async getNonce(state: RampState, address: `0x${string}`): Promise<number> {
    try {
      const publicClient = await this.getPublicClient(state);
      // List all transactions for the address to get the nonce
      return await publicClient.getTransactionCount({ address });
    } catch (error) {
      logger.error("Error getting nonce", error);
      throw new Error("Failed to get transaction nonce");
    }
  }
}

export default new SquidRouterPhaseHandler();<|MERGE_RESOLUTION|>--- conflicted
+++ resolved
@@ -1,20 +1,11 @@
-<<<<<<< HEAD
-import { FiatToken, RampPhase, getNetworkFromDestination, getNetworkId } from '@packages/shared';
-import { http, createPublicClient } from 'viem';
-import { moonbeam, polygon } from 'viem/chains';
-import logger from '../../../../config/logger';
-import QuoteTicket from '../../../../models/quoteTicket.model';
-import RampState from '../../../../models/rampState.model';
-import { BasePhaseHandler } from '../base-phase-handler';
-=======
-import { getNetworkFromDestination, getNetworkId, RampPhase } from "@packages/shared";
+import { FiatToken, getNetworkFromDestination, getNetworkId, RampPhase } from "@packages/shared";
 import { createPublicClient, http } from "viem";
-import { moonbeam } from "viem/chains";
+import { moonbeam, polygon } from "viem/chains";
 
 import logger from "../../../../config/logger";
 import RampState from "../../../../models/rampState.model";
 import { BasePhaseHandler } from "../base-phase-handler";
->>>>>>> 5a45df70
+import QuoteTicket from "../../../../models/quoteTicket.model";
 
 /**
  * Handler for the squidRouter phase
@@ -147,14 +138,9 @@
    */
   private async executeTransaction(state: RampState, txData: string): Promise<string> {
     try {
-<<<<<<< HEAD
       const publicClient = await this.getPublicClient(state);
       const txHash = await publicClient.sendRawTransaction({
         serializedTransaction: txData as `0x${string}`,
-=======
-      const txHash = await this.publicClient.sendRawTransaction({
-        serializedTransaction: txData as `0x${string}`
->>>>>>> 5a45df70
       });
       return txHash;
     } catch (error) {
@@ -171,14 +157,9 @@
    */
   private async waitForTransactionConfirmation(state: RampState, txHash: string, _chainId: number): Promise<void> {
     try {
-<<<<<<< HEAD
       const publicClient = await this.getPublicClient(state);
       const receipt = await publicClient.waitForTransactionReceipt({
         hash: txHash as `0x${string}`,
-=======
-      const receipt = await this.publicClient.waitForTransactionReceipt({
-        hash: txHash as `0x${string}`
->>>>>>> 5a45df70
       });
       if (!receipt || receipt.status !== "success") {
         throw new Error(`SquidRouterPhaseHandler: Transaction ${txHash} failed or was not found`);
