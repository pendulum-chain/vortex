import {
  EvmClientManager,
  FiatToken,
  getNetworkFromDestination,
  getNetworkId,
  Networks,
  RampDirection,
  RampPhase
} from "@packages/shared";
import { PublicClient } from "viem";
import logger from "../../../../config/logger";
import QuoteTicket from "../../../../models/quoteTicket.model";
import RampState from "../../../../models/rampState.model";
import { BasePhaseHandler } from "../base-phase-handler";

/**
 * Handler for the squidRouter phase
 */
export class SquidRouterPhaseHandler extends BasePhaseHandler {
  private moonbeamClient: PublicClient;
  private polygonClient: PublicClient;

  constructor() {
    super();
    const evmClientManager = EvmClientManager.getInstance();
    this.moonbeamClient = evmClientManager.getClient(Networks.Moonbeam);
    this.polygonClient = evmClientManager.getClient(Networks.Polygon);
  }

  /**
   * Get the phase name
   */
  public getPhaseName(): RampPhase {
    return "squidRouterSwap";
  }

  /**
   * Execute the phase
   * @param state The current ramp state
   * @returns The updated ramp state
   */
  protected async executePhase(state: RampState): Promise<RampState> {
    logger.info(`Executing squidRouter phase for ramp ${state.id}`);

    if (state.type === RampDirection.SELL) {
      logger.info("SquidRouter phase is not supported for off-ramp");
      return state;
    }

    try {
      // Get the presigned transactions for this phase
      const approveTransaction = this.getPresignedTransaction(state, "squidRouterApprove");
      const swapTransaction = this.getPresignedTransaction(state, "squidRouterSwap");

      if (!approveTransaction || !swapTransaction) {
        throw new Error("Missing presigned transactions for squidRouter phase");
      }

<<<<<<< HEAD
      const accountNonce = await this.getNonce(state, approveTransaction.signer as `0x${string}`);

      let approveHash = state.state.squidRouterApproveHash;
      // Check if the approve transaction has already been sent
      if (!approveHash) {
        if (approveTransaction.nonce && approveTransaction.nonce !== accountNonce) {
          logger.warn(
            `Nonce mismatch for approve transaction of account ${approveTransaction.signer}: expected ${accountNonce}, got ${approveTransaction.nonce}`
          );
        }

=======
      let approveHash = state.state.squidRouterApproveHash;
      // Check if the approve transaction has already been sent
      if (!approveHash) {
        const accountNonce = await this.getNonce(state, approveTransaction.signer as `0x${string}`);
        if (approveTransaction.nonce && approveTransaction.nonce !== accountNonce) {
          logger.warn(
            `Nonce mismatch for approve transaction of account ${approveTransaction.signer}: expected ${accountNonce}, got ${approveTransaction.nonce}`
          );
        }

>>>>>>> 97f18988
        const destinationNetwork = getNetworkFromDestination(state.to);
        const chainId = destinationNetwork ? getNetworkId(destinationNetwork) : null;
        if (!chainId) {
          throw new Error("Invalid destination network");
        }
<<<<<<< HEAD

        // Execute the approve transaction
        approveHash = await this.executeTransaction(state, approveTransaction.txData as string);
        logger.info(`Approve transaction executed with hash: ${approveHash}`);

=======

        // Execute the approve transaction
        approveHash = await this.executeTransaction(state, approveTransaction.txData as string);
        logger.info(`Approve transaction executed with hash: ${approveHash}`);

>>>>>>> 97f18988
        // Update the state with the approve hash immediately after sending the transaction
        await state.update({
          state: {
            ...state.state,
            squidRouterApproveHash: approveHash
          }
        });
      }

      // Wait for the approve transaction to be confirmed
      await this.waitForTransactionConfirmation(state, approveHash);
      logger.info(`Approve transaction confirmed: ${approveHash}`);

      // Execute the swap transaction
      const swapHash = await this.executeTransaction(state, swapTransaction.txData as string);
      logger.info(`Swap transaction executed with hash: ${swapHash}`);

      // Update the state with the transaction hashes
      const updatedState = await state.update({
        state: {
          ...state.state,
          squidRouterSwapHash: swapHash
        }
      });

      // Wait for the swap transaction to be confirmed
      await this.waitForTransactionConfirmation(state, swapHash);
      logger.info(`Swap transaction confirmed: ${swapHash}`);

      // Transition to the next phase
      return this.transitionToNextPhase(updatedState, "squidRouterPay");
    } catch (error) {
      logger.error(`Error in squidRouter phase for ramp ${state.id}:`, error);
      throw error;
    }
  }

  /**
   * Get the appropriate public client based on the input token
   * Monerium's EUR uses polygon, BRL uses moonbeam
   * @param state The current ramp state
   * @returns The appropriate public client
   */
  private async getPublicClient(state: RampState): Promise<PublicClient> {
    try {
      const quote = await QuoteTicket.findByPk(state.quoteId);
      if (!quote) {
        throw new Error(`Quote not found for ramp ${state.id}`);
      }

      if (quote.inputCurrency === FiatToken.EURC) {
        return this.polygonClient;
      } else if (quote.inputCurrency === FiatToken.BRL) {
        return this.moonbeamClient;
      } else {
        logger.info(
          `SquidRouterPhaseHandler: Using Moonbeam client as default for input currency: ${quote.inputCurrency}. This is a bug.`
        );
        return this.moonbeamClient;
      }
    } catch (error) {
      logger.error("SquidRouterPhaseHandler: Error determining public client, defaulting to moonbeam", error);
      return this.moonbeamClient;
    }
  }

  /**
   * Execute a transaction
   * @param state The current ramp state
   * @param txData The transaction data
   * @returns The transaction hash
   */
  private async executeTransaction(state: RampState, txData: string): Promise<string> {
    try {
      const publicClient = await this.getPublicClient(state);
      const txHash = await publicClient.sendRawTransaction({
        serializedTransaction: txData as `0x${string}`
      });
      return txHash;
    } catch (error) {
      logger.error("Error sending raw transaction", error);
      throw new Error("Failed to send transaction");
    }
  }

  /**
   * Wait for a transaction to be confirmed with exponential backoff
   * @param state The current ramp state
   * @param txHash The transaction hash
   */
  private async waitForTransactionConfirmation(state: RampState, txHash: string): Promise<void> {
    const maxRetries = 3;
    const baseDelay = 5000; // 5 seconds
    const maxDelay = 30000; // 30 seconds

    for (let attempt = 0; attempt <= maxRetries; attempt++) {
      try {
        const publicClient = await this.getPublicClient(state);
        const receipt = await publicClient.waitForTransactionReceipt({
          hash: txHash as `0x${string}`
        });

        if (!receipt || receipt.status !== "success") {
          throw new Error(`SquidRouterPhaseHandler: Transaction ${txHash} failed or was not found`);
        }

        return;
      } catch (error) {
        const isLastAttempt = attempt === maxRetries;
        // Based on error message returned by the client.
        const isTransactionNotFoundError =
          error instanceof Error &&
          (error.message.includes("TransactionReceiptNotFoundError") ||
            error.message.includes("could not be found") ||
            error.message.includes("Transaction may not be processed"));

        if (isLastAttempt) {
          throw new Error(
            `SquidRouterPhaseHandler: Error waiting for transaction confirmation after ${maxRetries + 1} attempts: ${error}`
          );
        }

        if (isTransactionNotFoundError) {
          const delay = Math.min(baseDelay * Math.pow(2, attempt), maxDelay);

          logger.info(
            `SquidRouterPhaseHandler: Transaction ${txHash} not found on attempt ${attempt + 1}/${maxRetries + 1}. Retrying in ${delay}ms...`
          );

          await new Promise(resolve => setTimeout(resolve, delay));
        } else {
          throw new Error(`SquidRouterPhaseHandler: Error waiting for transaction confirmation: ${error}`);
        }
      }
    }
  }

  private async getNonce(state: RampState, address: `0x${string}`): Promise<number> {
    try {
      const publicClient = await this.getPublicClient(state);
      // List all transactions for the address to get the nonce
      return await publicClient.getTransactionCount({ address });
    } catch (error) {
      logger.error("Error getting nonce", error);
      throw new Error("Failed to get transaction nonce");
    }
  }
}

export default new SquidRouterPhaseHandler();<|MERGE_RESOLUTION|>--- conflicted
+++ resolved
@@ -56,19 +56,6 @@
         throw new Error("Missing presigned transactions for squidRouter phase");
       }
 
-<<<<<<< HEAD
-      const accountNonce = await this.getNonce(state, approveTransaction.signer as `0x${string}`);
-
-      let approveHash = state.state.squidRouterApproveHash;
-      // Check if the approve transaction has already been sent
-      if (!approveHash) {
-        if (approveTransaction.nonce && approveTransaction.nonce !== accountNonce) {
-          logger.warn(
-            `Nonce mismatch for approve transaction of account ${approveTransaction.signer}: expected ${accountNonce}, got ${approveTransaction.nonce}`
-          );
-        }
-
-=======
       let approveHash = state.state.squidRouterApproveHash;
       // Check if the approve transaction has already been sent
       if (!approveHash) {
@@ -79,25 +66,16 @@
           );
         }
 
->>>>>>> 97f18988
         const destinationNetwork = getNetworkFromDestination(state.to);
         const chainId = destinationNetwork ? getNetworkId(destinationNetwork) : null;
         if (!chainId) {
           throw new Error("Invalid destination network");
         }
-<<<<<<< HEAD
 
         // Execute the approve transaction
         approveHash = await this.executeTransaction(state, approveTransaction.txData as string);
         logger.info(`Approve transaction executed with hash: ${approveHash}`);
 
-=======
-
-        // Execute the approve transaction
-        approveHash = await this.executeTransaction(state, approveTransaction.txData as string);
-        logger.info(`Approve transaction executed with hash: ${approveHash}`);
-
->>>>>>> 97f18988
         // Update the state with the approve hash immediately after sending the transaction
         await state.update({
           state: {
