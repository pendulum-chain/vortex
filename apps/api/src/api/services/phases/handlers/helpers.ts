--- conflicted
+++ resolved
@@ -1,23 +1,14 @@
-<<<<<<< HEAD
-import { API, HORIZON_URL, StellarTokenDetails } from "@packages/shared";
-=======
-import { HORIZON_URL, StellarTokenDetails, Networks as VortexNetworks } from "@packages/shared";
->>>>>>> 71e8e950
+import { API, HORIZON_URL, StellarTokenDetails, Networks as VortexNetworks } from "@packages/shared";
 import Big from "big.js";
 import { Horizon, Networks } from "stellar-sdk";
 import { polygon } from "viem/chains";
 import logger from "../../../../config/logger";
-<<<<<<< HEAD
-import { GLMR_FUNDING_AMOUNT_RAW, PENDULUM_EPHEMERAL_STARTING_BALANCE_UNITS } from "../../../../constants/constants";
-=======
 import {
   GLMR_FUNDING_AMOUNT_RAW,
   PENDULUM_EPHEMERAL_STARTING_BALANCE_UNITS,
   POLYGON_EPHEMERAL_STARTING_BALANCE_UNITS
 } from "../../../../constants/constants";
 import { EvmClientManager } from "../../evm/clientManager";
-import { API } from "../../pendulum/apiManager";
->>>>>>> 71e8e950
 import { multiplyByPowerOfTen } from "../../pendulum/helpers";
 
 export const horizonServer = new Horizon.Server(HORIZON_URL);
