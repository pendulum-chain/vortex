<<<<<<< HEAD
import { decodeSubmittableExtrinsic, NABLA_ROUTER, RampDirection, RampPhase } from "@packages/shared";
import {
  createExecuteMessageExtrinsic,
  ExecuteMessageResult,
  ReadMessageResult,
  readMessage,
  submitExtrinsic
} from "@pendulum-chain/api-solang";
=======
import { ApiManager, decodeSubmittableExtrinsic, defaultReadLimits, NABLA_ROUTER, RampPhase } from "@packages/shared";
import { createExecuteMessageExtrinsic, ExecuteMessageResult, readMessage, submitExtrinsic } from "@pendulum-chain/api-solang";
>>>>>>> 1b427a9e
import { Abi } from "@polkadot/api-contract";
import Big from "big.js";
import logger from "../../../../config/logger";
import { routerAbi } from "../../../../contracts/Router";
import RampState from "../../../../models/rampState.model";
import { BasePhaseHandler } from "../base-phase-handler";
import { StateMetadata } from "../meta-state-types";

export class NablaSwapPhaseHandler extends BasePhaseHandler {
  public getPhaseName(): RampPhase {
    return "nablaSwap";
  }

  protected async executePhase(state: RampState): Promise<RampState> {
    const apiManager = ApiManager.getInstance();
    const networkName = "pendulum";
    const pendulumNode = await apiManager.getApi(networkName);

    const {
      nablaSoftMinimumOutputRaw,
      pendulumEphemeralAddress,
      inputAmountBeforeSwapRaw,
      inputTokenPendulumDetails,
      outputTokenPendulumDetails
    } = state.state as StateMetadata;

    if (
      !nablaSoftMinimumOutputRaw ||
      !pendulumEphemeralAddress ||
      !inputAmountBeforeSwapRaw ||
      !inputTokenPendulumDetails ||
      !outputTokenPendulumDetails
    ) {
      throw new Error("State metadata is corrupt, missing values. This is a bug.");
    }

    try {
      const { txData: nablaSwapTransaction } = this.getPresignedTransaction(state, "nablaSwap");
      // This is a new item that might not be available on old states.
      const swapExtrinsicOptions = state.state.nabla?.swapExtrinsicOptions;

      if (swapExtrinsicOptions) {
        // Do a dry-run with the extrinsic options we used to create the presigned extrinsic.
        const { result: readMessageResult } = await createExecuteMessageExtrinsic({
          ...swapExtrinsicOptions,
          abi: new Abi(routerAbi),
          api: pendulumNode.api,
          skipDryRunning: false
        });

        if (!readMessageResult) {
          throw new Error("Could not dry-run nabla swap transaction. Missing result.");
        }
        if (readMessageResult.type !== "success") {
          const errorMessage = this.parseContractMessageResultError(readMessageResult);
          throw new Error("Could not dry-run nabla swap transaction: " + errorMessage);
        }
      }

      // Get up-to-date quote and compare it to the soft minimum output.
      const response = await readMessage({
        abi: new Abi(routerAbi),
        api: pendulumNode.api,
        callerAddress: pendulumEphemeralAddress,
        contractDeploymentAddress: NABLA_ROUTER,
        limits: defaultReadLimits,
        messageArguments: [
          inputAmountBeforeSwapRaw,
          [inputTokenPendulumDetails.erc20WrapperAddress, outputTokenPendulumDetails.erc20WrapperAddress]
        ],
        messageName: "getAmountOut"
      });
      if (response.type !== "success") {
        throw new Error("Couldn't get a quote from the AMM");
      }

      const ouputAmountQuoteRaw = Big(response.value[0].toString());
      if (ouputAmountQuoteRaw.lt(Big(nablaSoftMinimumOutputRaw))) {
        logger.info(
          `The estimated output amount is too low to swap. Expected: ${nablaSoftMinimumOutputRaw}, got: ${ouputAmountQuoteRaw}`
        );
        throw new Error("Won't execute the swap now. The estimated output amount is too low.");
      }

      if (typeof nablaSwapTransaction !== "string") {
        throw new Error("NablaSwapPhaseHandler: Presigned transaction is not a string -> not an encoded Nabla transaction.");
      }

      const swapExtrinsic = decodeSubmittableExtrinsic(nablaSwapTransaction, pendulumNode.api);
      const result = await submitExtrinsic(swapExtrinsic);

      if (result.status.type === "error") {
        logger.error(`Could not swap token: ${result.status.error.toString()}`);
        throw new Error("Could not swap token");
      }
    } catch (e) {
      let errorMessage = "";
      const { result } = e as ExecuteMessageResult;
      if (result?.type === "reverted") {
        errorMessage = result.description;
      } else if (result?.type === "error") {
        errorMessage = result.error;
      } else {
        errorMessage = (e as string).toString();
      }

      throw new Error(`Could not swap the required amount of token: ${errorMessage}`);
    }

    const nextPhase = state.type === RampDirection.BUY ? "distributeFees" : "subsidizePostSwap";
    return this.transitionToNextPhase(state, nextPhase);
  }
}

export default new NablaSwapPhaseHandler();<|MERGE_RESOLUTION|>--- conflicted
+++ resolved
@@ -1,16 +1,12 @@
-<<<<<<< HEAD
-import { decodeSubmittableExtrinsic, NABLA_ROUTER, RampDirection, RampPhase } from "@packages/shared";
 import {
-  createExecuteMessageExtrinsic,
-  ExecuteMessageResult,
-  ReadMessageResult,
-  readMessage,
-  submitExtrinsic
-} from "@pendulum-chain/api-solang";
-=======
-import { ApiManager, decodeSubmittableExtrinsic, defaultReadLimits, NABLA_ROUTER, RampPhase } from "@packages/shared";
+  ApiManager,
+  decodeSubmittableExtrinsic,
+  defaultReadLimits,
+  NABLA_ROUTER,
+  RampDirection,
+  RampPhase
+} from "@packages/shared";
 import { createExecuteMessageExtrinsic, ExecuteMessageResult, readMessage, submitExtrinsic } from "@pendulum-chain/api-solang";
->>>>>>> 1b427a9e
 import { Abi } from "@polkadot/api-contract";
 import Big from "big.js";
 import logger from "../../../../config/logger";
