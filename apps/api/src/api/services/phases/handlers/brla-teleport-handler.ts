<<<<<<< HEAD
import {
  BalanceCheckError,
  BalanceCheckErrorType,
  BrlaApiService,
  checkEvmBalancePeriodically,
  FiatToken,
  generateReferenceLabel,
  getAnyFiatTokenDetailsMoonbeam,
  RampPhase
} from "@packages/shared";
=======
import { FiatToken, getAnyFiatTokenDetailsMoonbeam, Networks, RampPhase } from "@packages/shared";
>>>>>>> 71e8e950
import Big from "big.js";
import { moonbeam } from "viem/chains";
import logger from "../../../../config/logger";
import RampState from "../../../../models/rampState.model";
import { BrlaTeleportService } from "../../brla/brlaTeleportService";
import { BasePhaseHandler } from "../base-phase-handler";
import { StateMetadata } from "../meta-state-types";

// The rationale for these difference is that it allows for a finer check over the payment timeout in
// case of service restart. A smaller timeout for the balance check loop allows to get out to the outer
// process loop and check for the operation timestamp.
const PAYMENT_TIMEOUT_MS = 30 * 60 * 1000; // 30 minutes
const EVM_BALANCE_CHECK_TIMEOUT_MS = 5 * 60 * 1000; // 5 minutes

export class BrlaTeleportPhaseHandler extends BasePhaseHandler {
  public getPhaseName(): RampPhase {
    return "brlaTeleport";
  }

  protected async executePhase(state: RampState): Promise<RampState> {
    const { taxId, moonbeamEphemeralAddress, inputAmountUnits, inputAmountBeforeSwapRaw } = state.state as StateMetadata;

    if (!taxId || !moonbeamEphemeralAddress || !inputAmountUnits || !inputAmountBeforeSwapRaw) {
      throw new Error("BrlaTeleportPhaseHandler: State metadata corrupted. This is a bug.");
    }

    const teleportService = BrlaTeleportService.getInstance();
    let subaccountId: string;
    let memo: string;

    try {
      const inputAmountBrla = new Big(inputAmountUnits).mul(100); // BRLA understands raw amount with 2 decimal places.

      const brlaApiService = BrlaApiService.getInstance();
      const subaccount = await brlaApiService.getSubaccount(taxId);

      if (!subaccount) {
        throw new Error("Subaccount not found");
      }
      subaccountId = subaccount.id;

      memo = generateReferenceLabel(state.quoteId);
      logger.info(
        `Requesting teleport for ${subaccountId} with ${inputAmountBrla} BRLA to ${moonbeamEphemeralAddress} and memo ${memo}`
      );

      await teleportService.requestTeleport(
        subaccountId,
        Number(inputAmountBrla),
        moonbeamEphemeralAddress as `0x${string}`,
        memo
      );

      // now we wait and verify that funds have arrived at the actual destination ephemeral.
    } catch (e) {
      logger.error("Error in brlaTeleport", e);
      throw new Error(
        `BrlaTeleportPhaseHandler: Failed to trigger BRLA pay in. Cause: ${e instanceof Error ? e.message : String(e)}`
      );
    }

    try {
      const pollingTimeMs = 1000;

      const tokenDetails = getAnyFiatTokenDetailsMoonbeam(FiatToken.BRL);

      await checkEvmBalancePeriodically(
        tokenDetails.moonbeamErc20Address,
        moonbeamEphemeralAddress,
        inputAmountBeforeSwapRaw,
        pollingTimeMs,
        EVM_BALANCE_CHECK_TIMEOUT_MS,
        Networks.Moonbeam
      );

      // Add delay to ensure the transaction is settled
      await new Promise(resolve => setTimeout(resolve, 30000)); // 30 seconds.
    } catch (error) {
      if (!(error instanceof BalanceCheckError)) throw error;

      const isCheckTimeout = error.type === BalanceCheckErrorType.Timeout;
      if (isCheckTimeout && this.isPaymentTimeoutReached(state)) {
        logger.error("Payment timeout. Cancelling ramp.");

        teleportService.cancelPendingTeleport(subaccountId, memo);
        return this.transitionToNextPhase(state, "failed");
      }

      throw isCheckTimeout
        ? this.createRecoverableError(`BrlaTeleportPhaseHandler: ${error}`)
        : new Error(`Error checking Moonbeam balance: ${error}`);
    }

    return this.transitionToNextPhase(state, "fundEphemeral");
  }

  protected isPaymentTimeoutReached(state: RampState): boolean {
    const thisPhaseEntry = state.phaseHistory.find(phaseHistoryEntry => phaseHistoryEntry.phase === this.getPhaseName());
    if (!thisPhaseEntry) {
      throw new Error("BrlaTeleportPhaseHandler: Phase not found in history. State corrupted.");
    }

    const initialTimestamp = new Date(thisPhaseEntry.timestamp);
    if (initialTimestamp.getTime() + PAYMENT_TIMEOUT_MS < Date.now()) {
      return true;
    }
    return false;
  }
}

export default new BrlaTeleportPhaseHandler();<|MERGE_RESOLUTION|>--- conflicted
+++ resolved
@@ -1,4 +1,3 @@
-<<<<<<< HEAD
 import {
   BalanceCheckError,
   BalanceCheckErrorType,
@@ -7,13 +6,10 @@
   FiatToken,
   generateReferenceLabel,
   getAnyFiatTokenDetailsMoonbeam,
+  Networks,
   RampPhase
 } from "@packages/shared";
-=======
-import { FiatToken, getAnyFiatTokenDetailsMoonbeam, Networks, RampPhase } from "@packages/shared";
->>>>>>> 71e8e950
 import Big from "big.js";
-import { moonbeam } from "viem/chains";
 import logger from "../../../../config/logger";
 import RampState from "../../../../models/rampState.model";
 import { BrlaTeleportService } from "../../brla/brlaTeleportService";
