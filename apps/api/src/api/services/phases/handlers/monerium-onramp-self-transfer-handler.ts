<<<<<<< HEAD
import { getNetworkId, Networks, RampDirection, RampPhase } from "@packages/shared";
=======
import { ERC20_EURE_POLYGON, EvmClientManager, getEvmTokenBalance, getNetworkId, Networks, RampPhase } from "@packages/shared";
>>>>>>> 1b427a9e
import Big from "big.js";
import { PublicClient } from "viem";
import logger from "../../../../config/logger";
import RampState from "../../../../models/rampState.model";
import { BasePhaseHandler } from "../base-phase-handler";

/**
 * Handler for the monerium self-transfer phase
 */
export class MoneriumOnrampSelfTransferHandler extends BasePhaseHandler {
  private polygonClient: PublicClient;

  constructor() {
    super();
    const evmClientManager = EvmClientManager.getInstance();
    this.polygonClient = evmClientManager.getClient(Networks.Polygon);
  }

  /**
   * Get the phase name
   */
  public getPhaseName(): RampPhase {
    return "moneriumOnrampSelfTransfer";
  }

  /**
   * Execute the phase
   * @param state The current ramp state
   * @returns The updated ramp state
   */
  protected async executePhase(state: RampState): Promise<RampState> {
    logger.info(`Executing moneriumOnrampSelfTransfer phase for ramp ${state.id}`);

    if (state.type === RampDirection.SELL) {
      logger.info("MoneriumOnrampSelfTransfer phase is not supported for off-ramp");
      return state;
    }

    const { polygonEphemeralAddress, inputAmountBeforeSwapRaw } = state.state;
    if (!polygonEphemeralAddress) {
      throw new Error("MoneriumOnrampSelfTransfer: Polygon ephemeral address not defined in the state. This is a bug.");
    }

    const didTokensArriveOnEvm = async () => {
      const balance = await getEvmTokenBalance({
        chain: Networks.Polygon,
        ownerAddress: polygonEphemeralAddress as `0x${string}`,
        tokenAddress: ERC20_EURE_POLYGON
      });
      return balance.gte(Big(inputAmountBeforeSwapRaw));
    };

    try {
      if (await didTokensArriveOnEvm()) {
        logger.info(`Tokens have arrived on Polygon ephemeral address: ${polygonEphemeralAddress}. Skipping self-transfer.`);
        return this.transitionToNextPhase(state, "squidRouterSwap");
      }
    } catch (error) {
      // inability to check balance is not a critical error and should be temporal, we can proceed throw a recoverable.
      throw this.createRecoverableError(`MoneriumOnrampSelfTransferHandler: Error checking Polygon balance: ${error}`);
    }

    try {
      const transferTransaction = this.getPresignedTransaction(state, "moneriumOnrampSelfTransfer");

      if (!transferTransaction) {
        throw new Error("Missing presigned transactions for moneriumOnrampSelfTransfer phase");
      }

      // Under our current implementation, funds are transferred to an Ephemeral also on Polygon.
      const chainId = getNetworkId(Networks.Polygon);

      // Execute the transfer transaction
      const transferHash = await this.executeTransaction(transferTransaction.txData as string);
      logger.info(`Transfer transaction executed with hash: ${transferHash}`);

      // Wait for the transfer transaction to be confirmed
      await this.waitForTransactionConfirmation(transferHash, chainId);
      logger.info(`Transfer transaction confirmed: ${transferHash}`);

      // Transition to the next phase
      return this.transitionToNextPhase(state, "squidRouterSwap");
    } catch (error: unknown) {
      logger.error(`Error in squidRouter phase for ramp ${state.id}:`, error);
      throw this.createRecoverableError(
        `MoneriumOnrampSelfTransferHandler: Error while sending self-transfer transaction: ${error}`
      );
    }
  }

  /**
   * Execute a transaction
   * @param txData The transaction data
   * @returns The transaction hash
   */
  private async executeTransaction(txData: string): Promise<string> {
    try {
      const txHash = await this.polygonClient.sendRawTransaction({
        serializedTransaction: txData as `0x${string}`
      });
      return txHash;
    } catch (error) {
      logger.error("Error sending raw transaction", error);
      throw new Error("Failed to send transaction");
    }
  }

  /**
   * Wait for a transaction to be confirmed
   * @param txHash The transaction hash
   * @param chainId The chain ID
   */
  private async waitForTransactionConfirmation(txHash: string, _chainId: number): Promise<void> {
    try {
      const receipt = await this.polygonClient.waitForTransactionReceipt({
        hash: txHash as `0x${string}`
      });
      if (!receipt || receipt.status !== "success") {
        throw new Error(`moneriumOnrampSelfTransferHandler: Transaction ${txHash} failed or was not found`);
      }
    } catch (error) {
      throw new Error(`moneriumOnrampSelfTransferHandler: Error waiting for transaction confirmation: ${error}`);
    }
  }
}

export default new MoneriumOnrampSelfTransferHandler();<|MERGE_RESOLUTION|>--- conflicted
+++ resolved
@@ -1,8 +1,12 @@
-<<<<<<< HEAD
-import { getNetworkId, Networks, RampDirection, RampPhase } from "@packages/shared";
-=======
-import { ERC20_EURE_POLYGON, EvmClientManager, getEvmTokenBalance, getNetworkId, Networks, RampPhase } from "@packages/shared";
->>>>>>> 1b427a9e
+import {
+  ERC20_EURE_POLYGON,
+  EvmClientManager,
+  getEvmTokenBalance,
+  getNetworkId,
+  Networks,
+  RampDirection,
+  RampPhase
+} from "@packages/shared";
 import Big from "big.js";
 import { PublicClient } from "viem";
 import logger from "../../../../config/logger";
