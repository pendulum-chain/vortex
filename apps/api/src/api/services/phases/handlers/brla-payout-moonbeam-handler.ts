--- conflicted
+++ resolved
@@ -1,18 +1,12 @@
-<<<<<<< HEAD
 import {
   BrlaApiService,
   checkEvmBalancePeriodically,
   getAnyFiatTokenDetailsMoonbeam,
   isFiatTokenEnum,
+  Networks,
   RampPhase
 } from "@packages/shared";
 import Big from "big.js";
-import { polygon } from "viem/chains";
-=======
-import { getAnyFiatTokenDetailsMoonbeam, isFiatTokenEnum, Networks, RampPhase } from "@packages/shared";
-import Big from "big.js";
-
->>>>>>> 71e8e950
 import logger from "../../../../config/logger";
 import RampState from "../../../../models/rampState.model";
 import { BasePhaseHandler } from "../base-phase-handler";
