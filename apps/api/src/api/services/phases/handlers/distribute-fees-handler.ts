<<<<<<< HEAD
import { decodeSubmittableExtrinsic, RampDirection, RampPhase } from "@packages/shared";
=======
import { ApiManager, decodeSubmittableExtrinsic, RampPhase, TransactionTemporarilyBannedError } from "@packages/shared";
>>>>>>> 1b427a9e
import { ApiPromise } from "@polkadot/api";
import { SubmittableExtrinsic } from "@polkadot/api-base/types";
import { DispatchError, EventRecord } from "@polkadot/types/interfaces";
import { ISubmittableResult } from "@polkadot/types/types";
import logger from "../../../../config/logger";
import QuoteTicket from "../../../../models/quoteTicket.model";
import RampState from "../../../../models/rampState.model";
import { BasePhaseHandler } from "../base-phase-handler";

/**
 * Handler for distributing Network, Vortex, and Partner fees using a stablecoin on Pendulum
 */
export class DistributeFeesHandler extends BasePhaseHandler {
  private apiManager: ApiManager;

  constructor() {
    super();
    this.apiManager = ApiManager.getInstance();
  }

  /**
   * Get the phase name
   */
  public getPhaseName(): RampPhase {
    return "distributeFees";
  }

  /**
   * Execute the phase
   * @param state The current ramp state
   * @returns The next phase and any output
   */
  protected async executePhase(state: RampState): Promise<RampState> {
    const quote = await QuoteTicket.findOne({ where: { id: state.quoteId } });
    if (!quote) {
      throw this.createUnrecoverableError(`Quote ticket not found for ID: ${state.quoteId}`);
    }

    // Determine next phase
    const nextPhase = state.type === RampDirection.BUY ? "subsidizePostSwap" : "subsidizePreSwap";

    try {
      // Get the pre-signed fee distribution transaction. This can be undefined if no fees are to be distributed.
      const distributeFeeTransaction = this.getPresignedTransaction(state, "distributeFees");
      if (distributeFeeTransaction === undefined) {
        logger.info("No fee distribution transaction data found. Skipping fee distribution.");
        return this.transitionToNextPhase(state, nextPhase);
      }

      const { api } = await this.apiManager.getApi("pendulum");

      const decodedTx = decodeSubmittableExtrinsic(distributeFeeTransaction.txData as string, api);
      await this.submitTransaction(decodedTx, api);
      logger.info(`Successfully submitted fee distribution transaction for ramp ${state.id}`);
    } catch (e: unknown) {
      const error = e instanceof Error ? e : new Error(String(e));
      logger.error(`Error distributing fees for ramp ${state.id}:`, error);
      throw this.createRecoverableError(`Failed to distribute fees: ${error.message || "Unknown error"}`);
    }

    return this.transitionToNextPhase(state, nextPhase);
  }

  /**
   * Submit a transaction to the blockchain
   * @param tx The transaction to submit
   * @param api The API instance
   * @returns The transaction hash
   */
  private async submitTransaction(tx: SubmittableExtrinsic<"promise">, api: ApiPromise): Promise<void> {
    logger.debug(`Submitting transaction to Pendulum for ${this.getPhaseName()} phase`);
    return await new Promise((resolve, reject) =>
      tx
        .send((submissionResult: ISubmittableResult) => {
          const { status, events, dispatchError } = submissionResult;

          // Try to find a 'system.ExtrinsicFailed' event
          const systemExtrinsicFailedEvent = events.find(
            record => record.event.section === "system" && record.event.method === "ExtrinsicFailed"
          );

          if (dispatchError) {
            reject(this.handleDispatchError(api, dispatchError, systemExtrinsicFailedEvent, "distributeFees"));
          }

          if (status.isFinalized) {
            logger.info(`Transaction to distribute fees finalized: ${status.asFinalized.toString()}`);
            resolve();
          }
        })
        .catch(error => {
          // 1012 means that the extrinsic is temporarily banned and indicates that the extrinsic was already sent
          if (error?.message.includes("1012:")) {
            reject(new TransactionTemporarilyBannedError("Transaction for transfer is temporarily banned."));
          }
          reject(new Error(`Failed to do transfer: ${error}`));
        })
    );
  }

  /**
   * Handle dispatch errors from extrinsic submissions
   * @param api The API instance
   * @param dispatchError The dispatch error
   * @param systemExtrinsicFailedEvent The system extrinsic failed event record
   * @param extrinsicCalled The name of the extrinsic that was called
   * @returns An error with details about the failure
   */
  private async handleDispatchError(
    api: ApiPromise,
    dispatchError: DispatchError,
    systemExtrinsicFailedEvent: EventRecord | undefined,
    extrinsicCalled: string
  ): Promise<Error> {
    if (dispatchError?.isModule) {
      const decoded = api.registry.findMetaError(dispatchError.asModule);
      const { name, section, method } = decoded;

      return new Error(`Dispatch error: ${section}.${method}:: ${name}`);
    }

    if (systemExtrinsicFailedEvent) {
      const eventName =
        systemExtrinsicFailedEvent?.event.data && systemExtrinsicFailedEvent?.event.data.length > 0
          ? systemExtrinsicFailedEvent?.event.data[0].toString()
          : "Unknown";

      const {
        phase,
        event: { method, section }
      } = systemExtrinsicFailedEvent;
      logger.error(`Extrinsic failed in phase ${phase.toString()} with ${section}.${method}:: ${eventName}`);

      return new Error(`Failed to dispatch ${extrinsicCalled}`);
    }

    logger.error(`Encountered some other error:  ${dispatchError?.toString()}, ${JSON.stringify(dispatchError)}`);
    return new Error(`Unknown error during ${extrinsicCalled}`);
  }
}

export default new DistributeFeesHandler();<|MERGE_RESOLUTION|>--- conflicted
+++ resolved
@@ -1,8 +1,10 @@
-<<<<<<< HEAD
-import { decodeSubmittableExtrinsic, RampDirection, RampPhase } from "@packages/shared";
-=======
-import { ApiManager, decodeSubmittableExtrinsic, RampPhase, TransactionTemporarilyBannedError } from "@packages/shared";
->>>>>>> 1b427a9e
+import {
+  ApiManager,
+  decodeSubmittableExtrinsic,
+  RampDirection,
+  RampPhase,
+  TransactionTemporarilyBannedError
+} from "@packages/shared";
 import { ApiPromise } from "@polkadot/api";
 import { SubmittableExtrinsic } from "@polkadot/api-base/types";
 import { DispatchError, EventRecord } from "@polkadot/types/interfaces";
