--- conflicted
+++ resolved
@@ -1,22 +1,3 @@
-<<<<<<< HEAD
-import { FiatToken, RampPhase, getNetworkFromDestination } from '@packages/shared';
-import { NetworkError, Transaction } from 'stellar-sdk';
-import { http, createPublicClient, createWalletClient } from 'viem';
-import { privateKeyToAccount } from 'viem/accounts';
-import { polygon } from 'viem/chains';
-import logger from '../../../../config/logger';
-import {
-  MOONBEAM_FUNDING_PRIVATE_KEY,
-  POLYGON_EPHEMERAL_STARTING_BALANCE_UNITS,
-} from '../../../../constants/constants';
-import RampState from '../../../../models/rampState.model';
-import { fundMoonbeamEphemeralAccount } from '../../moonbeam/balance';
-import { ApiManager } from '../../pendulum/apiManager';
-import { multiplyByPowerOfTen } from '../../pendulum/helpers';
-import { fundEphemeralAccount } from '../../pendulum/pendulum.service';
-import { BasePhaseHandler } from '../base-phase-handler';
-import { StateMetadata } from '../meta-state-types';
-=======
 import { FiatToken, getNetworkFromDestination, RampPhase } from "@packages/shared";
 import { NetworkError, Transaction } from "stellar-sdk";
 import logger from "../../../../config/logger";
@@ -26,7 +7,16 @@
 import { fundEphemeralAccount } from "../../pendulum/pendulum.service";
 import { BasePhaseHandler } from "../base-phase-handler";
 import { StateMetadata } from "../meta-state-types";
->>>>>>> 5a45df70
+import {
+  MOONBEAM_FUNDING_PRIVATE_KEY,
+  POLYGON_EPHEMERAL_STARTING_BALANCE_UNITS,
+} from '../../../../constants/constants';
+import { polygon } from 'viem/chains';
+import { multiplyByPowerOfTen } from '../../pendulum/helpers';
+import { privateKeyToAccount } from 'viem/accounts';
+import { http, createPublicClient, createWalletClient } from 'viem';
+
+
 import {
   horizonServer,
   isMoonbeamEphemeralFunded,
@@ -50,7 +40,6 @@
       state.state as StateMetadata;
     const requiresPendulumEphemeralAddress = !(state.type === 'on' && state.state.inputCurrency === FiatToken.EURC);
 
-<<<<<<< HEAD
     // Ephemeral checks.
     if (!pendulumEphemeralAddress && requiresPendulumEphemeralAddress) {
       throw new Error(
@@ -66,13 +55,6 @@
       throw new Error(
         'FundEphemeralPhaseHandler: State metadata corrupted, missing polygonEphemeralAddress. This is a bug.',
       );
-=======
-    if (!pendulumEphemeralAddress) {
-      throw new Error("FundEphemeralPhaseHandler: State metadata corrupted. This is a bug.");
-    }
-    if (state.type === "on" && !moonbeamEphemeralAddress) {
-      throw new Error("FundEphemeralPhaseHandler: State metadata corrupted. This is a bug.");
->>>>>>> 5a45df70
     }
 
     try {
@@ -142,15 +124,9 @@
   }
 
   protected nextPhaseSelector(state: RampState): RampPhase {
-<<<<<<< HEAD
     // brla onramp case
     if (state.type === 'on' && state.state.inputCurrency === FiatToken.BRL) {
       return 'moonbeamToPendulumXcm';
-=======
-    // onramp case
-    if (state.type === "on") {
-      return "moonbeamToPendulumXcm";
->>>>>>> 5a45df70
     }
     // monerium onramp case
     if (state.type === 'on' && state.state.inputCurrency === FiatToken.EURC) {
