--- conflicted
+++ resolved
@@ -1,8 +1,12 @@
-<<<<<<< HEAD
-import { FiatToken, getNetworkFromDestination, Networks, RampDirection, RampPhase } from "@packages/shared";
-=======
-import { ApiManager, EvmClientManager, FiatToken, getNetworkFromDestination, Networks, RampPhase } from "@packages/shared";
->>>>>>> 1b427a9e
+import {
+  ApiManager,
+  EvmClientManager,
+  FiatToken,
+  getNetworkFromDestination,
+  Networks,
+  RampDirection,
+  RampPhase
+} from "@packages/shared";
 import { NetworkError, Transaction } from "stellar-sdk";
 import { privateKeyToAccount } from "viem/accounts";
 import { polygon } from "viem/chains";
