--- conflicted
+++ resolved
@@ -1,5 +1,6 @@
-import { FiatToken, Networks, OnChainToken, getNetworkId, getOnChainTokenDetails,  RampPhase } from "@packages/shared";
-import { createPublicClient, encodeFunctionData, http, createWalletClient } from "viem";
+import { FiatToken, getNetworkId, getOnChainTokenDetails, Networks, OnChainToken, RampPhase } from "@packages/shared";
+import Big from "big.js";
+import { createPublicClient, createWalletClient, encodeFunctionData, http } from "viem";
 import { privateKeyToAccount } from "viem/accounts";
 import { moonbeam, polygon } from "viem/chains";
 import logger from "../../../../config/logger";
@@ -8,15 +9,8 @@
 import RampState from "../../../../models/rampState.model";
 import { PhaseError } from "../../../errors/phase-error";
 import { createMoonbeamClientsAndConfig } from "../../moonbeam/createServices";
-<<<<<<< HEAD
-=======
-import { getTokenDetailsForEvmDestination } from "../../ramp/quote.service/gross-output";
-import { createOnrampRouteParams, getRoute, getStatus } from "../../transactions/squidrouter/route";
->>>>>>> 80c89a4c
+import { getStatus, SquidRouterPayResponse } from "../../transactions/squidrouter/route";
 import { BasePhaseHandler } from "../base-phase-handler";
-import Big from 'big.js';
-import { SquidRouterPayResponse } from '../../transactions/squidrouter/route';
-import { getStatus } from "../../transactions/squidrouter/route";
 
 interface AxelarScanStatusResponse {
   is_insufficient_fee: boolean;
@@ -48,8 +42,8 @@
 
 const AXELAR_POLLING_INTERVAL_MS = 10000; // 10 seconds
 const SQUIDROUTER_INITIAL_DELAY_MS = 60000; // 60 seconds
-const AXL_GAS_SERVICE_EVM = '0x2d5d7d31F671F86C782533cc367F14109a082712';
-const DEFAULT_SQUIDROUTER_GAS_ESTIMATE = '800000'; // Estimate used to calculate part of the gas fee for SquidRouter transactions.
+const AXL_GAS_SERVICE_EVM = "0x2d5d7d31F671F86C782533cc367F14109a082712";
+const DEFAULT_SQUIDROUTER_GAS_ESTIMATE = "800000"; // Estimate used to calculate part of the gas fee for SquidRouter transactions.
 /**
  * Handler for the squidRouter pay phase. Checks the status of the Axelar bridge and pays on native GLMR fee.
  */
@@ -67,7 +61,7 @@
     });
     this.polygonPublicClient = createPublicClient({
       chain: polygon,
-      transport: http(),
+      transport: http()
     });
 
     const moonbeamExecutorAccount = privateKeyToAccount(MOONBEAM_FUNDING_PRIVATE_KEY as `0x${string}`);
@@ -78,7 +72,7 @@
     this.polygonWalletClient = createWalletClient({
       account: fundingAccount,
       chain: polygon,
-      transport: http(),
+      transport: http()
     });
   }
 
@@ -125,32 +119,26 @@
    */
   private async checkStatus(state: RampState, swapHash: string): Promise<void> {
     try {
-<<<<<<< HEAD
-=======
-      // Found to be unreliable. We call it anyway so that squidrouter can log the status.
-      getStatus(swapHash).catch(error => logger.error(`Couldn't fetch status for ${swapHash} from squidrouter`, error.message));
-
->>>>>>> 80c89a4c
       let isExecuted = false;
       let payTxHash: string | undefined = state.state.squidRouterPayTxHash; // in case of recovery, we may have already paid.
       // initial delay to allow for API indexing.
-      await new Promise((resolve) => setTimeout(resolve, SQUIDROUTER_INITIAL_DELAY_MS));
+      await new Promise(resolve => setTimeout(resolve, SQUIDROUTER_INITIAL_DELAY_MS));
       while (!isExecuted) {
         const squidrouterStatus = await this.getSquidrouterStatus(swapHash, state);
 
-        if (squidrouterStatus.status === 'success') {
+        if (squidrouterStatus.status === "success") {
           isExecuted = true;
           logger.info(`SquidRouterPayPhaseHandler: Transaction ${swapHash} successfully executed on Squidrouter.`);
           break;
         }
         if (!squidrouterStatus) {
           logger.warn(`SquidRouterPayPhaseHandler: No squidrouter status found for swap hash ${swapHash}.`);
-          throw this.createRecoverableError('No squidrouter status found for swap hash.');
+          throw this.createRecoverableError("No squidrouter status found for swap hash.");
         }
 
         // If route is on the same chain, we must skip the Axelar check.
         if (!squidrouterStatus.isGMPTransaction) {
-          await new Promise((resolve) => setTimeout(resolve, AXELAR_POLLING_INTERVAL_MS));
+          await new Promise(resolve => setTimeout(resolve, AXELAR_POLLING_INTERVAL_MS));
         }
 
         const axelarScanStatus = await this.getStatusAxelarScan(swapHash);
@@ -169,7 +157,7 @@
         if (!payTxHash) {
           const nativeToFundRaw = this.calculateGasFeeInUnits(axelarScanStatus.fees, DEFAULT_SQUIDROUTER_GAS_ESTIMATE);
           logger.info(`SquidRouterPayPhaseHandler: Native token to fund: ${nativeToFundRaw}`);
-          const logIndex = Number(axelarScanStatus.id.split('_')[2]);
+          const logIndex = Number(axelarScanStatus.id.split("_")[2]);
 
           payTxHash = await this.executeFundTransaction(nativeToFundRaw, swapHash as `0x${string}`, logIndex, state);
 
@@ -204,7 +192,7 @@
     tokenValueRaw: string,
     swapHash: `0x${string}`,
     logIndex: number,
-    state: RampState,
+    state: RampState
   ): Promise<string> {
     if (state.state.inputCurrency === FiatToken.BRL) {
       return this.executeFundTransactionOnMoonbeam(tokenValueRaw, swapHash, logIndex);
@@ -223,19 +211,19 @@
   private async executeFundTransactionOnMoonbeam(
     tokenValueRaw: string,
     swapHash: `0x${string}`,
-    logIndex: number,
+    logIndex: number
   ): Promise<string> {
     try {
       const walletClientAccount = this.moonbeamWalletClient.account;
 
       if (!walletClientAccount) {
-        throw new Error('SquidRouterPayPhaseHandler: Moonbeam wallet client account not found.');
+        throw new Error("SquidRouterPayPhaseHandler: Moonbeam wallet client account not found.");
       }
 
       const transactionData = encodeFunctionData({
         abi: axelarGasServiceAbi,
-        functionName: 'addNativeGas',
         args: [swapHash, logIndex, walletClientAccount.address],
+        functionName: "addNativeGas"
       });
 
       const { maxFeePerGas, maxPriorityFeePerGas } = await this.moonbeamPublicClient.estimateFeesPerGas();
@@ -243,18 +231,18 @@
       const gasPaymentHash = await this.moonbeamWalletClient.sendTransaction({
         account: walletClientAccount,
         chain: moonbeam,
-        to: AXL_GAS_SERVICE_EVM as `0x${string}`,
-        value: BigInt(tokenValueRaw),
         data: transactionData,
         maxFeePerGas,
         maxPriorityFeePerGas,
+        to: AXL_GAS_SERVICE_EVM as `0x${string}`,
+        value: BigInt(tokenValueRaw)
       });
 
       logger.info(`SquidRouterPayPhaseHandler: Moonbeam fund transaction sent with hash: ${gasPaymentHash}`);
       return gasPaymentHash;
     } catch (error) {
-      logger.error('SquidRouterPayPhaseHandler: Error funding gas to Axelar gas service on Moonbeam: ', error);
-      throw new Error('SquidRouterPayPhaseHandler: Failed to send Moonbeam transaction');
+      logger.error("SquidRouterPayPhaseHandler: Error funding gas to Axelar gas service on Moonbeam: ", error);
+      throw new Error("SquidRouterPayPhaseHandler: Failed to send Moonbeam transaction");
     }
   }
 
@@ -268,47 +256,39 @@
   private async executeFundTransactionOnPolygon(
     tokenValueRaw: string,
     swapHash: `0x${string}`,
-    logIndex: number,
+    logIndex: number
   ): Promise<string> {
     try {
       const walletClientAccount = this.polygonWalletClient.account;
 
       if (!walletClientAccount) {
-        throw new Error('SquidRouterPayPhaseHandler: Polygon wallet client account not found.');
+        throw new Error("SquidRouterPayPhaseHandler: Polygon wallet client account not found.");
       }
 
       // Create addNativeGas transaction data
       const transactionData = encodeFunctionData({
         abi: axelarGasServiceAbi,
-        functionName: 'addNativeGas',
         args: [swapHash, logIndex, walletClientAccount.address],
-      });
-<<<<<<< HEAD
+        functionName: "addNativeGas"
+      });
 
       const { maxFeePerGas, maxPriorityFeePerGas } = await this.polygonPublicClient.estimateFeesPerGas();
 
       const gasPaymentHash = await this.polygonWalletClient.sendTransaction({
         account: walletClientAccount,
         chain: polygon,
-        to: AXL_GAS_SERVICE_EVM as `0x${string}`,
-        value: BigInt(tokenValueRaw),
-=======
-      const { maxFeePerGas, maxPriorityFeePerGas } = await this.publicClient.estimateFeesPerGas();
-      logger.info(
-        `SquidRouterPayPhaseHandler: Funding Axelar gas service for swap hash ${swapHash} with GLMR: ${gmlrValueRaw}`
-      );
-      const gasPaymentHash = await this.walletClient.sendTransaction({
->>>>>>> 80c89a4c
         data: transactionData,
         maxFeePerGas,
         maxPriorityFeePerGas,
+        to: AXL_GAS_SERVICE_EVM as `0x${string}`,
+        value: BigInt(tokenValueRaw)
       });
 
       logger.info(`SquidRouterPayPhaseHandler: Polygon fund transaction sent with hash: ${gasPaymentHash}`);
       return gasPaymentHash;
     } catch (error) {
-      logger.error('SquidRouterPayPhaseHandler: Error funding gas to Axelar gas service on Polygon: ', error);
-      throw new Error('SquidRouterPayPhaseHandler: Failed to send Polygon transaction');
+      logger.error("SquidRouterPayPhaseHandler: Error funding gas to Axelar gas service on Polygon: ", error);
+      throw new Error("SquidRouterPayPhaseHandler: Failed to send Polygon transaction");
     }
   }
 
@@ -346,23 +326,16 @@
       const fromChainId = getNetworkId(Networks.Polygon)?.toString(); // Always Polygon for Monerium onramp.
       const toChainId = getNetworkId(state.to)?.toString();
 
-<<<<<<< HEAD
       if (!fromChainId || !toChainId) {
-        throw new Error('SquidRouterPayPhaseHandler: Invalid from or to network for Squidrouter status check');
+        throw new Error("SquidRouterPayPhaseHandler: Invalid from or to network for Squidrouter status check");
       }
 
       const squidrouterStatus = await getStatus(swapHash, fromChainId, toChainId);
       return squidrouterStatus;
-=======
-      const { route } = routeResult.data;
-      const feeValue = route.transactionRequest.value;
-      logger.info(`SquidRouterPayPhaseHandler: Fresh route value fetched: ${feeValue}`);
-      return feeValue;
->>>>>>> 80c89a4c
     } catch (error) {
       logger.error(`SquidRouterPayPhaseHandler: Error fetching Squidrouter status for swap hash ${swapHash}:`, error);
       throw this.createRecoverableError(
-        `SquidRouterPayPhaseHandler: Failed to fetch Squidrouter status for swap hash ${swapHash}`,
+        `SquidRouterPayPhaseHandler: Failed to fetch Squidrouter status for swap hash ${swapHash}`
       );
     }
   }
@@ -391,7 +364,7 @@
     const sourceDecimals = feeResponse.source_token.gas_price_in_units.decimals;
     const totalGasFeeRaw = totalGasFee.mul(Big(10).pow(sourceDecimals));
 
-    return totalGasFeeRaw.lt(0) ? '0' : totalGasFeeRaw.toFixed(0, 0);
+    return totalGasFeeRaw.lt(0) ? "0" : totalGasFeeRaw.toFixed(0, 0);
   }
 }
 
