<<<<<<< HEAD
import { FiatToken, Networks, OnChainToken, RampPhase, getNetworkId, getOnChainTokenDetails } from '@packages/shared';
import Big from 'big.js';
import { http, createPublicClient, createWalletClient, encodeFunctionData } from 'viem';
import { privateKeyToAccount } from 'viem/accounts';
import { moonbeam, polygon } from 'viem/chains';
import logger from '../../../../config/logger';
import { MOONBEAM_FUNDING_PRIVATE_KEY } from '../../../../constants/constants';
import { axelarGasServiceAbi } from '../../../../contracts/AxelarGasService';
import RampState from '../../../../models/rampState.model';
import { createMoonbeamClientsAndConfig } from '../../moonbeam/createServices';
import { SquidRouterPayResponse } from '../../transactions/squidrouter/route';
import { BasePhaseHandler } from '../base-phase-handler';
=======
import { Networks, OnChainToken, RampPhase } from "@packages/shared";
import { createPublicClient, encodeFunctionData, http } from "viem";
import { privateKeyToAccount } from "viem/accounts";
import { moonbeam } from "viem/chains";

import logger from "../../../../config/logger";
import { MOONBEAM_FUNDING_PRIVATE_KEY } from "../../../../constants/constants";
import { axelarGasServiceAbi } from "../../../../contracts/AxelarGasService";
import RampState from "../../../../models/rampState.model";
import { PhaseError } from "../../../errors/phase-error";
import { createMoonbeamClientsAndConfig } from "../../moonbeam/createServices";
import { getTokenDetailsForEvmDestination } from "../../ramp/quote.service/gross-output";
import { createOnrampRouteParams, getRoute } from "../../transactions/squidrouter/route";
import { BasePhaseHandler } from "../base-phase-handler";
>>>>>>> 5a45df70

interface AxelarScanStatusResponse {
  is_insufficient_fee: boolean;
  status: string; // executed or express_executed (for complete).
  fees: AxelarScanStatusFees; // the fees for the swap.
  id: string; // the id of the swap.
}

interface AxelarScanStatusFees {
  base_fee: number; // in units of the native token.
  source_base_fee: number;
  destination_base_fee: number;
  source_express_fee: {
    total: number;
  };
  source_confirm_fee: number;
  destination_express_fee: {
    total: number;
  };
  source_token: {
    gas_price: string;
    gas_price_in_units: {
      decimals: number;
      value: string;
    };
  };
  execute_gas_multiplier: number;
}

const AXELAR_POLLING_INTERVAL_MS = 10000; // 10 seconds
<<<<<<< HEAD
const SQUIDROUTER_INITIAL_DELAY_MS = 60000; // 60 seconds
const AXL_GAS_SERVICE_EVM = '0x2d5d7d31F671F86C782533cc367F14109a082712';
const DEFAULT_SQUIDROUTER_GAS_ESTIMATE = '800000'; // Estimate used to calculate part of the gas fee for SquidRouter transactions.
=======
const AXL_GAS_SERVICE_MOONBEAM = "0x2d5d7d31F671F86C782533cc367F14109a082712";
>>>>>>> 5a45df70
/**
 * Handler for the squidRouter pay phase. Checks the status of the Axelar bridge and pays on native GLMR fee.
 */
export class SquidRouterPayPhaseHandler extends BasePhaseHandler {
<<<<<<< HEAD
  private moonbeamPublicClient: ReturnType<typeof createPublicClient>;
  private polygonPublicClient: ReturnType<typeof createPublicClient>;
  private moonbeamWalletClient: ReturnType<typeof createWalletClient>;
  private polygonWalletClient: ReturnType<typeof createWalletClient>;
=======
  private publicClient: ReturnType<typeof createPublicClient>;
  private walletClient: ReturnType<typeof createMoonbeamClientsAndConfig>["walletClient"];
>>>>>>> 5a45df70

  constructor() {
    super();
    this.moonbeamPublicClient = createPublicClient({
      chain: moonbeam,
      transport: http()
    });
    this.polygonPublicClient = createPublicClient({
      chain: polygon,
      transport: http(),
    });

    const moonbeamExecutorAccount = privateKeyToAccount(MOONBEAM_FUNDING_PRIVATE_KEY as `0x${string}`);
    const { walletClient } = createMoonbeamClientsAndConfig(moonbeamExecutorAccount);
    this.moonbeamWalletClient = walletClient;

    const fundingAccount = privateKeyToAccount(MOONBEAM_FUNDING_PRIVATE_KEY as `0x${string}`);
    this.polygonWalletClient = createWalletClient({
      account: fundingAccount,
      chain: polygon,
      transport: http(),
    });
  }

  /**
   * Get the phase name
   */
  public getPhaseName(): RampPhase {
    return "squidRouterPay";
  }

  /**
   * Execute the phase
   * @param state The current ramp state
   * @returns The updated ramp state
   */
  protected async executePhase(state: RampState): Promise<RampState> {
    logger.info(`Executing squidRouterPay phase for ramp ${state.id}`);

    if (state.type === "off") {
      logger.info("squidRouterPay phase is not supported for off-ramp");
      return state;
    }

    try {
      // Get the bridge hash
      const bridgeCallHash = state.state.squidRouterSwapHash;
      if (!bridgeCallHash) {
        throw new Error("SquidRouterPayPhaseHandler: Missing bridge hash in state for squidRouterPay phase. State corrupted.");
      }

      // Enter check status loop
      await this.checkStatus(state, bridgeCallHash);

      return this.transitionToNextPhase(state, "complete");
    } catch (error: unknown) {
      logger.error(`SquidRouterPayPhaseHandler: Error in squidRouterPay phase for ramp ${state.id}:`, error);
      throw error;
    }
  }

  /**
   * Gets the status of the Axelar bridge
   * @param txHash The swap (bridgeCall) transaction hash
   */
  private async checkStatus(state: RampState, swapHash: string): Promise<void> {
    try {
      let isExecuted = false;
      let payTxHash: string | undefined = state.state.squidRouterPayTxHash; // in case of recovery, we may have already paid.
      // initial delay to allow for API indexing.
      await new Promise((resolve) => setTimeout(resolve, SQUIDROUTER_INITIAL_DELAY_MS));
      while (!isExecuted) {
        const squidrouterStatus = await this.getSquidrouterStatus(swapHash, state);

        if (squidrouterStatus.status === 'success') {
          isExecuted = true;
          logger.info(`SquidRouterPayPhaseHandler: Transaction ${swapHash} successfully executed on Squidrouter.`);
          break;
        }
        if (!squidrouterStatus) {
          logger.warn(`SquidRouterPayPhaseHandler: No squidrouter status found for swap hash ${swapHash}.`);
          throw this.createRecoverableError('No squidrouter status found for swap hash.');
        }

        // If route is on the same chain, we must skip the Axelar check.
        if (!squidrouterStatus.isGMPTransaction) {
          await new Promise((resolve) => setTimeout(resolve, AXELAR_POLLING_INTERVAL_MS));
        }

        const axelarScanStatus = await this.getStatusAxelarScan(swapHash);

        //no status found is considered a recoverable error.
        if (!axelarScanStatus) {
          logger.warn(`SquidRouterPayPhaseHandler: No status found for swap hash ${swapHash}.`);
          throw this.createRecoverableError("No status found for swap hash.");
        }
        if (axelarScanStatus.status === "executed" || axelarScanStatus.status === "express_executed") {
          isExecuted = true;
          logger.info(`SquidRouterPayPhaseHandler: Transaction ${swapHash} successfully executed on Axelar.`);
          break;
        }

        if (!payTxHash) {
<<<<<<< HEAD
          const nativeToFundRaw = this.calculateGasFeeInUnits(axelarScanStatus.fees, DEFAULT_SQUIDROUTER_GAS_ESTIMATE);
          logger.info(`SquidRouterPayPhaseHandler: Native token to fund: ${nativeToFundRaw}`);
          const logIndex = Number(axelarScanStatus.id.split('_')[2]);

          payTxHash = await this.executeFundTransaction(nativeToFundRaw, swapHash as `0x${string}`, logIndex, state);
=======
          const glmrToFundRaw = await this.fetchFreshRouteValue(state);

          const logIndex = Number(axelarScanStatus.id.split("_")[2]);
          payTxHash = await this.executeFundTransaction(glmrToFundRaw, swapHash as `0x${string}`, logIndex);
>>>>>>> 5a45df70

          await state.update({
            state: {
              ...state.state,
              squidRouterPayTxHash: payTxHash
            }
          });
        }

        await new Promise(resolve => setTimeout(resolve, AXELAR_POLLING_INTERVAL_MS));
      }
    } catch (error) {
      if (error && error instanceof PhaseError && error.isRecoverable) {
        throw error;
      }
      throw new Error(`SquidRouterPayPhaseHandler: Error waiting checking for Axelar bridge transaction: ${error}`);
    }
  }

  /**
   * Execute a call to the Axelar gas service and fund the bridge process.
   * Routes to the appropriate network-specific method based on input currency.
   * @param tokenValueRaw The amount of native token to fund the transaction with.
   * @param swapHash The swap transaction hash.
   * @param logIndex The log index from Axelar scan.
   * @param state The current ramp state.
   * @returns Hash of the transaction that funds the Axelar gas service.
   */
<<<<<<< HEAD
  private async executeFundTransaction(
    tokenValueRaw: string,
    swapHash: `0x${string}`,
    logIndex: number,
    state: RampState,
  ): Promise<string> {
    if (state.state.inputCurrency === FiatToken.BRL) {
      return this.executeFundTransactionOnMoonbeam(tokenValueRaw, swapHash, logIndex);
    } else {
      return this.executeFundTransactionOnPolygon(tokenValueRaw, swapHash, logIndex);
    }
  }

  /**
   * Execute a call to the Axelar gas service on Moonbeam network.
   * @param tokenValueRaw The amount of GLMR to fund the transaction with.
   * @param swapHash The swap transaction hash.
   * @param logIndex The log index from Axelar scan.
   * @returns Hash of the transaction that funds the Axelar gas service.
   */
  private async executeFundTransactionOnMoonbeam(
    tokenValueRaw: string,
    swapHash: `0x${string}`,
    logIndex: number,
  ): Promise<string> {
=======
  private async executeFundTransaction(gmlrValueRaw: string, swapHash: `0x${string}`, logIndex: number): Promise<string> {
>>>>>>> 5a45df70
    try {
      const walletClientAccount = this.moonbeamWalletClient.account;

      if (!walletClientAccount) {
        throw new Error('SquidRouterPayPhaseHandler: Moonbeam wallet client account not found.');
      }

      const transactionData = encodeFunctionData({
        abi: axelarGasServiceAbi,
        functionName: 'addNativeGas',
        args: [swapHash, logIndex, walletClientAccount.address],
      });

      const { maxFeePerGas, maxPriorityFeePerGas } = await this.moonbeamPublicClient.estimateFeesPerGas();

      const gasPaymentHash = await this.moonbeamWalletClient.sendTransaction({
        account: walletClientAccount,
        chain: moonbeam,
        to: AXL_GAS_SERVICE_EVM as `0x${string}`,
        value: BigInt(tokenValueRaw),
        data: transactionData,
        maxFeePerGas,
        maxPriorityFeePerGas,
      });

      logger.info(`SquidRouterPayPhaseHandler: Moonbeam fund transaction sent with hash: ${gasPaymentHash}`);
      return gasPaymentHash;
    } catch (error) {
      logger.error('SquidRouterPayPhaseHandler: Error funding gas to Axelar gas service on Moonbeam: ', error);
      throw new Error('SquidRouterPayPhaseHandler: Failed to send Moonbeam transaction');
    }
  }

  /**
   * Execute a call to the Axelar gas service on Polygon network.
   * @param tokenValueRaw The amount of MATIC to fund the transaction with.
   * @param swapHash The swap transaction hash.
   * @param logIndex The log index from Axelar scan.
   * @returns Hash of the transaction that funds the Axelar gas service.
   */
  private async executeFundTransactionOnPolygon(
    tokenValueRaw: string,
    swapHash: `0x${string}`,
    logIndex: number,
  ): Promise<string> {
    try {
      const walletClientAccount = this.polygonWalletClient.account;

      if (!walletClientAccount) {
        throw new Error('SquidRouterPayPhaseHandler: Polygon wallet client account not found.');
      }

      // Create addNativeGas transaction data
      const transactionData = encodeFunctionData({
        abi: axelarGasServiceAbi,
<<<<<<< HEAD
        functionName: 'addNativeGas',
        args: [swapHash, logIndex, walletClientAccount.address],
      });

      const { maxFeePerGas, maxPriorityFeePerGas } = await this.polygonPublicClient.estimateFeesPerGas();

      const gasPaymentHash = await this.polygonWalletClient.sendTransaction({
        account: walletClientAccount,
        chain: polygon,
        to: AXL_GAS_SERVICE_EVM as `0x${string}`,
        value: BigInt(tokenValueRaw),
=======
        args: [swapHash, logIndex, refundAddress],
        functionName: "addNativeGas"
      });
      const { maxFeePerGas, maxPriorityFeePerGas } = await this.publicClient.estimateFeesPerGas();
      const gasPaymentHash = await this.walletClient.sendTransaction({
>>>>>>> 5a45df70
        data: transactionData,
        maxFeePerGas,
        maxPriorityFeePerGas,
        to: AXL_GAS_SERVICE_MOONBEAM as `0x${string}`,
        value: BigInt(gmlrValueRaw)
      });

      logger.info(`SquidRouterPayPhaseHandler: Polygon fund transaction sent with hash: ${gasPaymentHash}`);
      return gasPaymentHash;
    } catch (error) {
<<<<<<< HEAD
      logger.error('SquidRouterPayPhaseHandler: Error funding gas to Axelar gas service on Polygon: ', error);
      throw new Error('SquidRouterPayPhaseHandler: Failed to send Polygon transaction');
=======
      logger.error("SquidRouterPayPhaseHandler: Error funding gas to Axelar gas service: ", error);
      throw new Error("SquidRouterPayPhaseHandler: Failed to send transaction");
>>>>>>> 5a45df70
    }
  }

  private async getStatusAxelarScan(swapHash: string): Promise<AxelarScanStatusResponse> {
    try {
      // POST call, https://api.axelarscan.io/gmp/searchGMP
      const response = await fetch("https://api.axelarscan.io/gmp/searchGMP", {
        body: JSON.stringify({
          txHash: swapHash
        }),
        headers: {
          "Content-Type": "application/json"
        },
        method: "POST"
      });

      if (!response.ok) {
        throw new Error(`Error fetching status from axelar scan API: ${response.statusText}`);
      }
      const responseData = await response.json();
      return (responseData as { data: unknown[] }).data[0] as AxelarScanStatusResponse;
    } catch (error) {
      if ((error as { response: unknown }).response) {
        console.error("API error:", (error as { response: unknown }).response);
      }
      throw error;
    }
  }

  private async getSquidrouterStatus(swapHash: string, state: RampState): Promise<SquidRouterPayResponse> {
    try {
<<<<<<< HEAD
      const fromChainId = getNetworkId(Networks.Polygon)?.toString(); // Always Polygon for Monerium onramp.
      const toChainId = getNetworkId(state.to)?.toString();

      if (!fromChainId || !toChainId) {
        throw new Error('SquidRouterPayPhaseHandler: Invalid from or to network for Squidrouter status check');
      }
=======
      const routeParams = createOnrampRouteParams(
        stateMeta.moonbeamEphemeralAddress,
        stateMeta.outputAmountBeforeFinalStep.raw,
        outputTokenDetails,
        toNetwork,
        ramp.state.destinationAddress
      );
      const routeResult = await getRoute(routeParams);
>>>>>>> 5a45df70

      const squidrouterStatus = await getStatus(swapHash, fromChainId, toChainId);
      return squidrouterStatus;
    } catch (error) {
<<<<<<< HEAD
      logger.error(`SquidRouterPayPhaseHandler: Error fetching Squidrouter status for swap hash ${swapHash}:`, error);
      throw this.createRecoverableError(
        `SquidRouterPayPhaseHandler: Failed to fetch Squidrouter status for swap hash ${swapHash}`,
      );
=======
      logger.error("SquidRouterPayPhaseHandler: Error fetching fresh route:", error);
      throw new Error("SquidRouterPayPhaseHandler: Failed to fetch fresh route");
>>>>>>> 5a45df70
    }
  }

  private calculateGasFeeInUnits(feeResponse: AxelarScanStatusFees, estimatedGas: string | number): string {
    const baseFeeInUnitsBig = Big(feeResponse.source_base_fee);

    // Calculate the Execution Fee (with multiplier) in native units
    // This is the cost to execute the transaction on the destination chain.
    const estimatedGasBig = Big(estimatedGas);
    const sourceGasPriceBig = Big(feeResponse.source_token.gas_price);

    // Calculate base execution fee: gasLimit * gasPrice
    const executionFeeUnits = estimatedGasBig.mul(sourceGasPriceBig);

    // Apply the gas multiplier.
    const multiplier = feeResponse.execute_gas_multiplier;
    const executionFeeWithMultiplier = executionFeeUnits.mul(multiplier);

    // L1 data fee??

    const totalGasFee = baseFeeInUnitsBig.add(executionFeeWithMultiplier);
    //  .add(l1ExecutionFeeWithMultiplier);

    // Convert to raw, using source decimals
    const sourceDecimals = feeResponse.source_token.gas_price_in_units.decimals;
    const totalGasFeeRaw = totalGasFee.mul(Big(10).pow(sourceDecimals));

    return totalGasFeeRaw.lt(0) ? '0' : totalGasFeeRaw.toFixed(0, 0);
  }
}

export default new SquidRouterPayPhaseHandler();<|MERGE_RESOLUTION|>--- conflicted
+++ resolved
@@ -1,32 +1,17 @@
-<<<<<<< HEAD
-import { FiatToken, Networks, OnChainToken, RampPhase, getNetworkId, getOnChainTokenDetails } from '@packages/shared';
-import Big from 'big.js';
-import { http, createPublicClient, createWalletClient, encodeFunctionData } from 'viem';
-import { privateKeyToAccount } from 'viem/accounts';
-import { moonbeam, polygon } from 'viem/chains';
-import logger from '../../../../config/logger';
-import { MOONBEAM_FUNDING_PRIVATE_KEY } from '../../../../constants/constants';
-import { axelarGasServiceAbi } from '../../../../contracts/AxelarGasService';
-import RampState from '../../../../models/rampState.model';
-import { createMoonbeamClientsAndConfig } from '../../moonbeam/createServices';
-import { SquidRouterPayResponse } from '../../transactions/squidrouter/route';
-import { BasePhaseHandler } from '../base-phase-handler';
-=======
-import { Networks, OnChainToken, RampPhase } from "@packages/shared";
-import { createPublicClient, encodeFunctionData, http } from "viem";
+import { FiatToken, Networks, OnChainToken, getNetworkId, getOnChainTokenDetails,  RampPhase } from "@packages/shared";
+import { createPublicClient, encodeFunctionData, http, createWalletClient } from "viem";
 import { privateKeyToAccount } from "viem/accounts";
-import { moonbeam } from "viem/chains";
-
+import { moonbeam, polygon } from "viem/chains";
 import logger from "../../../../config/logger";
 import { MOONBEAM_FUNDING_PRIVATE_KEY } from "../../../../constants/constants";
 import { axelarGasServiceAbi } from "../../../../contracts/AxelarGasService";
 import RampState from "../../../../models/rampState.model";
 import { PhaseError } from "../../../errors/phase-error";
 import { createMoonbeamClientsAndConfig } from "../../moonbeam/createServices";
-import { getTokenDetailsForEvmDestination } from "../../ramp/quote.service/gross-output";
-import { createOnrampRouteParams, getRoute } from "../../transactions/squidrouter/route";
 import { BasePhaseHandler } from "../base-phase-handler";
->>>>>>> 5a45df70
+import Big from 'big.js';
+import { SquidRouterPayResponse } from '../../transactions/squidrouter/route';
+import { getStatus } from "../../transactions/squidrouter/route";
 
 interface AxelarScanStatusResponse {
   is_insufficient_fee: boolean;
@@ -57,26 +42,17 @@
 }
 
 const AXELAR_POLLING_INTERVAL_MS = 10000; // 10 seconds
-<<<<<<< HEAD
 const SQUIDROUTER_INITIAL_DELAY_MS = 60000; // 60 seconds
 const AXL_GAS_SERVICE_EVM = '0x2d5d7d31F671F86C782533cc367F14109a082712';
 const DEFAULT_SQUIDROUTER_GAS_ESTIMATE = '800000'; // Estimate used to calculate part of the gas fee for SquidRouter transactions.
-=======
-const AXL_GAS_SERVICE_MOONBEAM = "0x2d5d7d31F671F86C782533cc367F14109a082712";
->>>>>>> 5a45df70
 /**
  * Handler for the squidRouter pay phase. Checks the status of the Axelar bridge and pays on native GLMR fee.
  */
 export class SquidRouterPayPhaseHandler extends BasePhaseHandler {
-<<<<<<< HEAD
   private moonbeamPublicClient: ReturnType<typeof createPublicClient>;
   private polygonPublicClient: ReturnType<typeof createPublicClient>;
   private moonbeamWalletClient: ReturnType<typeof createWalletClient>;
   private polygonWalletClient: ReturnType<typeof createWalletClient>;
-=======
-  private publicClient: ReturnType<typeof createPublicClient>;
-  private walletClient: ReturnType<typeof createMoonbeamClientsAndConfig>["walletClient"];
->>>>>>> 5a45df70
 
   constructor() {
     super();
@@ -180,18 +156,11 @@
         }
 
         if (!payTxHash) {
-<<<<<<< HEAD
           const nativeToFundRaw = this.calculateGasFeeInUnits(axelarScanStatus.fees, DEFAULT_SQUIDROUTER_GAS_ESTIMATE);
           logger.info(`SquidRouterPayPhaseHandler: Native token to fund: ${nativeToFundRaw}`);
           const logIndex = Number(axelarScanStatus.id.split('_')[2]);
 
           payTxHash = await this.executeFundTransaction(nativeToFundRaw, swapHash as `0x${string}`, logIndex, state);
-=======
-          const glmrToFundRaw = await this.fetchFreshRouteValue(state);
-
-          const logIndex = Number(axelarScanStatus.id.split("_")[2]);
-          payTxHash = await this.executeFundTransaction(glmrToFundRaw, swapHash as `0x${string}`, logIndex);
->>>>>>> 5a45df70
 
           await state.update({
             state: {
@@ -220,7 +189,6 @@
    * @param state The current ramp state.
    * @returns Hash of the transaction that funds the Axelar gas service.
    */
-<<<<<<< HEAD
   private async executeFundTransaction(
     tokenValueRaw: string,
     swapHash: `0x${string}`,
@@ -246,9 +214,6 @@
     swapHash: `0x${string}`,
     logIndex: number,
   ): Promise<string> {
-=======
-  private async executeFundTransaction(gmlrValueRaw: string, swapHash: `0x${string}`, logIndex: number): Promise<string> {
->>>>>>> 5a45df70
     try {
       const walletClientAccount = this.moonbeamWalletClient.account;
 
@@ -304,7 +269,6 @@
       // Create addNativeGas transaction data
       const transactionData = encodeFunctionData({
         abi: axelarGasServiceAbi,
-<<<<<<< HEAD
         functionName: 'addNativeGas',
         args: [swapHash, logIndex, walletClientAccount.address],
       });
@@ -316,30 +280,16 @@
         chain: polygon,
         to: AXL_GAS_SERVICE_EVM as `0x${string}`,
         value: BigInt(tokenValueRaw),
-=======
-        args: [swapHash, logIndex, refundAddress],
-        functionName: "addNativeGas"
-      });
-      const { maxFeePerGas, maxPriorityFeePerGas } = await this.publicClient.estimateFeesPerGas();
-      const gasPaymentHash = await this.walletClient.sendTransaction({
->>>>>>> 5a45df70
         data: transactionData,
         maxFeePerGas,
         maxPriorityFeePerGas,
-        to: AXL_GAS_SERVICE_MOONBEAM as `0x${string}`,
-        value: BigInt(gmlrValueRaw)
       });
 
       logger.info(`SquidRouterPayPhaseHandler: Polygon fund transaction sent with hash: ${gasPaymentHash}`);
       return gasPaymentHash;
     } catch (error) {
-<<<<<<< HEAD
       logger.error('SquidRouterPayPhaseHandler: Error funding gas to Axelar gas service on Polygon: ', error);
       throw new Error('SquidRouterPayPhaseHandler: Failed to send Polygon transaction');
-=======
-      logger.error("SquidRouterPayPhaseHandler: Error funding gas to Axelar gas service: ", error);
-      throw new Error("SquidRouterPayPhaseHandler: Failed to send transaction");
->>>>>>> 5a45df70
     }
   }
 
@@ -371,36 +321,20 @@
 
   private async getSquidrouterStatus(swapHash: string, state: RampState): Promise<SquidRouterPayResponse> {
     try {
-<<<<<<< HEAD
       const fromChainId = getNetworkId(Networks.Polygon)?.toString(); // Always Polygon for Monerium onramp.
       const toChainId = getNetworkId(state.to)?.toString();
 
       if (!fromChainId || !toChainId) {
         throw new Error('SquidRouterPayPhaseHandler: Invalid from or to network for Squidrouter status check');
       }
-=======
-      const routeParams = createOnrampRouteParams(
-        stateMeta.moonbeamEphemeralAddress,
-        stateMeta.outputAmountBeforeFinalStep.raw,
-        outputTokenDetails,
-        toNetwork,
-        ramp.state.destinationAddress
-      );
-      const routeResult = await getRoute(routeParams);
->>>>>>> 5a45df70
 
       const squidrouterStatus = await getStatus(swapHash, fromChainId, toChainId);
       return squidrouterStatus;
     } catch (error) {
-<<<<<<< HEAD
       logger.error(`SquidRouterPayPhaseHandler: Error fetching Squidrouter status for swap hash ${swapHash}:`, error);
       throw this.createRecoverableError(
         `SquidRouterPayPhaseHandler: Failed to fetch Squidrouter status for swap hash ${swapHash}`,
       );
-=======
-      logger.error("SquidRouterPayPhaseHandler: Error fetching fresh route:", error);
-      throw new Error("SquidRouterPayPhaseHandler: Failed to fetch fresh route");
->>>>>>> 5a45df70
     }
   }
 
