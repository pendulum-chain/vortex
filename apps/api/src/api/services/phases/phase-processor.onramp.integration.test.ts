--- conflicted
+++ resolved
@@ -8,12 +8,7 @@
 import { Keypair } from "stellar-sdk";
 import QuoteTicket from "../../../models/quoteTicket.model";
 import RampState from "../../../models/rampState.model";
-<<<<<<< HEAD
-import rampRecoveryWorker from "../../workers/ramp-recovery.worker";
 import { API, ApiManager } from "@packages/shared";
-=======
-import { API, ApiManager } from "../pendulum/apiManager";
->>>>>>> 71e8e950
 import { QuoteService } from "../ramp/quote.service";
 import { RampService } from "../ramp/ramp.service";
 import { PhaseProcessor } from "./phase-processor";
