--- conflicted
+++ resolved
@@ -1,11 +1,7 @@
 import {
-  AveniaAccountType,
   AveniaKYCDataUploadRequest,
-<<<<<<< HEAD
+  CreateAveniaSubaccountRequest,
   CreateQuoteRequest,
-=======
-  CreateAveniaSubaccountRequest,
->>>>>>> e84a68f0
   Currency,
   isValidAveniaAccountType,
   isValidCurrencyForDirection,
