interface PriceProvider {
  baseUrl: string;
  appId?: string;
  secretKey?: string;
  partnerApiKey?: string;
  apiKey?: string;
}

/**
 * The GoogleCredentials interface is the same as in the api/.../spreadsheet.service.ts
 */
interface GoogleCredentials {
  email?: string;
  key?: string;
}

interface SpreadsheetConfig {
  googleCredentials: GoogleCredentials;
  storageSheetId: string | undefined;
  emailSheetId: string | undefined;
  ratingSheetId: string | undefined;
}

interface Config {
  env: string;
  port: string | number;
  amplitudeWss: string;
  pendulumWss: string;
  rateLimitMaxRequests: string | number;
  rateLimitWindowMinutes: string | number;
  rateLimitNumberOfProxies: string | number;
  logs: string;
  adminSecret: string;
  priceProviders: {
    alchemyPay: PriceProvider;
    transak: PriceProvider;
    moonpay: PriceProvider;
  };
  spreadsheet: SpreadsheetConfig;
  database: {
    host: string;
    port: number;
    username: string;
    password: string;
    database: string;
    dialect: "postgres";
    logging: boolean;
  };
  swap: {
    deadlineMinutes: number;
  };
<<<<<<< HEAD
  quote: {
    discountStateTimeoutMinutes: number;
    deltaDBasisPoints: number;
  };
=======
  supabaseKey: string | undefined;
  supabaseUrl: string | undefined;
>>>>>>> 3d5fc30e
}

export const config: Config = {
  adminSecret: process.env.ADMIN_SECRET || "",
  amplitudeWss: process.env.AMPLITUDE_WSS || "wss://rpc-amplitude.pendulumchain.tech",
  database: {
    database: process.env.DB_NAME || "vortex",
    dialect: "postgres",
    host: process.env.DB_HOST || "localhost",
    logging: process.env.NODE_ENV !== "production",
    password: process.env.DB_PASSWORD || "postgres",
    port: parseInt(process.env.DB_PORT || "5432", 10),
    username: process.env.DB_USERNAME || "postgres"
  },
  env: process.env.NODE_ENV || "production",
  logs: process.env.NODE_ENV === "production" ? "combined" : "dev",
  pendulumWss: process.env.PENDULUM_WSS || "wss://rpc-pendulum.prd.pendulumchain.tech",
  port: process.env.PORT || 3000,
  priceProviders: {
    alchemyPay: {
      appId: process.env.ALCHEMYPAY_APP_ID,
      baseUrl: process.env.ALCHEMYPAY_PROD_URL || "https://openapi.alchemypay.org",
      secretKey: process.env.ALCHEMYPAY_SECRET_KEY
    },
    moonpay: {
      apiKey: process.env.MOONPAY_API_KEY,
      baseUrl: process.env.MOONPAY_PROD_URL || "https://api.moonpay.com"
    },
    transak: {
      baseUrl: process.env.TRANSAK_PROD_URL || "https://api.transak.com",
      partnerApiKey: process.env.TRANSAK_API_KEY
    }
  },
  quote: {
    deltaDBasisPoints: parseFloat(process.env.DELTA_D_BASIS_POINTS || "0.3"),
    discountStateTimeoutMinutes: parseInt(process.env.DISCOUNT_STATE_TIMEOUT_MINUTES || "10", 10)
  },
  rateLimitMaxRequests: process.env.RATE_LIMIT_MAX_REQUESTS || 100,
  rateLimitNumberOfProxies: process.env.RATE_LIMIT_NUMBER_OF_PROXIES || 1,
  rateLimitWindowMinutes: process.env.RATE_LIMIT_WINDOW_MINUTES || 1,
  spreadsheet: {
    emailSheetId: process.env.GOOGLE_EMAIL_SPREADSHEET_ID,
    googleCredentials: {
      email: process.env.GOOGLE_SERVICE_ACCOUNT_EMAIL,
      key: process.env.GOOGLE_PRIVATE_KEY?.split(String.raw`\n`).join("\n")
    },
    ratingSheetId: process.env.GOOGLE_RATING_SPREADSHEET_ID,
    storageSheetId: process.env.GOOGLE_SPREADSHEET_ID
  },
  supabaseKey: process.env.SUPABASE_SERVICE_KEY,
  supabaseUrl: process.env.SUPABASE_URL,
  swap: {
    deadlineMinutes: 60 * 24 * 7 // 1 week
  }
};<|MERGE_RESOLUTION|>--- conflicted
+++ resolved
@@ -49,15 +49,12 @@
   swap: {
     deadlineMinutes: number;
   };
-<<<<<<< HEAD
   quote: {
     discountStateTimeoutMinutes: number;
     deltaDBasisPoints: number;
   };
-=======
   supabaseKey: string | undefined;
   supabaseUrl: string | undefined;
->>>>>>> 3d5fc30e
 }
 
 export const config: Config = {
