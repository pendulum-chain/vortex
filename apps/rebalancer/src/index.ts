import { cryptoWaitReady } from "@polkadot/util-crypto";
import { rebalanceBrlaToUsdcAxl } from "./rebalance/brla-to-axlusdc";
import { checkInitialPendulumBalance } from "./rebalance/brla-to-axlusdc/steps.ts";
import { getSwapPoolsWithCoverageRatio } from "./services/indexer";
import { getConfig, getPendulumAccount } from "./utils/config.ts";

const args = process.argv.slice(2);
const forceRestart = args.includes("--restart");
const manualAmount = args.find(arg => !arg.startsWith("--")) || null;

async function checkForRebalancing() {
  const config = getConfig();
  const amountAxlUsdc = manualAmount || config.rebalancingUsdToBrlAmount;

  if (forceRestart) {
    console.log("Force restart enabled. Starting rebalancing regardless of coverage ratios.");
  } else {
    const swapPoolsWithCoverage = await getSwapPoolsWithCoverageRatio();

<<<<<<< HEAD
    // For now, we can only handle automatic rebalancing for USDC.axl and BRLA
    const brlaPool = swapPoolsWithCoverage.find(pool => pool.pool.token.symbol === "BRLA");
    if (!brlaPool) {
      console.log("No BRLA swap pool found.");
      return;
    }
    const usdcAxlPool = swapPoolsWithCoverage.find(pool => pool.pool.token.symbol === "USDC.axl");
    if (!usdcAxlPool) {
      console.log("No USDC.axl swap pool found.");
      return;
=======
  const config = getConfig();
  if (brlaPool.coverageRatio >= 1 + config.rebalancingThreshold && usdcAxlPool.coverageRatio <= 1) {
    console.log("Coverage ratios of BRLA and USDC.axl require rebalancing.");
    // Proceed with rebalancing
    const amountAxlUsdc = config.rebalancingUsdToBrlAmount;

    const pendulumAccount = getPendulumAccount();
    const rebalancerAccountBalance = await checkInitialPendulumBalance(pendulumAccount.address, amountAxlUsdc);
    if (config.rebalancingUsdToBrlMinBalance && rebalancerAccountBalance.lt(config.rebalancingUsdToBrlMinBalance)) {
      throw new Error(
        `Rebalancer account balance ${rebalancerAccountBalance} is below the minimum required balance of ${config.rebalancingUsdToBrlMinBalance} to perform rebalancing.`
      );
>>>>>>> c6244c46
    }

    if (
      brlaPool.coverageRatio >= 1 + config.rebalancingThreshold ||
      usdcAxlPool.coverageRatio <= 1 - config.rebalancingThreshold
    ) {
      console.log("Coverage ratios of BRLA and USDC.axl require rebalancing.");
    } else {
      console.log("Coverage ratios do not require rebalancing.");
      return;
    }
  }

  // Proceed with rebalancing
  await cryptoWaitReady();
  const pendulumAccount = getPendulumAccount();
  const rebalancerAccountBalance = await checkInitialPendulumBalance(pendulumAccount.address, amountAxlUsdc);
  if (config.rebalancingUsdToBrlMinBalance && rebalancerAccountBalance.lt(config.rebalancingUsdToBrlMinBalance)) {
    throw new Error(
      `Rebalancer account balance ${rebalancerAccountBalance} is below the minimum required balance of ${config.rebalancingUsdToBrlMinBalance} to perform rebalancing.`
    );
  }

  await rebalanceBrlaToUsdcAxl(amountAxlUsdc, forceRestart);
}

checkForRebalancing()
  .then(() => {
    console.log("Rebalancing process completed successfully.");
    process.exit(0);
  })
  .catch(error => {
    console.error(error);
    process.exit(1);
  });<|MERGE_RESOLUTION|>--- conflicted
+++ resolved
@@ -17,7 +17,6 @@
   } else {
     const swapPoolsWithCoverage = await getSwapPoolsWithCoverageRatio();
 
-<<<<<<< HEAD
     // For now, we can only handle automatic rebalancing for USDC.axl and BRLA
     const brlaPool = swapPoolsWithCoverage.find(pool => pool.pool.token.symbol === "BRLA");
     if (!brlaPool) {
@@ -28,26 +27,9 @@
     if (!usdcAxlPool) {
       console.log("No USDC.axl swap pool found.");
       return;
-=======
-  const config = getConfig();
-  if (brlaPool.coverageRatio >= 1 + config.rebalancingThreshold && usdcAxlPool.coverageRatio <= 1) {
-    console.log("Coverage ratios of BRLA and USDC.axl require rebalancing.");
-    // Proceed with rebalancing
-    const amountAxlUsdc = config.rebalancingUsdToBrlAmount;
-
-    const pendulumAccount = getPendulumAccount();
-    const rebalancerAccountBalance = await checkInitialPendulumBalance(pendulumAccount.address, amountAxlUsdc);
-    if (config.rebalancingUsdToBrlMinBalance && rebalancerAccountBalance.lt(config.rebalancingUsdToBrlMinBalance)) {
-      throw new Error(
-        `Rebalancer account balance ${rebalancerAccountBalance} is below the minimum required balance of ${config.rebalancingUsdToBrlMinBalance} to perform rebalancing.`
-      );
->>>>>>> c6244c46
     }
 
-    if (
-      brlaPool.coverageRatio >= 1 + config.rebalancingThreshold ||
-      usdcAxlPool.coverageRatio <= 1 - config.rebalancingThreshold
-    ) {
+    if (brlaPool.coverageRatio >= 1 + config.rebalancingThreshold && usdcAxlPool.coverageRatio <= 1) {
       console.log("Coverage ratios of BRLA and USDC.axl require rebalancing.");
     } else {
       console.log("Coverage ratios do not require rebalancing.");
