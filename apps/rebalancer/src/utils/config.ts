--- conflicted
+++ resolved
@@ -1,13 +1,6 @@
-<<<<<<< HEAD
 import { EvmClientManager, Networks } from "@packages/shared";
 import { Keyring } from "@polkadot/api";
 import { mnemonicToAccount } from "viem/accounts";
-=======
-import { createEvmClientsAndConfig, EvmClientManager, Networks } from "@packages/shared";
-import { Keyring } from "@polkadot/api";
-import { mnemonicToAccount, privateKeyToAccount } from "viem/accounts";
-import { moonbeam, polygon } from "viem/chains";
->>>>>>> 1dd6c062
 
 export function getConfig() {
   if (!process.env.PENDULUM_ACCOUNT_SECRET) throw new Error("Missing PENDULUM_ACCOUNT_SECRET environment variable");
@@ -51,16 +44,8 @@
 
   const polygonExecutorAccount = mnemonicToAccount(config.polygonAccountSecret as `0x${string}`);
   const evmClientManager = EvmClientManager.getInstance();
-<<<<<<< HEAD
   return {
     publicClient: evmClientManager.getClient(Networks.Polygon),
     walletClient: evmClientManager.getWalletClient(Networks.Polygon, polygonExecutorAccount)
   };
-=======
-  const polygonClient = evmClientManager.getClient(Networks.Polygon);
-
-  const walletClient = evmClientManager.getWalletClient(Networks.Polygon, polygonExecutorAccount);
-
-  return { publicClient: polygonClient, walletClient };
->>>>>>> 1dd6c062
 }