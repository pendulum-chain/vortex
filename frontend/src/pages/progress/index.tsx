--- conflicted
+++ resolved
@@ -27,15 +27,9 @@
   subsidizePostSwap: 24,
   pendulumToMoonbeam: 40,
   pendulumToAssethub: 30,
-<<<<<<< HEAD
-  squidrouterApprove: 10,
-  squidrouterSwap: 10,
-  squidrouterPay: 60,
-=======
   squidRouterApprove: 10,
   squidRouterSwap: 10,
   squidRouterPay: 60,
->>>>>>> 69e11071
 
   complete: 0,
   timedOut: 0,
