import { SigningBox } from '../../components/SigningBox';
import { RampSummaryDialog } from '../../components/RampSummaryDialog';
import { PIXKYCForm } from '../../components/BrlaComponents/BrlaExtendedForm';
import { Offramp } from '../../components/Ramp/Offramp';
import { motion } from 'motion/react';
import { useRampKycLevel2Started, useRampKycStarted } from '../../stores/rampStore';
import { PoolSelectorModal } from '../../components/InputKeys/SelectionModal';
import { useRampDirection, useRampDirectionToggle } from '../../stores/rampDirectionStore';
import { RampDirection, RampToggle } from '../../components/RampToggle';
import { PoweredBy } from '../../components/PoweredBy';
import { Onramp } from '../../components/Ramp/Onramp';
import { useSetRampUrlParams } from '../../hooks/useRampUrlParams';
import {AirdropBanner} from '../../components/AirdropBanner';

export const RampForm = () => {
  const activeSwapDirection = useRampDirection();
  const onSwapDirectionToggle = useRampDirectionToggle();
  const rampKycStarted = useRampKycStarted();
  const rampKycLevel2Started = useRampKycLevel2Started();

  useSetRampUrlParams();

  return (
    <main>
      <PoolSelectorModal />
      <RampSummaryDialog />
      <SigningBox />
<<<<<<< HEAD
      {(rampKycStarted || rampKycLevel2Started) ? (
=======
      <AirdropBanner />
      {offrampKycStarted ? (
>>>>>>> 8edf28ff
        <PIXKYCForm />
      ) : (
        <motion.div
          initial={{ scale: 0.9, opacity: 0 }}
          animate={{ scale: 1, opacity: 1 }}
          transition={{ duration: 0.3 }}
          className="px-4 pt-4 pb-2 mx-4 mt-8 mb-4 rounded-lg shadow-custom md:mx-auto md:w-96"
        >
          <RampToggle activeDirection={activeSwapDirection} onToggle={onSwapDirectionToggle} />

          {activeSwapDirection === RampDirection.ONRAMP ? <Onramp /> : <Offramp />}

          <div className="mb-16" />
          <PoweredBy />
        </motion.div>
      )}
    </main>
  );
};<|MERGE_RESOLUTION|>--- conflicted
+++ resolved
@@ -25,12 +25,8 @@
       <PoolSelectorModal />
       <RampSummaryDialog />
       <SigningBox />
-<<<<<<< HEAD
+      <AirdropBanner />
       {(rampKycStarted || rampKycLevel2Started) ? (
-=======
-      <AirdropBanner />
-      {offrampKycStarted ? (
->>>>>>> 8edf28ff
         <PIXKYCForm />
       ) : (
         <motion.div
