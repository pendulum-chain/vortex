import { useCallback, useEffect, useMemo, useState } from 'react';
import { useTranslation } from 'react-i18next';
import { useQueryClient } from '@tanstack/react-query';

import { useRampActions, useRampKycLevel2Started } from '../../../stores/rampStore';
import { useKycStatusQuery } from '../useKYCStatusQuery';
import { KYCFormData } from '../useKYCForm';
import { createSubaccount, KycStatus } from '../../../services/signingService';
import { useTaxId } from '../../../stores/ramp/useRampFormStore';
import { useToastMessage } from '../../../helpers/notifications';
import { isValidCnpj } from '../../ramp/schema';
import { storageKeys } from '../../../constants/localStorage';

export interface BrlaKycStatus {
  status: string;
  level: number;
  type: string;
}

export enum KycLevel {
  LEVEL_1 = 1,
  LEVEL_2 = 2,
}

const ERROR_DISPLAY_DURATION_MS = 3000;
const SUCCESS_DISPLAY_DURATION_MS = 2000;

const delay = (ms: number): Promise<void> => new Promise((resolve) => setTimeout(resolve, ms));

const useStatusMessages = () => {
  const { t } = useTranslation();
  const STATUS_MESSAGES = useMemo(
    () => ({
      PENDING: t('components.brlaExtendedForm.verificationStatus.pending'),
      SUCCESS: t('components.brlaExtendedForm.verificationStatus.success'),
      REJECTED: t('components.brlaExtendedForm.verificationStatus.rejected'),
      ERROR: t('components.brlaExtendedForm.verificationStatus.error'),
    }),
    [t],
  );

  return { STATUS_MESSAGES };
};

export const useVerificationStatusUI = () => {
  const { STATUS_MESSAGES } = useStatusMessages();
  type StatusMessageType = (typeof STATUS_MESSAGES)[keyof typeof STATUS_MESSAGES];

  const [verificationStatus, setVerificationStatus] = useState<{
    status: KycStatus;
    level: KycLevel;
  }>({ status: KycStatus.PENDING, level: KycLevel.LEVEL_1 });

  const [statusMessage, setStatusMessage] = useState<StatusMessageType>(STATUS_MESSAGES.PENDING);

  const updateStatus = useCallback((status: KycStatus, level: KycLevel, message: StatusMessageType) => {
    setVerificationStatus((prev) => {
      if (prev.status === status && prev.level === level) {
        return prev;
      }
      return { status, level };
    });
    setStatusMessage((prev) => (prev === message ? prev : message));
  }, []);

  const resetToDefault = useCallback(() => {
    setVerificationStatus((prev) =>
      prev.status === KycStatus.PENDING && prev.level === KycLevel.LEVEL_1
        ? prev
        : { status: KycStatus.PENDING, level: KycLevel.LEVEL_1 },
    );
    setStatusMessage((prev) => (prev === STATUS_MESSAGES.PENDING ? prev : STATUS_MESSAGES.PENDING));
  }, [STATUS_MESSAGES.PENDING]);

  return {
    verificationStatus,
    statusMessage,
    updateStatus,
    resetToDefault,
  };
};

export function useKYCProcess() {
  const { STATUS_MESSAGES } = useStatusMessages();
  const { showToast, ToastMessage } = useToastMessage();
  const { verificationStatus, statusMessage, updateStatus, resetToDefault } = useVerificationStatusUI();
  const { setRampKycStarted, resetRampState, setRampKycLevel2Started, setRampSummaryVisible, setCanRegisterRamp } =
    useRampActions();
  const offrampKycLevel2Started = useRampKycLevel2Started();
  const taxId = useTaxId() || localStorage.getItem(storageKeys.BRLA_KYC_TAX_ID);
  const queryClient = useQueryClient();

  const [isSubmitted, setIsSubmitted] = useState(false);
  const [cpf, setCpf] = useState<string | null>(null);

  const desiredLevel = offrampKycLevel2Started ? KycLevel.LEVEL_2 : KycLevel.LEVEL_1;
  const { data: kycResponse, error } = useKycStatusQuery(cpf, desiredLevel);

  const handleBackClick = useCallback(() => {
    setRampKycLevel2Started(false);
    setRampKycStarted(false);
    resetRampState();
    localStorage.removeItem(storageKeys.BRLA_KYC_TAX_ID);
  }, [setRampKycLevel2Started, setRampKycStarted, resetRampState]);

  const proceedWithRamp = useCallback(() => {
    setIsSubmitted(false);
    setRampKycStarted(false);
    setRampKycLevel2Started(false);
    setCanRegisterRamp(true);
    setRampSummaryVisible(true);
    localStorage.removeItem(storageKeys.BRLA_KYC_TAX_ID);
  }, [setRampKycStarted, setRampKycLevel2Started, setCanRegisterRamp, setRampSummaryVisible]);

  const proceedWithKYCLevel2 = useCallback(() => {
    setIsSubmitted(false);
    setRampKycLevel2Started(true);
    setRampKycStarted(false);
  }, [setRampKycLevel2Started, setRampKycStarted]);

  const handleError = useCallback(
    (errorMessage?: string) => {
      console.error(errorMessage || 'KYC process error');
      updateStatus(KycStatus.REJECTED, KycLevel.LEVEL_1, STATUS_MESSAGES.ERROR);
      showToast(ToastMessage.KYC_VERIFICATION_FAILED, errorMessage);

      return delay(ERROR_DISPLAY_DURATION_MS).then(() => {
        resetToDefault();
        handleBackClick();
      });
    },
    [
      updateStatus,
      STATUS_MESSAGES.ERROR,
      showToast,
      ToastMessage.KYC_VERIFICATION_FAILED,
      resetToDefault,
      handleBackClick,
    ],
  );

  const handleFormSubmit = useCallback(
    async (formData: KYCFormData) => {
      if (!taxId) {
        throw new Error('useKYCProcess: CPF must be defined at this point');
      }
      resetToDefault();
      setIsSubmitted(true);

      const addressObject = {
        cep: formData.cep,
        city: formData.city,
        street: formData.street,
        number: formData.number,
        district: formData.district,
        state: formData.state,
      };

      try {
        if (isValidCnpj(taxId)) {
          // Field is validated in the form. Should not be null when submitting.
          if (!formData.partnerCpf) {
            throw new Error('useKYCProcess: Partner CPF must be defined at this point');
          }

          await createSubaccount({
            ...formData,
<<<<<<< HEAD
            cpf: formData.partnerCpf!,
=======
            cpf: formData.partnerCpf,
>>>>>>> 049aeba7
            cnpj: taxId,
            address: addressObject,
            taxIdType: 'CNPJ',
            birthdate: formData.birthdate.getTime(),
            startDate: formData.startDate?.getTime(),
          });
        } else {
          await createSubaccount({
            ...formData,
            cpf: taxId,
            birthdate: formData.birthdate.getTime(),
            address: addressObject,
            taxIdType: 'CPF',
            startDate: formData.startDate?.getTime(),
          });
        }

        setCpf(taxId);
        await queryClient.invalidateQueries({ queryKey: ['kyc-status', taxId] });
      } catch (error) {
        await handleError(error instanceof Error ? error.message : 'Unknown error');
      }
    },
    [handleError, queryClient, resetToDefault, taxId],
  );

  // Handler for KYC level 1
  useEffect(() => {
    if (!kycResponse) return;
    if (kycResponse.level !== KycLevel.LEVEL_1) return;
    if (offrampKycLevel2Started) return; // Ignore this effect if level 2 is already started.

    if (!taxId) {
      throw new Error('useKYCProcess: CPF must be defined at this point');
    }

    const handleStatus = async (status: string) => {
      const mappedStatus = status as KycStatus;

      const statusHandlers: Record<KycStatus, () => Promise<void>> = {
        [KycStatus.APPROVED]: async () => {
          updateStatus(KycStatus.APPROVED, 1, STATUS_MESSAGES.SUCCESS);
          await delay(SUCCESS_DISPLAY_DURATION_MS);

          // Only if this is a CNPJ type user, do we move to level 2.
          if (isValidCnpj(taxId)) {
            updateStatus(KycStatus.PENDING, KycLevel.LEVEL_2, STATUS_MESSAGES.PENDING);
            return proceedWithKYCLevel2();
          }
          resetToDefault();
          proceedWithRamp();
        },
        [KycStatus.REJECTED]: async () => {
          updateStatus(KycStatus.REJECTED, KycLevel.LEVEL_1, STATUS_MESSAGES.REJECTED);
          await delay(ERROR_DISPLAY_DURATION_MS);
          resetToDefault();
          handleBackClick();
        },
        [KycStatus.PENDING]: async () => undefined,
      };

      const handler = statusHandlers[mappedStatus];
      if (handler) {
        await handler();
      }
    };

    if (kycResponse.status) {
      handleStatus(kycResponse.status);
    }
  }, [
    kycResponse,
    taxId,
    handleBackClick,
    updateStatus,
    resetToDefault,
    setRampKycStarted,
    proceedWithKYCLevel2,
    proceedWithRamp,
    STATUS_MESSAGES.SUCCESS,
    STATUS_MESSAGES.REJECTED,
    offrampKycLevel2Started,
<<<<<<< HEAD
=======
    STATUS_MESSAGES.PENDING,
>>>>>>> 049aeba7
  ]);

  // Handler for KYC level 2
  useEffect(() => {
    if (!kycResponse) return;
    if (kycResponse.level !== 2) return;

    const handleStatus = async (status: string) => {
      const mappedStatus = status as KycStatus;

      const statusHandlers: Record<KycStatus, () => Promise<void>> = {
        [KycStatus.APPROVED]: async () => {
          updateStatus(KycStatus.APPROVED, KycLevel.LEVEL_2, STATUS_MESSAGES.SUCCESS);
          await delay(3000);
          proceedWithRamp();
        },
        [KycStatus.REJECTED]: async () => {
          updateStatus(KycStatus.REJECTED, KycLevel.LEVEL_2, STATUS_MESSAGES.REJECTED);
          await delay(3000);
          setRampKycLevel2Started(false);
          handleBackClick();
        },
        [KycStatus.PENDING]: async () => undefined,
      };

      const handler = statusHandlers[mappedStatus];
      if (handler) {
        await handler();
      }
    };

    if (kycResponse.status) {
      handleStatus(kycResponse.status);
    }
  }, [
    kycResponse,
    handleBackClick,
    updateStatus,
    setRampKycStarted,
    proceedWithRamp,
    setRampKycLevel2Started,
    STATUS_MESSAGES.SUCCESS,
    STATUS_MESSAGES.REJECTED,
  ]);

  useEffect(() => {
    if (error) {
      handleError(error.message);
    }
  }, [error, handleError]);

  return {
    verificationStatus,
    statusMessage,
    handleFormSubmit,
    handleBackClick,
    setCpf,
    setIsSubmitted,
    isSubmitted,
  };
}<|MERGE_RESOLUTION|>--- conflicted
+++ resolved
@@ -165,11 +165,7 @@
 
           await createSubaccount({
             ...formData,
-<<<<<<< HEAD
-            cpf: formData.partnerCpf!,
-=======
             cpf: formData.partnerCpf,
->>>>>>> 049aeba7
             cnpj: taxId,
             address: addressObject,
             taxIdType: 'CNPJ',
@@ -252,10 +248,7 @@
     STATUS_MESSAGES.SUCCESS,
     STATUS_MESSAGES.REJECTED,
     offrampKycLevel2Started,
-<<<<<<< HEAD
-=======
     STATUS_MESSAGES.PENDING,
->>>>>>> 049aeba7
   ]);
 
   // Handler for KYC level 2
