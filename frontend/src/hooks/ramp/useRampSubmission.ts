import { useCallback, useState } from 'react';
import { RampExecutionInput } from '../../types/phases';
import { useRampFormStore } from '../../stores/ramp/useRampFormStore';
import { useQuoteStore } from '../../stores/ramp/useQuoteStore';
import { useVortexAccount } from '../useVortexAccount';
import { useNetwork } from '../../contexts/network';
import { useRampActions } from '../../stores/offrampStore';
import { useEventsContext } from '../../contexts/events';
import {
  createMoonbeamEphemeral,
  createPendulumEphemeral,
  createStellarEphemeral,
} from '../../services/transactions/ephemerals';
import { useRegisterRamp } from '../offramp/useRampService/useRegisterRamp';
import { useRampDirection } from '../../stores/rampDirectionStore';
import { RampDirection } from '../../components/RampToggle';
import { FiatToken } from 'shared';
import { useMainProcess } from '../offramp/useMainProcess';

interface SubmissionError extends Error {
  code?: string;
  message: string;
}

const createEphemerals = () => ({
  pendulumEphemeral: createPendulumEphemeral(),
  stellarEphemeral: createStellarEphemeral(),
  moonbeamEphemeral: createMoonbeamEphemeral(),
});

export const useRampSubmission = () => {
  const [executionPreparing, setExecutionPreparing] = useState(false);
  const { inputAmount, fiatToken, onChainToken, taxId, pixId } = useRampFormStore();
  const { quote } = useQuoteStore();
  const { address } = useVortexAccount();
  const { selectedNetwork } = useNetwork();
  const { trackEvent } = useEventsContext();
  const rampDirection = useRampDirection();
  const { setRampExecutionInput, setRampSummaryVisible, setRampInitiating } = useRampActions();
<<<<<<< HEAD
  const { registerRamp } = useRegisterRamp();
=======
  const { registerBRLOnramp } = useRegisterBRLRamp();
  const { handleOnSubmit } = useMainProcess();
>>>>>>> 8247d1dd

  // @TODO: implement Error boundary
  const validateSubmissionData = useCallback(() => {
    if (!address) {
      throw new Error('No wallet address found. Please connect your wallet.');
    }
    if (!quote) {
      throw new Error('No quote available. Please try again.');
    }
    if (!inputAmount) {
      throw new Error('No amount specified. Please enter an amount.');
    }
    if (fiatToken === 'brl') {
      if (!taxId) {
        throw new Error('Tax ID is required for BRL transactions.');
      }
    }
  }, [address, quote, inputAmount, fiatToken, taxId]);

  const prepareExecutionInput = useCallback(() => {
    validateSubmissionData();
    if (!quote) {
      throw new Error('No quote available. Please try again.');
    }
    if (!address) {
      throw new Error('No address found. Please connect your wallet.');
    }

    const ephemerals = createEphemerals();
    const executionInput: RampExecutionInput = {
      ephemerals,
      quote,
      onChainToken,
      fiatToken,
      userWalletAddress: address,
      network: selectedNetwork,
      taxId,
      pixId,
      setInitializeFailed: (message) => {
        console.error('Initialization failed:', message);
      },
    };
    return executionInput;
  }, [validateSubmissionData, quote, onChainToken, fiatToken, address, selectedNetwork, taxId, pixId]);

  const trackTransaction = useCallback(() => {
    const fromAsset = rampDirection === RampDirection.ONRAMP ? fiatToken : onChainToken;
    const toAsset = rampDirection === RampDirection.ONRAMP ? onChainToken : fiatToken;
    trackEvent({
      event: 'transaction_confirmation',
      from_asset: fromAsset,
      to_asset: toAsset,
      from_amount: inputAmount?.toString() || '0',
      to_amount: quote?.outputAmount || '0',
    });
  }, [trackEvent, rampDirection, fiatToken, onChainToken, inputAmount, quote]);

  const handleSubmissionError = useCallback(
    (error: SubmissionError) => {
      console.error('Error preparing submission:', error);
      trackEvent({
        event: 'transaction_failure',
        error_message: error.code || 'unknown',
        phase_index: 0,
        from_asset: fiatToken,
        to_asset: onChainToken,
        from_amount: inputAmount?.toString() || '0',
        to_amount: quote?.outputAmount || '0',
      });
      setRampInitiating(false);
    },
    [trackEvent, fiatToken, onChainToken, inputAmount, quote?.outputAmount, setRampInitiating],
  );

  const onRampConfirm = useCallback(async () => {
    if (executionPreparing) return;
    setExecutionPreparing(true);
    try {
      const executionInput = prepareExecutionInput();
      setRampExecutionInput(executionInput);
      setRampSummaryVisible(true);

      if (rampDirection === RampDirection.ONRAMP) {
        registerRamp(executionInput);
      } else {
        handleOnSubmit(executionInput);
      }
      trackTransaction();
    } catch (error) {
      handleSubmissionError(error as SubmissionError);
    } finally {
      setExecutionPreparing(false);
    }
<<<<<<< HEAD
  }, [
    executionPreparing,
    prepareExecutionInput,
    setRampExecutionInput,
    setRampSummaryVisible,
    rampDirection,
    trackTransaction,
    registerRamp,
    handleSubmissionError,
  ]);
=======
  }, [executionPreparing, prepareExecutionInput, setRampExecutionInput, setRampSummaryVisible, rampDirection, trackTransaction, registerBRLOnramp, handleOnSubmit, handleSubmissionError]);
>>>>>>> 8247d1dd

  const handleTransactionInitiation = useCallback(() => {
    if (!address) {
      throw new Error('No address found');
    }
    if (rampDirection === RampDirection.ONRAMP) {
      if (fiatToken === FiatToken.BRL) {
<<<<<<< HEAD
        registerRamp();
=======
        // registerBRLOnramp();
>>>>>>> 8247d1dd
      } else {
        // handleOnAnchorWindowOpen();
      }
    } else {
      // handleOnSubmit(prepareExecutionInput());
    }
  }, [address, rampDirection, fiatToken, registerRamp]);

  return {
    onRampConfirm,
    handleTransactionInitiation,
    isExecutionPreparing: executionPreparing,
    finishOfframping: () => {
      // TODO cleanup offramping state and allow starting a new one
    },
    validateSubmissionData,
  };
};<|MERGE_RESOLUTION|>--- conflicted
+++ resolved
@@ -37,12 +37,7 @@
   const { trackEvent } = useEventsContext();
   const rampDirection = useRampDirection();
   const { setRampExecutionInput, setRampSummaryVisible, setRampInitiating } = useRampActions();
-<<<<<<< HEAD
   const { registerRamp } = useRegisterRamp();
-=======
-  const { registerBRLOnramp } = useRegisterBRLRamp();
-  const { handleOnSubmit } = useMainProcess();
->>>>>>> 8247d1dd
 
   // @TODO: implement Error boundary
   const validateSubmissionData = useCallback(() => {
@@ -126,9 +121,9 @@
       setRampSummaryVisible(true);
 
       if (rampDirection === RampDirection.ONRAMP) {
-        registerRamp(executionInput);
+        registerRamp();
       } else {
-        handleOnSubmit(executionInput);
+        // handleOnSubmit(executionInput);
       }
       trackTransaction();
     } catch (error) {
@@ -136,7 +131,6 @@
     } finally {
       setExecutionPreparing(false);
     }
-<<<<<<< HEAD
   }, [
     executionPreparing,
     prepareExecutionInput,
@@ -147,9 +141,6 @@
     registerRamp,
     handleSubmissionError,
   ]);
-=======
-  }, [executionPreparing, prepareExecutionInput, setRampExecutionInput, setRampSummaryVisible, rampDirection, trackTransaction, registerBRLOnramp, handleOnSubmit, handleSubmissionError]);
->>>>>>> 8247d1dd
 
   const handleTransactionInitiation = useCallback(() => {
     if (!address) {
@@ -157,11 +148,7 @@
     }
     if (rampDirection === RampDirection.ONRAMP) {
       if (fiatToken === FiatToken.BRL) {
-<<<<<<< HEAD
         registerRamp();
-=======
-        // registerBRLOnramp();
->>>>>>> 8247d1dd
       } else {
         // handleOnAnchorWindowOpen();
       }
