--- conflicted
+++ resolved
@@ -5,15 +5,11 @@
 import {
   BaseFiatTokenDetails,
   FiatTokenDetails,
-<<<<<<< HEAD
-=======
   getAddressForFormat,
   getAnyFiatTokenDetails,
   getOnChainTokenDetailsOrDefault,
   isStellarOutputTokenDetails,
-  Networks,
   OnChainTokenDetails,
->>>>>>> a020280a
 } from 'shared';
 import { useGetAssetIcon } from '../../hooks/useGetAssetIcon';
 import { useRampState } from '../../stores/rampStore';
@@ -23,13 +19,10 @@
 import { AssetDisplay } from './AssetDisplay';
 import { FeeDetails } from './FeeDetails';
 import { BRLOnrampDetails } from './BRLOnrampDetails';
-<<<<<<< HEAD
 import { useNetwork } from '../../contexts/network';
-=======
 import { useAssetHubNode } from '../../contexts/polkadotNode';
 import { trimAddress } from '../../helpers/addressFormatter';
 import { useVortexAccount } from '../../hooks/useVortexAccount';
->>>>>>> a020280a
 
 // Define onramp expiry time in minutes. This is not arbitrary, but based on the assumptions imposed by the backend.
 const ONRAMP_EXPIRY_MINUTES = 5;
@@ -47,14 +40,11 @@
 }) => {
   const { t } = useTranslation();
   const rampState = useRampState();
-<<<<<<< HEAD
 
   const { selectedNetwork } = useNetwork();
-=======
   const { apiComponents } = useAssetHubNode();
   const { address, chainId } = useVortexAccount();
 
->>>>>>> a020280a
   const [timeLeft, setTimeLeft] = useState({ minutes: ONRAMP_EXPIRY_MINUTES, seconds: 0 });
   const [targetTimestamp, setTargetTimestamp] = useState<number | null>(null);
   const { setIsQuoteExpired } = useRampSummaryActions();
