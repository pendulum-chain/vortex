--- conflicted
+++ resolved
@@ -5,15 +5,11 @@
 import {
   BaseFiatTokenDetails,
   FiatTokenDetails,
-<<<<<<< HEAD
   getAddressForFormat,
   getAnyFiatTokenDetails,
   getOnChainTokenDetailsOrDefault,
   isStellarOutputTokenDetails,
-  Networks,
   OnChainTokenDetails,
-=======
->>>>>>> 8bafb860
 } from 'shared';
 import { useGetAssetIcon } from '../../hooks/useGetAssetIcon';
 import { useRampState } from '../../stores/rampStore';
@@ -23,13 +19,10 @@
 import { AssetDisplay } from './AssetDisplay';
 import { FeeDetails } from './FeeDetails';
 import { BRLOnrampDetails } from './BRLOnrampDetails';
-<<<<<<< HEAD
 import { useAssetHubNode } from '../../contexts/polkadotNode';
 import { trimAddress } from '../../helpers/addressFormatter';
 import { useVortexAccount } from '../../hooks/useVortexAccount';
-=======
 import { useNetwork } from '../../contexts/network';
->>>>>>> 8bafb860
 
 // Define onramp expiry time in minutes. This is not arbitrary, but based on the assumptions imposed by the backend.
 const ONRAMP_EXPIRY_MINUTES = 5;
@@ -47,14 +40,10 @@
 }) => {
   const { t } = useTranslation();
   const rampState = useRampState();
-<<<<<<< HEAD
   const { apiComponents } = useAssetHubNode();
   const { address, chainId } = useVortexAccount();
+  const { selectedNetwork } = useNetwork();
 
-=======
-
-  const { selectedNetwork } = useNetwork();
->>>>>>> 8bafb860
   const [timeLeft, setTimeLeft] = useState({ minutes: ONRAMP_EXPIRY_MINUTES, seconds: 0 });
   const [targetTimestamp, setTargetTimestamp] = useState<number | null>(null);
   const { setIsQuoteExpired } = useRampSummaryActions();
