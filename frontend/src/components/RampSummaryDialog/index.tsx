--- conflicted
+++ resolved
@@ -10,12 +10,9 @@
 import { TransactionTokensDisplay } from './TransactionTokensDisplay';
 import { RampSummaryButton } from './RampSummaryButton';
 import { useRampDirection } from '../../stores/rampDirectionStore';
-<<<<<<< HEAD
-import { usePartnerId } from '../../stores/partnerStore';
-=======
 import { SigningBoxButton, SigningBoxContent } from '../SigningBox/SigningBoxContent';
 import { useSigningBoxState } from '../../hooks/useSigningBoxState';
->>>>>>> 7dc2a350
+import { usePartnerId } from '../../stores/partnerStore';
 
 export const RampSummaryDialog: FC = () => {
   const { t } = useTranslation();
