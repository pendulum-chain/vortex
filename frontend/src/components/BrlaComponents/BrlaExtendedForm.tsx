--- conflicted
+++ resolved
@@ -14,12 +14,6 @@
 import { useKYCFormLocalStorage } from './KYCForm/useKYCFormLocalStorage';
 
 export const PIXKYCForm = () => {
-<<<<<<< HEAD
-  const { verificationStatus, statusMessage, handleFormSubmit, handleBackClick, setIsSubmitted, setCpf, isSubmitted } =
-    useKYCProcess();
-  const offrampKycLevel2Started = useRampKycLevel2Started();
-  const offrampKycStarted = useRampKycStarted();
-=======
   const {
     verificationStatus,
     statusMessage,
@@ -31,7 +25,6 @@
   } = useKYCProcess();
 
   const rampKycLevel2Started = useRampKycLevel2Started();
->>>>>>> 049aeba7
   const { kycForm } = useKYCForm();
   const { clearStorage } = useKYCFormLocalStorage(kycForm);
 
@@ -44,14 +37,6 @@
       return;
     }
 
-<<<<<<< HEAD
-  const handleDocumentSubmit = useCallback(() => {
-    setIsSubmitted(true);
-    const taxIdToSet = taxId || null;
-    setCpf(taxIdToSet);
-  }, [setIsSubmitted, setCpf, taxId]);
-
-=======
     setIsSubmitted(true);
     setCpf(taxId);
   }, [setIsSubmitted, setCpf, taxId]);
@@ -60,7 +45,6 @@
     return null;
   }
 
->>>>>>> 049aeba7
   const pixformFields: BrlaFieldProps[] = [
     {
       id: ExtendedBrlaFieldOptions.FULL_NAME,
@@ -160,17 +144,6 @@
     });
   }
 
-<<<<<<< HEAD
-  return (
-    <div className="relative">
-      {isSubmitted ? (
-        <VerificationStatus status={verificationStatus} message={statusMessage} isLevel2={offrampKycLevel2Started} />
-      ) : offrampKycLevel2Started ? (
-        <DocumentUpload onSubmitHandler={handleDocumentSubmit} onBackClick={handleBackClick} />
-      ) : offrampKycStarted ? (
-        <KYCForm fields={pixformFields} form={kycForm} onSubmit={handleFormSubmit} onBackClick={handleBackClick} />
-      ) : null}
-=======
   if (isSubmitted) {
     return (
       <div className="relative">
@@ -209,7 +182,6 @@
           clearStorage();
         }}
       />
->>>>>>> 049aeba7
     </div>
   );
 };