import { useTranslation } from 'react-i18next';
import { useCallback } from 'react';

import { useKYCProcess } from '../../hooks/brla/useBRLAKYCProcess';
<<<<<<< HEAD
import { useKYCForm } from '../../hooks/brla/useKYCForm';
import { isValidCnpj } from '../../hooks/ramp/schema';
import { useRampKycLevel2Started } from '../../stores/rampStore';
=======
import { KYCFormData, useKYCForm } from '../../hooks/brla/useKYCForm';
>>>>>>> ce8032a7

import { useBrlaKycTaxIdLocalStorage } from './useBrlaKycTaxIdLocalStorage';
import { BrlaFieldProps, ExtendedBrlaFieldOptions } from './BrlaField';
import { VerificationStatus } from './VerificationStatus';
import { DocumentUpload } from './KYCLevel2Form';
<<<<<<< HEAD
import { KYCForm } from './KYCForm';
=======
import { useTaxId } from '../../stores/ramp/useRampFormStore';
import { isValidCnpj } from '../../hooks/ramp/schema';
import { useKYCFormLocalStorage } from './KYCForm/useKYCFormLocalStorage';
>>>>>>> ce8032a7

export const PIXKYCForm = () => {
  const {
    verificationStatus,
    statusMessage,
    handleFormSubmit: handleKYCFormSubmit,
    handleBackClick,
    setIsSubmitted,
    setCpf,
    isSubmitted,
  } = useKYCProcess();

  const rampKycLevel2Started = useRampKycLevel2Started();
  const { kycForm } = useKYCForm();
  const { clearStorage } = useKYCFormLocalStorage(kycForm);

  const { t } = useTranslation();

  const { taxId, clearTaxId } = useBrlaKycTaxIdLocalStorage();

  const handleDocumentUploadSubmit = useCallback(() => {
    if (!taxId) {
      return;
    }

    setIsSubmitted(true);
<<<<<<< HEAD
    setCpf(taxId);
  }, [setIsSubmitted, setCpf, taxId]);

  if (!taxId) {
    return null;
  }
=======
    const taxIdToSet = taxId || null;
    setCpf(taxIdToSet);
    clearStorage();
  }, [setIsSubmitted, setCpf, taxId]);

  const handleFormSubmit = async (formData: KYCFormData) => {
    clearStorage();
    await handleKYCFormSubmit(formData);
  };
  
  const onBackClick = () => {
    clearStorage();
    handleBackClick();
  };
>>>>>>> ce8032a7

  const pixformFields: BrlaFieldProps[] = [
    {
      id: ExtendedBrlaFieldOptions.FULL_NAME,
      label: t('components.brlaExtendedForm.form.fullName'),
      type: 'text',
      placeholder: t('components.brlaExtendedForm.form.fullName'),
      required: true,
      index: 0,
    },
    {
      id: ExtendedBrlaFieldOptions.PHONE,
      label: t('components.brlaExtendedForm.form.phoneNumber'),
      type: 'text',
      placeholder: t('components.brlaExtendedForm.form.phoneNumber'),
      required: true,
      index: 1,
    },
    {
      id: ExtendedBrlaFieldOptions.CEP,
      label: 'CEP',
      type: 'text',
      placeholder: 'CEP',
      required: true,
      index: 2,
    },
    {
      id: ExtendedBrlaFieldOptions.CITY,
      label: t('components.brlaExtendedForm.form.city'),
      type: 'text',
      placeholder: t('components.brlaExtendedForm.form.city'),
      required: true,
      index: 3,
    },
    {
      id: ExtendedBrlaFieldOptions.STATE,
      label: t('components.brlaExtendedForm.form.state'),
      type: 'text',
      placeholder: t('components.brlaExtendedForm.form.state'),
      required: true,
      index: 4,
    },
    {
      id: ExtendedBrlaFieldOptions.STREET,
      label: t('components.brlaExtendedForm.form.street'),
      type: 'text',
      placeholder: t('components.brlaExtendedForm.form.street'),
      required: true,
      index: 5,
    },
    {
      id: ExtendedBrlaFieldOptions.NUMBER,
      label: t('components.brlaExtendedForm.form.number'),
      type: 'text',
      placeholder: t('components.brlaExtendedForm.form.number'),
      required: true,
      index: 6,
    },
    {
      id: ExtendedBrlaFieldOptions.DISTRICT,
      label: t('components.brlaExtendedForm.form.district'),
      type: 'text',
      placeholder: t('components.brlaExtendedForm.form.district'),
      required: true,
      index: 7,
    },
    {
      id: ExtendedBrlaFieldOptions.BIRTHDATE,
      label: t('components.brlaExtendedForm.form.birthdate'),
      type: 'date',
      required: true,
      index: 8,
    },
  ];

  if (isValidCnpj(taxId)) {
    pixformFields.push({
      id: ExtendedBrlaFieldOptions.COMPANY_NAME,
      label: t('components.brlaExtendedForm.form.companyName'),
      type: 'text',
      placeholder: t('components.brlaExtendedForm.form.companyName'),
      required: true,
      index: 9,
    });
    pixformFields.push({
      id: ExtendedBrlaFieldOptions.START_DATE,
      label: t('components.brlaExtendedForm.form.startDate'),
      type: 'date',
      required: true,
      index: 10,
    });
    pixformFields.push({
      id: ExtendedBrlaFieldOptions.PARTNER_CPF,
      label: t('components.brlaExtendedForm.form.partnerCpf'),
      type: 'text',
      required: true,
      index: 11,
    });
  }

  if (isSubmitted) {
    return (
      <div className="relative">
        <VerificationStatus status={verificationStatus} message={statusMessage} isLevel2={rampKycLevel2Started} />
      </div>
    );
  }

  if (rampKycLevel2Started) {
    return (
      <div className="relative">
<<<<<<< HEAD
        <DocumentUpload
          onSubmitHandler={() => {
            handleDocumentUploadSubmit();
            clearTaxId();
          }}
          onBackClick={handleBackClick}
          taxId={taxId}
        />
=======
        <DocumentUpload onSubmitHandler={handleDocumentUploadSubmit} onBackClick={onBackClick} />
>>>>>>> ce8032a7
      </div>
    );
  }

  return (
    <div className="relative">
<<<<<<< HEAD
      <KYCForm
        fields={pixformFields}
        form={kycForm}
        onSubmit={handleKYCFormSubmit}
        onBackClick={() => {
          handleBackClick();
          clearTaxId();
        }}
      />
=======
      <KYCForm fields={pixformFields} form={kycForm} onSubmit={handleFormSubmit} onBackClick={onBackClick} />
>>>>>>> ce8032a7
    </div>
  );
};<|MERGE_RESOLUTION|>--- conflicted
+++ resolved
@@ -2,25 +2,16 @@
 import { useCallback } from 'react';
 
 import { useKYCProcess } from '../../hooks/brla/useBRLAKYCProcess';
-<<<<<<< HEAD
 import { useKYCForm } from '../../hooks/brla/useKYCForm';
 import { isValidCnpj } from '../../hooks/ramp/schema';
 import { useRampKycLevel2Started } from '../../stores/rampStore';
-=======
-import { KYCFormData, useKYCForm } from '../../hooks/brla/useKYCForm';
->>>>>>> ce8032a7
 
 import { useBrlaKycTaxIdLocalStorage } from './useBrlaKycTaxIdLocalStorage';
 import { BrlaFieldProps, ExtendedBrlaFieldOptions } from './BrlaField';
 import { VerificationStatus } from './VerificationStatus';
 import { DocumentUpload } from './KYCLevel2Form';
-<<<<<<< HEAD
 import { KYCForm } from './KYCForm';
-=======
-import { useTaxId } from '../../stores/ramp/useRampFormStore';
-import { isValidCnpj } from '../../hooks/ramp/schema';
 import { useKYCFormLocalStorage } from './KYCForm/useKYCFormLocalStorage';
->>>>>>> ce8032a7
 
 export const PIXKYCForm = () => {
   const {
@@ -47,29 +38,12 @@
     }
 
     setIsSubmitted(true);
-<<<<<<< HEAD
     setCpf(taxId);
   }, [setIsSubmitted, setCpf, taxId]);
 
   if (!taxId) {
     return null;
   }
-=======
-    const taxIdToSet = taxId || null;
-    setCpf(taxIdToSet);
-    clearStorage();
-  }, [setIsSubmitted, setCpf, taxId]);
-
-  const handleFormSubmit = async (formData: KYCFormData) => {
-    clearStorage();
-    await handleKYCFormSubmit(formData);
-  };
-  
-  const onBackClick = () => {
-    clearStorage();
-    handleBackClick();
-  };
->>>>>>> ce8032a7
 
   const pixformFields: BrlaFieldProps[] = [
     {
@@ -181,7 +155,6 @@
   if (rampKycLevel2Started) {
     return (
       <div className="relative">
-<<<<<<< HEAD
         <DocumentUpload
           onSubmitHandler={() => {
             handleDocumentUploadSubmit();
@@ -190,28 +163,25 @@
           onBackClick={handleBackClick}
           taxId={taxId}
         />
-=======
-        <DocumentUpload onSubmitHandler={handleDocumentUploadSubmit} onBackClick={onBackClick} />
->>>>>>> ce8032a7
       </div>
     );
   }
 
   return (
     <div className="relative">
-<<<<<<< HEAD
       <KYCForm
         fields={pixformFields}
         form={kycForm}
-        onSubmit={handleKYCFormSubmit}
+        onSubmit={async (formData) => {
+          await handleKYCFormSubmit(formData);
+          clearStorage();
+        }}
         onBackClick={() => {
           handleBackClick();
           clearTaxId();
+          clearStorage();
         }}
       />
-=======
-      <KYCForm fields={pixformFields} form={kycForm} onSubmit={handleFormSubmit} onBackClick={onBackClick} />
->>>>>>> ce8032a7
     </div>
   );
 };