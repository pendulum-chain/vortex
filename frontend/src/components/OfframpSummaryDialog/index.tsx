import { ArrowDownIcon, ArrowTopRightOnSquareIcon } from '@heroicons/react/20/solid';
import { useState, FC } from 'react';
import Big from 'big.js';

import {
  getOnChainTokenDetailsOrDefault,
  OnChainTokenDetails,
  BaseFiatTokenDetails,
  isStellarOutputTokenDetails,
  getAnyFiatTokenDetails,
  TokenType,
  FiatTokenDetails,
  Networks,
} from 'shared';
import { useGetAssetIcon } from '../../hooks/useGetAssetIcon';
import { useNetwork } from '../../contexts/network';

import { ExchangeRate } from '../ExchangeRate';
import { NetworkIcon } from '../NetworkIcon';
import { Dialog } from '../Dialog';
import { Spinner } from '../Spinner';
import { useRampActions, useRampState, useRampExecutionInput, useRampSummaryVisible } from '../../stores/offrampStore';
import { useRampSubmission } from '../../hooks/ramp/useRampSubmission';
import { useSep24StoreCachedAnchorUrl } from '../../stores/sep24Store';
import { useRampDirection } from '../../stores/rampDirectionStore';
import { RampDirection } from '../../components/RampToggle';
import { RampExecutionInput } from '../../types/phases';
import { useFiatToken, useOnChainToken } from '../../stores/ramp/useRampFormStore';
import { useQuoteStore } from '../../stores/ramp/useQuoteStore';

interface AssetDisplayProps {
  amount: string;
  symbol: string;
  iconSrc: string;
  iconAlt: string;
}

const AssetDisplay = ({ amount, symbol, iconSrc, iconAlt }: AssetDisplayProps) => (
  <div className="flex items-center justify-between w-full">
    <span className="text-lg font-bold">
      {amount} {symbol}
    </span>
    <img src={iconSrc} alt={iconAlt} className="w-8 h-8" />
  </div>
);

interface FeeDetailsProps {
  network: Networks;
  feesCost: string;
  fiatSymbol: string;
  exchangeRate: string;
  fromToken: OnChainTokenDetails | FiatTokenDetails;
  toToken: OnChainTokenDetails | FiatTokenDetails;
  partnerUrl: string;
  direction: RampDirection;
}

const FeeDetails = ({
  network,
  feesCost,
  fiatSymbol,
  fromToken,
  toToken,
  exchangeRate,
  partnerUrl,
  direction,
}: FeeDetailsProps) => {
  const isOfframp = direction === RampDirection.OFFRAMP;
  const feeLabel = isOfframp ? 'Offramp fee' : 'Onramp fee';

  const feeDisplayText = isOfframp
    ? `${feeLabel} (${(toToken as BaseFiatTokenDetails).offrampFeesBasisPoints / 100}%${
        (toToken as BaseFiatTokenDetails).offrampFeesFixedComponent
          ? ` + ${(toToken as BaseFiatTokenDetails).offrampFeesFixedComponent} ${fiatSymbol}`
          : ''
      })`
    : `${feeLabel}`;

  return (
    <section className="mt-6">
      <div className="flex justify-between mb-2">
        <p>{feeDisplayText}</p>
        <p className="flex items-center gap-2">
          <NetworkIcon network={network} className="w-4 h-4" />
          <strong>
            {feesCost} {isOfframp ? fiatSymbol : (toToken as OnChainTokenDetails).assetSymbol}
          </strong>
        </p>
      </div>
      <div className="flex justify-between mb-2">
        <p>Quote</p>
        <p>
          <ExchangeRate
            inputToken={isOfframp ? fromToken : toToken}
            outputToken={isOfframp ? toToken : fromToken}
            exchangeRate={Number(exchangeRate)}
          />
        </p>
      </div>
      <div className="flex justify-between">
        <p>Partner</p>
        <a href={partnerUrl} target="_blank" rel="noopener noreferrer" className="text-blue-500 hover:underline">
          {partnerUrl}
        </a>
      </div>
    </section>
  );
};

interface TransactionTokensDisplayProps {
  executionInput: RampExecutionInput;
  isOnramp: boolean;
  selectedNetwork: Networks;
  rampDirection: RampDirection;
}

const TransactionTokensDisplay: FC<TransactionTokensDisplayProps> = ({
  executionInput,
  isOnramp,
  selectedNetwork,
  rampDirection,
}) => {
  const fromToken = isOnramp
    ? getAnyFiatTokenDetails(executionInput.fiatToken)
    : getOnChainTokenDetailsOrDefault(selectedNetwork, executionInput.onChainToken);

  const toToken = isOnramp
    ? getOnChainTokenDetailsOrDefault(selectedNetwork, executionInput.onChainToken)
    : getAnyFiatTokenDetails(executionInput.fiatToken);

  const fromIcon = useGetAssetIcon(
    isOnramp ? (fromToken as BaseFiatTokenDetails).fiat.assetIcon : (fromToken as OnChainTokenDetails).networkAssetIcon,
  );
  const toIcon = useGetAssetIcon(
    isOnramp ? (toToken as OnChainTokenDetails).networkAssetIcon : (toToken as BaseFiatTokenDetails).fiat.assetIcon,
  );

  const getPartnerUrl = (): string => {
    if (isOnramp) {
      return 'mock';
    }
    const fiatToken = toToken as FiatTokenDetails;
    return isStellarOutputTokenDetails(fiatToken) ? fiatToken.anchorHomepageUrl : fiatToken.partnerUrl;
  };

  const fiatSymbol = isOnramp
    ? (fromToken as BaseFiatTokenDetails).fiat.symbol
    : (toToken as BaseFiatTokenDetails).fiat.symbol;

  console.log('quote', executionInput.quote);

  return (
    <div className="flex flex-col justify-center">
      <AssetDisplay
        iconAlt={
          isOnramp ? (fromToken as BaseFiatTokenDetails).fiat.symbol : (fromToken as OnChainTokenDetails).assetSymbol
        }
        symbol={
          isOnramp ? (fromToken as BaseFiatTokenDetails).fiat.symbol : (fromToken as OnChainTokenDetails).assetSymbol
        }
        amount={executionInput.quote.inputAmount}
        iconSrc={fromIcon}
      />
      <ArrowDownIcon className="w-4 h-4 my-2" />
      <AssetDisplay
        amount={executionInput.quote.outputAmount}
        symbol={isOnramp ? (toToken as OnChainTokenDetails).assetSymbol : (toToken as BaseFiatTokenDetails).fiat.symbol}
        iconSrc={toIcon}
        iconAlt={
          isOnramp ? (toToken as OnChainTokenDetails).assetSymbol : (toToken as BaseFiatTokenDetails).fiat.symbol
        }
      />
      <FeeDetails
        fiatSymbol={fiatSymbol}
        fromToken={fromToken}
        toToken={toToken}
        partnerUrl={getPartnerUrl()}
        exchangeRate={Big(executionInput.quote.outputAmount).div(executionInput.quote.inputAmount).toFixed(4)}
        network={selectedNetwork}
        feesCost={executionInput.quote.fee}
        direction={rampDirection}
      />
    </div>
  );
};

export const OfframpSummaryDialog: FC = () => {
  const [isSubmitted, setIsSubmitted] = useState(false);

  const { selectedNetwork } = useNetwork();
  const { setRampExecutionInput, setRampInitiating, setRampStarted, setRampSummaryVisible } = useRampActions();
  const offrampState = useRampState();
  const executionInput = useRampExecutionInput();
  const visible = useRampSummaryVisible();
  const { onRampConfirm } = useRampSubmission();
  const anchorUrl = useSep24StoreCachedAnchorUrl();
  const rampDirection = useRampDirection();
  const isOnramp = rampDirection === RampDirection.ONRAMP;
  const fiatToken = useFiatToken();
  const onChainToken = useOnChainToken();
  const { outputAmount } = useQuoteStore();

<<<<<<< HEAD
=======
  const { feesCost } = useOfframpFees({
    toAmount: outputAmount,
    toToken: isOnramp
      ? getOnChainTokenDetailsOrDefault(selectedNetwork, onChainToken)
      : getAnyFiatTokenDetails(fiatToken),
  });

>>>>>>> 0f9b824c
  if (!visible) return null;
  if (!executionInput) return null;

  if (!isOnramp) {
    if (!anchorUrl && getAnyFiatTokenDetails(fiatToken).type === TokenType.Stellar) return null;
    if (!executionInput.brlaEvmAddress && getAnyFiatTokenDetails(fiatToken).type === 'moonbeam') return null;
  }

  const toToken = isOnramp
    ? getOnChainTokenDetailsOrDefault(selectedNetwork, onChainToken)
    : getAnyFiatTokenDetails(fiatToken);

  const onClose = () => {
    setIsSubmitted(false);
    setRampExecutionInput(undefined);
    setRampStarted(false);
    setRampInitiating(false);
    setRampSummaryVisible(false);
  };

  const onSubmit = () => {
    setIsSubmitted(true);
    onRampConfirm();

    if (!isOnramp && (toToken as FiatTokenDetails).type !== 'moonbeam' && anchorUrl) {
      window.open(anchorUrl, '_blank');
    }
  };

  const headerText = isOnramp ? "You're buying" : "You're selling";

  const actions = (
    <button
      disabled={isSubmitted}
      className="btn-vortex-primary btn rounded-xl"
      style={{ flex: '1 1 calc(50% - 0.75rem/2)' }}
      onClick={onSubmit}
    >
      {offrampState !== undefined ? (
        <>
          <Spinner /> Processing
        </>
      ) : isSubmitted ? (
        <>
          <Spinner /> Continue on Partner&apos;s page
        </>
      ) : !isOnramp && (toToken as FiatTokenDetails).type !== 'moonbeam' ? (
        <>
          Continue with Partner <ArrowTopRightOnSquareIcon className="w-4 h-4" />
        </>
      ) : (
        <>Continue</>
      )}
    </button>
  );

  const content = (
    <TransactionTokensDisplay
      executionInput={executionInput}
      isOnramp={isOnramp}
      selectedNetwork={selectedNetwork}
      rampDirection={rampDirection}
    />
  );

  return <Dialog content={content} visible={visible} actions={actions} headerText={headerText} onClose={onClose} />;
};<|MERGE_RESOLUTION|>--- conflicted
+++ resolved
@@ -200,8 +200,6 @@
   const onChainToken = useOnChainToken();
   const { outputAmount } = useQuoteStore();
 
-<<<<<<< HEAD
-=======
   const { feesCost } = useOfframpFees({
     toAmount: outputAmount,
     toToken: isOnramp
@@ -209,7 +207,6 @@
       : getAnyFiatTokenDetails(fiatToken),
   });
 
->>>>>>> 0f9b824c
   if (!visible) return null;
   if (!executionInput) return null;
 
