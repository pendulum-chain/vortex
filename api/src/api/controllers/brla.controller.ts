import { Request, Response } from 'express';
import { validateMaskedNumber } from 'shared';
<<<<<<< HEAD
import { BrlaEndpoints, KycFailureReason } from 'shared/src/endpoints/brla.endpoints';
=======
import { BrlaEndpoints } from 'shared';
>>>>>>> 00fa830c
import httpStatus from 'http-status';
import { BrlaApiService } from '../services/brla/brlaApiService';
import { eventPoller } from '../..';
import { RegisterSubaccountPayload } from '../services/brla/types';
import { Kyc2FailureReason } from '../services/brla/webhooks';
import kycService from '../services/kyc/kyc.service';
import logger from '../../config/logger';
import { KycLevel2Status } from '../../models/kycLevel2.model';

// map from subaccountId → last interaction timestamp. Used for fetching the last relevant kyc event.
const lastInteractionMap = new Map<string, number>();

// Maps webhook failure reasons to standardized enum values
function mapKycFailureReason(webhookReason: Kyc2FailureReason | string | undefined): KycFailureReason {
  switch (webhookReason) {
    case 'face match failure':
      return KycFailureReason.FACE;
    case 'name does not match':
      return KycFailureReason.NAME;
    default:
      return KycFailureReason.UNKNOWN; // default
  }
}

// BRLA API requires the date in the format YYYY-MMM-DD
function convertDateToBRLAFormat(dateNumber: number | undefined): string {
  if (!dateNumber) {
    return '';
  }
  const date = new Date(dateNumber);
  const year = date.getFullYear(); // YYYY
  const month = date.toLocaleString('en-us', { month: 'short' }); // MMM
  const day = String(date.getDate()).padStart(2, '0'); // DD with leading zero

  return `${year}-${month}-${day}`;
}

// Helper function to use in the catch block of the controller functions.
function handleApiError(error: unknown, res: Response, apiMethod: string): void {
  console.error(`Error while performing ${apiMethod}: `, error);

  // Check in the error message if it's a 400 error from the BRLA API
  if (error instanceof Error && error.message.includes("status '400'")) {
    // Split the error message to get the actual error message from the BRLA API
    const splitError = error.message.split('Error: ');
    if (splitError.length > 1) {
      const errorMessageString = splitError[1];
      try {
        const details = JSON.parse(errorMessageString);
        res.status(httpStatus.BAD_REQUEST).json({ error: 'Invalid request', details });
      } catch (e) {
        // The error was not encoded as JSON
        res.status(httpStatus.BAD_REQUEST).json({ error: 'Invalid request', details: errorMessageString });
      }
    } else {
      res.status(httpStatus.BAD_REQUEST).json({ error: 'Invalid request', details: error.message });
    }
    return;
  }

  res.status(httpStatus.INTERNAL_SERVER_ERROR).json({
    error: 'Server error',
    details: error instanceof Error ? error.message : 'Unknown error',
  });
}

/**
 * Retrieves a BRLA user's information based on Tax ID
 *
 * This endpoint fetches a user's subaccount information from the BRLA API service.
 * It validates that the user exists and has completed KYC level 1 verification.
 * If successful, it returns the user's EVM wallet address which is needed for offramp operations.
 *
 * @returns void - Sends JSON response with evmAddress on success, or appropriate error status
 *
 * @throws 400 - If taxId or pixId are missing or if KYC level is invalid
 * @throws 404 - If the subaccount cannot be found
 * @throws 500 - For any server-side errors during processing
 */
export const getBrlaUser = async (
  req: Request<unknown, unknown, unknown, BrlaEndpoints.GetUserRequest>,
  res: Response<BrlaEndpoints.GetUserResponse | BrlaEndpoints.BrlaErrorResponse>,
): Promise<void> => {
  try {
    const { taxId } = req.query;

    if (!taxId) {
      res.status(httpStatus.BAD_REQUEST).json({ error: 'Missing taxId query parameters' });
      return;
    }

    const brlaApiService = BrlaApiService.getInstance();
    const subaccount = await brlaApiService.getSubaccount(taxId);
    if (!subaccount) {
      res.status(httpStatus.NOT_FOUND).json({ error: 'Subaccount not found' });
      return;
    }
    if (subaccount.kyc.level < 1) {
      res.status(httpStatus.BAD_REQUEST).json({ error: 'KYC invalid' });
      return;
    }

    res.json({ evmAddress: subaccount.wallets.evm, kycLevel: subaccount.kyc.level });
    return;
  } catch (error) {
    handleApiError(error, res, 'getBrlaUser');
  }
};

export const getBrlaUserRemainingLimit = async (
  req: Request<unknown, unknown, unknown, BrlaEndpoints.GetUserRemainingLimitRequest>,
  res: Response<BrlaEndpoints.GetUserRemainingLimitResponse | BrlaEndpoints.BrlaErrorResponse>,
): Promise<void> => {
  try {
    const { taxId } = req.query;

    if (!taxId) {
      res.status(httpStatus.BAD_REQUEST).json({ error: 'Missing taxId query parameter' });
      return;
    }

    const brlaApiService = BrlaApiService.getInstance();
    const subaccount = await brlaApiService.getSubaccount(taxId);

    if (!subaccount) {
      res.status(httpStatus.NOT_FOUND).json({ error: 'Subaccount not found' });
      return;
    }

    const totalLimit = subaccount.kyc.limits;
    const usedLimit = await brlaApiService.getSubaccountUsedLimit(subaccount.id);
    if (!usedLimit) {
      res.status(httpStatus.NOT_FOUND).json({ error: 'Limits not found' });
      return;
    }

    // BRLA is using cents, so we need to divide by 100
    const remainingLimitOfframp = (totalLimit.limitBRLAOutOwnAccount - usedLimit.limitBRLAOutOwnAccount) / 100;
    // TODO it's not 100% clear if this is the right limit to use for onramp
    const remainingLimitOnramp = (totalLimit.limitMint - usedLimit.limitMint) / 100;

    // Calculate the remaining limits
    const remainingLimits = {
      remainingLimitOfframp: remainingLimitOfframp < 0 ? 0 : remainingLimitOfframp,
      remainingLimitOnramp: remainingLimitOnramp < 0 ? 0 : remainingLimitOnramp,
    };

    res.json(remainingLimits);
    return;
  } catch (error) {
    handleApiError(error, res, 'getBrlaUserRemainingLimit');
  }
};

export const triggerBrlaOfframp = async (
  req: Request<unknown, unknown, BrlaEndpoints.TriggerOfframpRequest>,
  res: Response<BrlaEndpoints.TriggerOfframpResponse | BrlaEndpoints.BrlaErrorResponse>,
): Promise<void> => {
  try {
    const { taxId, pixKey, amount, receiverTaxId } = req.body;
    const brlaApiService = BrlaApiService.getInstance();
    const subaccount = await brlaApiService.getSubaccount(taxId);

    if (!subaccount) {
      res.status(httpStatus.NOT_FOUND).json({ error: 'Subaccount not found' });
      return;
    }

    // To make it harder to extract information, both the pixKey and the receiverTaxId are required to be correct.
    try {
      const pixKeyData = await brlaApiService.validatePixKey(pixKey);

      // validate the recipient's taxId with partial information
      if (!validateMaskedNumber(pixKeyData.taxId, receiverTaxId)) {
        res.status(httpStatus.BAD_REQUEST).json({ error: 'Invalid pixKey or receiverTaxId' });
        return;
      }
    } catch (error) {
      res.status(httpStatus.BAD_REQUEST).json({ error: 'Invalid pixKey or receiverTaxId' });
      return;
    }

    const { limitBurn } = subaccount.kyc.limits;
    if (Number(amount) > limitBurn) {
      res.status(httpStatus.BAD_REQUEST).json({ error: 'Amount exceeds limit' });
      return;
    }

    const subaccountId = subaccount.id;
    const { id: offrampId } = await brlaApiService.triggerOfframp(subaccountId, {
      pixKey,
      amount: Number(amount),
      taxId: receiverTaxId,
    });
    res.status(httpStatus.OK).json({ offrampId });
    return;
  } catch (error) {
    handleApiError(error, res, 'triggerOfframp');
  }
};

export const getRampStatus = async (
  req: Request<unknown, unknown, unknown, BrlaEndpoints.GetRampStatusRequest>,
  res: Response<BrlaEndpoints.GetRampStatusResponse | BrlaEndpoints.BrlaErrorResponse>,
): Promise<void> => {
  try {
    const { taxId } = req.query;

    if (!taxId) {
      res.status(httpStatus.BAD_REQUEST).json({ error: 'Missing taxId' });
      return;
    }

    const brlaApiService = BrlaApiService.getInstance();
    const subaccount = await brlaApiService.getSubaccount(taxId);
    if (!subaccount) {
      res.status(httpStatus.BAD_REQUEST).json({ error: 'Subaccount not found' });
      return;
    }

    const lastEventCached = await eventPoller.getLatestEventForUser(subaccount.id);

    if (!lastEventCached) {
      res.status(httpStatus.NOT_FOUND).json({ error: `No status events found for ${taxId}` });
      return;
    }

    if (
      lastEventCached.subscription !== 'MONEY-TRANSFER' &&
      lastEventCached.subscription !== 'BURN' &&
      lastEventCached.subscription !== 'BALANCE-UPDATE'
    ) {
      res.status(httpStatus.NOT_FOUND).json({ error: `No offramp status event found for ${taxId}` });
      return;
    }

    res.status(httpStatus.OK).json({
      type: lastEventCached.subscription,
      status: lastEventCached.data.status,
    });
  } catch (error) {
    handleApiError(error, res, 'getRampStatus');
  }
};

export const createSubaccount = async (
  req: Request<unknown, unknown, BrlaEndpoints.CreateSubaccountRequest>,
  res: Response<BrlaEndpoints.CreateSubaccountResponse | BrlaEndpoints.BrlaErrorResponse>,
): Promise<void> => {
  try {
    const { cpf, cnpj, taxIdType } = req.body;

    const taxId = taxIdType === 'CNPJ' ? cnpj : cpf;

    if (!taxId) {
      res.status(httpStatus.BAD_REQUEST).json({ error: 'Missing cpf or cnpj' });
      return;
    }

    const brlaApiService = BrlaApiService.getInstance();
    // Convert birthdate from number to BRLA format
    const birthdate = convertDateToBRLAFormat(req.body.birthdate);
    // if company startDate field was provided, convert it to BRLA format
    const startDate = convertDateToBRLAFormat(req.body.startDate);

    let subaccountPayload: RegisterSubaccountPayload = { ...req.body, birthdate, startDate };

    // Extra validation for company fields
    if (taxIdType === 'CNPJ') {
      if (!req.body.companyName) {
        res.status(httpStatus.BAD_REQUEST).json({ error: 'Missing companyName' });
        return;
      }
      if (!req.body.cpf) {
        res.status(httpStatus.BAD_REQUEST).json({ error: 'Missing cpf. Partner cpf is required' });
        return;
      }
      if (startDate === '') {
        res.status(httpStatus.BAD_REQUEST).json({ error: 'Missing startDate' });
        return;
      }
    }

    const subaccount = await brlaApiService.getSubaccount(taxId);
    if (subaccount && subaccount.kyc.level !== 0) {
      res.status(httpStatus.BAD_REQUEST).json({ error: 'Subaccount already created' });
      return;
    }

    if (subaccount && subaccount.kyc.level === 0) {
      logger.info('Subaccount Payload', subaccountPayload);

      await brlaApiService.retryKYC(subaccount.id, subaccountPayload);

      lastInteractionMap.set(subaccount.id, Date.now());
      res.status(httpStatus.OK).json({ subaccountId: '' });
      return;
    }

    subaccountPayload = { ...subaccountPayload, companyName: subaccountPayload.companyName };
    logger.info('Subaccount Payload', subaccountPayload);

    const { id } = await brlaApiService.createSubaccount(subaccountPayload);

    lastInteractionMap.set(id, Date.now());
    res.status(httpStatus.OK).json({ subaccountId: id });
  } catch (error) {
    handleApiError(error, res, 'createSubaccount');
  }
};

export const fetchSubaccountKycStatus = async (
  req: Request<unknown, unknown, unknown, BrlaEndpoints.GetKycStatusRequest>,
  res: Response<BrlaEndpoints.GetKycStatusResponse | BrlaEndpoints.BrlaErrorResponse>,
): Promise<void> => {
  try {
    const { taxId } = req.query;

    if (!taxId) {
      res.status(httpStatus.BAD_REQUEST).json({ error: 'Missing taxId' });
      return;
    }

    const brlaApiService = BrlaApiService.getInstance();
    const subaccount = await brlaApiService.getSubaccount(taxId);
    if (!subaccount) {
      res.status(httpStatus.BAD_REQUEST).json({ error: 'Subaccount not found' });
      return;
    }

    // TODO replace subscription type with an enum, all codebase.
    const lastEventCached = await eventPoller.getLatestEventForUser(subaccount.id, 'KYC');

    // We should never be in a situation where the subaccount exists but there are no events regarding KYC.
    if (!lastEventCached || lastEventCached.subscription !== 'KYC') {
      res
        .status(httpStatus.INTERNAL_SERVER_ERROR)
        .json({ error: `Internal Server Error: No KYC events found for ${taxId}` });
      return;
    }

    const lastInteraction = lastInteractionMap.get(subaccount.id);
    if (!lastInteraction) {
      res.status(httpStatus.NOT_FOUND).json({ error: `No KYC process started for ${taxId}` });
    }
    if (lastInteraction && lastEventCached.createdAt <= lastInteraction - 2000) {
      // If the last event is older than 2 seconds from the last interaction, we assume it's not a new event.
      // So it is ignored.
      res.status(httpStatus.NOT_FOUND).json({ error: `No new KYC events found for ${taxId}` });
      return;
    }

    res.status(httpStatus.OK).json({
      type: lastEventCached.subscription,
      status: lastEventCached.data.kycStatus,
      failureReason: mapKycFailureReason(lastEventCached.data.failureReason),
      level: lastEventCached.data.level,
    });
  } catch (error) {
    handleApiError(error, res, 'fetchSubaccountKycStatus');
  }
};

/**
 * Validates a pix key
 *
 * Uses BRLA's API to validate a pix key, returning valid if it exists
 * or a 400 error if it does not or is not valid.
 * Purposely does not return the pix key itself for security reasons.
 *
 * @returns Sends a valid boolean field.
 *
 * @throws 400 - If pix key is missing, invalid or does not exist.
 * @throws 500 - For any server-side errors during processing
 */
export const validatePixKey = async (
  req: Request<unknown, unknown, unknown, BrlaEndpoints.ValidatePixKeyRequest>,
  res: Response<BrlaEndpoints.ValidatePixKeyResponse | BrlaEndpoints.BrlaErrorResponse>,
): Promise<void> => {
  try {
    const { pixKey } = req.query;

    if (!pixKey) {
      res.status(httpStatus.BAD_REQUEST).json({ error: 'pixKey must be provided' });
      return;
    }

    const brlaApiService = BrlaApiService.getInstance();
    await brlaApiService.validatePixKey(pixKey);

    res.status(httpStatus.OK).json({ valid: true });
  } catch (error) {
    handleApiError(error, res, 'validatePixKey');
  }
};

/**
 * Creates a request for KYC level 2
 *
 * Existing KYC level 1 user can request KYC level 2.
 * This endpoint call brla and fetch the upload URLs for the documents.
 *
 * @returns Returns 200 if the documents were received successfully, and the corresponding URLs.
 *
 * @throws 400 - User does not exist, or is not yet KYC level 1 verified.
 * @throws 500 - For any server-side errors during processing.
 */
export const startKYC2 = async (
  req: Request<unknown, unknown, BrlaEndpoints.StartKYC2Request>,
  res: Response<BrlaEndpoints.StartKYC2Response | BrlaEndpoints.BrlaErrorResponse>,
): Promise<void> => {
  try {
    const { taxId, documentType } = req.body;

    const brlaApiService = BrlaApiService.getInstance();
    const subaccount = await brlaApiService.getSubaccount(taxId);

    if (!subaccount) {
      res.status(httpStatus.BAD_REQUEST).json({ error: 'Subaccount not found' });
      return;
    }

    if (subaccount.kyc.level !== 1) {
      res.status(httpStatus.BAD_REQUEST).json({ error: 'KYC invalid. User must have a valid KYC level 1 status' });
      return;
    }

    const kycLevel2Response = await kycService.requestKycLevel2(subaccount.id, documentType);

    lastInteractionMap.set(subaccount.id, Date.now());
    res.status(httpStatus.OK).json({ uploadUrls: kycLevel2Response });
  } catch (error) {
    handleApiError(error, res, 'startKYC2');
  }
};<|MERGE_RESOLUTION|>--- conflicted
+++ resolved
@@ -1,10 +1,6 @@
 import { Request, Response } from 'express';
 import { validateMaskedNumber } from 'shared';
-<<<<<<< HEAD
-import { BrlaEndpoints, KycFailureReason } from 'shared/src/endpoints/brla.endpoints';
-=======
 import { BrlaEndpoints } from 'shared';
->>>>>>> 00fa830c
 import httpStatus from 'http-status';
 import { BrlaApiService } from '../services/brla/brlaApiService';
 import { eventPoller } from '../..';
