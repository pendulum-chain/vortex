import { Big } from 'big.js';
import httpStatus from 'http-status';
import {
  DestinationType,
  getNetworkFromDestination,
  getOnChainTokenDetails,
  getPendulumDetails,
  isEvmTokenDetails,
  Networks,
  OnChainToken,
  RampCurrency,
  EvmTokenDetails,
} from 'shared';
import { APIError } from '../../../errors/api-error';
import { ApiManager } from '../../pendulum/apiManager';
import { getTokenOutAmount, TokenOutData } from '../../nablaReads/outAmount';
import { createOnrampRouteParams, getRoute, RouteParams } from '../../transactions/squidrouter/route';
import { parseContractBalanceResponse, stringifyBigWithSignificantDecimals } from '../../../helpers/contracts';
import {
  MOONBEAM_EPHEMERAL_STARTING_BALANCE_UNITS
} from '../../../../constants/constants';
import { multiplyByPowerOfTen } from '../../pendulum/helpers';
import { priceFeedService } from '../../priceFeed.service';
import logger from '../../../../config/logger';

export interface NablaSwapRequest {
  inputAmountForSwap: string;
  inputCurrency: RampCurrency;
  nablaOutputCurrency: RampCurrency;
  rampType: 'on' | 'off';
  fromPolkadotDestination: DestinationType;
  toPolkadotDestination: DestinationType;
}

export interface NablaSwapResult {
  nablaOutputAmountRaw: string;
  nablaOutputAmountDecimal: Big;
  effectiveExchangeRate?: string;
}

export interface EvmBridgeRequest {
  intermediateAmountRaw: string; // Raw output from Nabla swap (e.g. axlUSDC on Moonbeam)
  intermediateCurrencyOnEvm: OnChainToken; // e.g. EvmToken.axlUSDC
  finalOutputCurrency: OnChainToken; // Target token on final EVM chain
  finalEvmDestination: DestinationType; // Target EVM chain
  originalInputAmountForRateCalc: string; // The inputAmountForSwap that went into Nabla, for final rate calculation
}

export interface EvmBridgeResult {
  finalGrossOutputAmountDecimal: Big; // Final amount after Squidrouter
  networkFeeUSD: string; // Squidrouter specific fee
  finalEffectiveExchangeRate?: string;
}

async function getNablaSwapOutAmount(
  apiInstance: any,
  fromAmountString: string,
  inputTokenDetails: any,
  outputTokenDetails: any,
): Promise<TokenOutData> {
  return await getTokenOutAmount({
    api: apiInstance.api,
    fromAmountString,
    inputTokenDetails,
    outputTokenDetails,
  });
}

/**
 * Helper to get token details for final output currency on EVM destination
 */
function getTokenDetailsForEvmDestination(
  finalOutputCurrency: OnChainToken,
  finalEvmDestination: DestinationType,
): EvmTokenDetails {
  const tokenDetails = getOnChainTokenDetails(getNetworkFromDestination(finalEvmDestination)!, finalOutputCurrency);

  if (!tokenDetails || !isEvmTokenDetails(tokenDetails)) {
    throw new APIError({
      status: httpStatus.BAD_REQUEST,
      message: 'Invalid token details for EVM bridge',
    });
  }

  return tokenDetails;
}

/**
 * Helper to prepare route parameters for Squidrouter
 */
function prepareSquidrouterRouteParams(
  intermediateAmountRaw: string,
  tokenDetails: EvmTokenDetails,
  finalEvmDestination: DestinationType,
): RouteParams {
  return createOnrampRouteParams(
    '0x30a300612ab372cc73e53ffe87fb73d62ed68da3', // Placeholder address
    intermediateAmountRaw,
    tokenDetails,
    getNetworkFromDestination(finalEvmDestination)!,
    '0x30a300612ab372cc73e53ffe87fb73d62ed68da3', // Placeholder address
  );
}

/**
 * Helper to execute Squidrouter route and validate response
 */
async function getSquidrouterRouteData(routeParams: RouteParams): Promise<any> {
  const routeResult = await getRoute(routeParams);

  if (!routeResult?.data?.route?.estimate) {
    throw new APIError({
      status: httpStatus.SERVICE_UNAVAILABLE,
      message: 'Invalid Squidrouter response',
    });
  }

  return routeResult.data;
}

<<<<<<< HEAD
/**
 * Helper to check Squidrouter swap value against funding limits
 */
function validateSquidrouterSwapValue(routeResult: any, finalEvmDestination: DestinationType): void {
  const squidRouterSwapValue = multiplyByPowerOfTen(Big(routeResult.route.transactionRequest.value), -18);

  const fundingAmountUnits =
    getNetworkFromDestination(finalEvmDestination) === Networks.Ethereum
      ? Big(MOONBEAM_EPHEMERAL_STARTING_BALANCE_UNITS_ETHEREUM)
      : Big(MOONBEAM_EPHEMERAL_STARTING_BALANCE_UNITS);

  const squidRouterSwapValueBuffer = getNetworkFromDestination(finalEvmDestination) === Networks.Ethereum ? 10 : 2;

  // Leave buffer for other operations of the ephemeral, and as buffer for potential price changes.
  if (squidRouterSwapValue.gte(fundingAmountUnits.minus(squidRouterSwapValueBuffer))) {
    throw new APIError({
      status: httpStatus.SERVICE_UNAVAILABLE,
      message: 'Cannot service this route at the moment. Please try again later.',
    });
  }
}
=======
>>>>>>> 00fa830c

/**
 * Helper to calculate Squidrouter network fee including GLMR price fetching and fallback
 */
async function calculateSquidrouterNetworkFee(routeResult: any): Promise<string> {
  const squidRouterSwapValue = multiplyByPowerOfTen(Big(routeResult.route.transactionRequest.value), -18);

  try {
    // Get current GLMR price in USD from price feed service
    const glmrPriceUSD = await priceFeedService.getCryptoPrice('moonbeam', 'usd');
    const squidFeeUSD = squidRouterSwapValue.mul(glmrPriceUSD).toFixed(6);
    logger.debug(`Network fee calculated using GLMR price: $${glmrPriceUSD}, fee: $${squidFeeUSD}`);
    return squidFeeUSD;
  } catch (error) {
    // If price feed fails, log the error and use a fallback price
    logger.error(
      `Failed to get GLMR price, using fallback: ${error instanceof Error ? error.message : 'Unknown error'}`,
    );
    // Fallback to previous hardcoded value as safety measure
    const fallbackGlmrPrice = 0.08;
    const squidFeeUSD = squidRouterSwapValue.mul(fallbackGlmrPrice).toFixed(6);
    logger.warn(`Using fallback GLMR price: $${fallbackGlmrPrice}, fee: $${squidFeeUSD}`);
    return squidFeeUSD;
  }
}

/**
 * Helper to calculate final effective exchange rate
 */
function calculateFinalExchangeRate(
  finalGrossOutputAmount: string,
  originalInputAmountForRateCalc: string,
  tokenDetails: EvmTokenDetails,
): string {
  const finalOutputDecimal = parseContractBalanceResponse(tokenDetails.decimals, BigInt(finalGrossOutputAmount));
  return stringifyBigWithSignificantDecimals(
    finalOutputDecimal.preciseBigDecimal.div(new Big(originalInputAmountForRateCalc)),
    4,
  );
}

// ===== EXPORTED FUNCTIONS =====

/**
 * Performs the initial Nabla swap on Pendulum
 */
export async function calculateNablaSwapOutput(request: NablaSwapRequest): Promise<NablaSwapResult> {
  const {
    inputAmountForSwap,
    inputCurrency,
    nablaOutputCurrency,
    rampType,
    fromPolkadotDestination,
    toPolkadotDestination,
  } = request;

  // Validate input amount
  if (!inputAmountForSwap || Big(inputAmountForSwap).lte(0)) {
    throw new APIError({
      status: httpStatus.BAD_REQUEST,
      message: 'Input amount for swap must be greater than 0',
    });
  }

  try {
    // Get API manager and Pendulum API
    const apiManager = ApiManager.getInstance();
    const pendulumApi = await apiManager.getApi('pendulum');

    // Get token details for Pendulum
    const inputTokenPendulumDetails =
      rampType === 'on'
        ? getPendulumDetails(inputCurrency)
        : getPendulumDetails(inputCurrency, getNetworkFromDestination(fromPolkadotDestination));

    const outputTokenPendulumDetails =
      rampType === 'on'
        ? getPendulumDetails(nablaOutputCurrency, getNetworkFromDestination(toPolkadotDestination))
        : getPendulumDetails(nablaOutputCurrency);

    if (!inputTokenPendulumDetails || !outputTokenPendulumDetails) {
      throw new APIError({
        status: httpStatus.BAD_REQUEST,
        message: 'Unable to get Pendulum token details',
      });
    }

    // Perform the Nabla swap
    const swapResult = await getNablaSwapOutAmount(
      pendulumApi,
      inputAmountForSwap,
      inputTokenPendulumDetails,
      outputTokenPendulumDetails,
    );

    return {
      nablaOutputAmountRaw: swapResult.preciseQuotedAmountOut.rawBalance.toFixed(),
      nablaOutputAmountDecimal: swapResult.preciseQuotedAmountOut.preciseBigDecimal,
      effectiveExchangeRate: swapResult.effectiveExchangeRate,
    };
  } catch (error) {
    logger.error('Error calculating Nabla swap output:', error);
    throw new APIError({
      status: httpStatus.INTERNAL_SERVER_ERROR,
      message: 'Failed to calculate the quote. Please try a lower amount.',
    });
  }
}

/**
 * Handles EVM bridging/swapping via Squidrouter and calculates its specific network fee
 */
export async function calculateEvmBridgeAndNetworkFee(request: EvmBridgeRequest): Promise<EvmBridgeResult> {
  const { intermediateAmountRaw, finalOutputCurrency, finalEvmDestination, originalInputAmountForRateCalc } = request;

  try {
    // Get token details for final output currency
    const tokenDetails = getTokenDetailsForEvmDestination(finalOutputCurrency, finalEvmDestination);

    // Prepare route parameters for Squidrouter
    const routeParams = prepareSquidrouterRouteParams(intermediateAmountRaw, tokenDetails, finalEvmDestination);

    // Execute Squidrouter route and validate response
    const routeResult = await getSquidrouterRouteData(routeParams);

    // Calculate network fee (Squidrouter fee)
    const networkFeeUSD = await calculateSquidrouterNetworkFee(routeResult);

    // Parse final gross output amount
    const finalGrossOutputAmount = routeResult.route.estimate.toAmountMin;
    const finalGrossOutputAmountDecimal = parseContractBalanceResponse(
      tokenDetails.decimals,
      BigInt(finalGrossOutputAmount),
    ).preciseBigDecimal;

    // Calculate final effective exchange rate
    const finalEffectiveExchangeRate = calculateFinalExchangeRate(
      finalGrossOutputAmount,
      originalInputAmountForRateCalc,
      tokenDetails,
    );

    return {
      finalGrossOutputAmountDecimal,
      networkFeeUSD,
      finalEffectiveExchangeRate,
    };
  } catch (error) {
    logger.error('Error calculating EVM bridge and network fee:', error);
    throw new APIError({
      status: httpStatus.INTERNAL_SERVER_ERROR,
      message: 'Failed to calculate the quote. Please try a higher amount.',
    });
  }
}<|MERGE_RESOLUTION|>--- conflicted
+++ resolved
@@ -118,30 +118,6 @@
   return routeResult.data;
 }
 
-<<<<<<< HEAD
-/**
- * Helper to check Squidrouter swap value against funding limits
- */
-function validateSquidrouterSwapValue(routeResult: any, finalEvmDestination: DestinationType): void {
-  const squidRouterSwapValue = multiplyByPowerOfTen(Big(routeResult.route.transactionRequest.value), -18);
-
-  const fundingAmountUnits =
-    getNetworkFromDestination(finalEvmDestination) === Networks.Ethereum
-      ? Big(MOONBEAM_EPHEMERAL_STARTING_BALANCE_UNITS_ETHEREUM)
-      : Big(MOONBEAM_EPHEMERAL_STARTING_BALANCE_UNITS);
-
-  const squidRouterSwapValueBuffer = getNetworkFromDestination(finalEvmDestination) === Networks.Ethereum ? 10 : 2;
-
-  // Leave buffer for other operations of the ephemeral, and as buffer for potential price changes.
-  if (squidRouterSwapValue.gte(fundingAmountUnits.minus(squidRouterSwapValueBuffer))) {
-    throw new APIError({
-      status: httpStatus.SERVICE_UNAVAILABLE,
-      message: 'Cannot service this route at the moment. Please try again later.',
-    });
-  }
-}
-=======
->>>>>>> 00fa830c
 
 /**
  * Helper to calculate Squidrouter network fee including GLMR price fetching and fallback
