import Big from 'big.js';
import { v4 as uuidv4 } from 'uuid';
import httpStatus from 'http-status';
import {
  DestinationType,
  EvmToken,
  getNetworkFromDestination,
  getOnChainTokenDetails,
  getPendulumDetails,
  isEvmTokenDetails,
  Networks,
  OnChainToken,
  QuoteEndpoints,
  RampCurrency,
} from 'shared';
import { BaseRampService } from './base.service';
import QuoteTicket, { QuoteTicketMetadata } from '../../../models/quoteTicket.model';
import Partner from '../../../models/partner.model';
import Anchor from '../../../models/anchor.model';
import logger from '../../../config/logger';
import { APIError } from '../../errors/api-error';
import { getTokenOutAmount } from '../nablaReads/outAmount';
import { ApiManager } from '../pendulum/apiManager';
import { createOnrampRouteParams, getRoute } from '../transactions/squidrouter/route';
import { parseContractBalanceResponse, stringifyBigWithSignificantDecimals } from '../../helpers/contracts';
import {
  MOONBEAM_EPHEMERAL_STARTING_BALANCE_UNITS,
  MOONBEAM_EPHEMERAL_STARTING_BALANCE_UNITS_ETHEREUM,
} from '../../../constants/constants';
import { multiplyByPowerOfTen } from '../pendulum/helpers';
import { priceFeedService } from '../priceFeed.service';

/**
 * Trims trailing zeros from a decimal string, keeping at least two decimal places.
 * @param decimalString - The decimal string to format
 * @returns Formatted string with unnecessary trailing zeros removed but at least two decimal places
 */
function trimTrailingZeros(decimalString: string): string {
  if (!decimalString?.includes('.')) {
    return `${decimalString}.00`;
  }

  // Split string at decimal point
  const [integerPart, fractionalPart] = decimalString.split('.');

  // Trim trailing zeros but ensure there are at least 2 decimal places
  let trimmedFraction = fractionalPart.replace(/0+$/g, '');

  // If all were zeros or not enough digits, pad to 2 decimal places
  if (trimmedFraction.length === 0) {
    trimmedFraction = '00';
  } else if (trimmedFraction.length === 1) {
    trimmedFraction += '0';
  }

  return `${integerPart}.${trimmedFraction}`;
}

function getTargetFiatCurrency(
  rampType: 'on' | 'off',
  inputCurrency: RampCurrency,
  outputCurrency: RampCurrency,
): RampCurrency {
  // TODO: Add validation to ensure the identified currency is a supported fiat currency
  if (rampType === 'on') {
    // Assuming input is the fiat currency for on-ramp (e.g., BRL from pix)
    return inputCurrency;
  }
  // off-ramp: Assuming output is the fiat currency for off-ramp (e.g., BRL to pix, EUR to sepa)
  return outputCurrency;
}

/* eslint-enable @typescript-eslint/no-unused-vars */

export class QuoteService extends BaseRampService {
  // List of supported chains for each ramp type
  private readonly SUPPORTED_CHAINS: {
    off: { from: DestinationType[]; to: DestinationType[] };
    on: { from: DestinationType[]; to: DestinationType[] };
  } = {
    off: {
      from: ['assethub', 'avalanche', 'arbitrum', 'bsc', 'base', 'ethereum', 'polygon'],
      to: ['pix', 'sepa', 'cbu'],
    },
    on: {
      from: ['pix'],
      to: ['assethub', 'avalanche', 'arbitrum', 'bsc', 'base', 'ethereum', 'polygon'],
    },
  };

  /**
   * Create a new quote
   */
  public async createQuote(request: QuoteEndpoints.CreateQuoteRequest): Promise<QuoteEndpoints.QuoteResponse> {
    // Validate chain support
    this.validateChainSupport(request.rampType, request.from, request.to);

    // Validate and get partner if provided
    let partner = null;
    if (request.partnerId) {
      partner = await Partner.findOne({
        where: {
          name: request.partnerId,
          isActive: true,
        },
      });

      // If partnerId (name) was provided but not found or not active, log a warning and proceed without a partner
      if (!partner) {
        logger.warn(`Partner with name '${request.partnerId}' not found or not active. Proceeding with default fees.`);
      }
    }

    // Calculate gross output amount and network fee
    const { grossOutputAmount, networkFeeUSD, outputAmountMoonbeamRaw, inputAmountUsedForSwap } =
      await this.calculateGrossOutputAndNetworkFee(
        request.inputAmount,
        request.inputCurrency,
        request.outputCurrency,
        request.rampType,
        request.from,
        request.to,
      );

    const {
      vortexFee: vortexFeeFiat,
      anchorFee: anchorFeeFiat,
      partnerMarkupFee: partnerMarkupFeeFiat,
      feeCurrency,
    } = await this.calculateFeeComponents(
      request.inputAmount,
      grossOutputAmount,
      request.rampType,
      request.from,
      request.to,
      request.partnerId,
      request.inputCurrency,
      request.outputCurrency,
    );

    // We can pick any USD-like stablecoin for the conversion
    const usdCurrency = EvmToken.USDC;
    // Convert fees denoted in USD to fee currency
    const networkFeeFiatPromise = priceFeedService.convertCurrency(networkFeeUSD, usdCurrency, feeCurrency);
    // Convert fees denoted in fee currency to USD (needed for fee distribution transactions)
    const vortexFeeUsdPromise = priceFeedService.convertCurrency(vortexFeeFiat, feeCurrency, usdCurrency);
    const partnerMarkupFeeUsdPromise = priceFeedService.convertCurrency(partnerMarkupFeeFiat, feeCurrency, usdCurrency);
    const anchorFeeUsdPromise = priceFeedService.convertCurrency(anchorFeeFiat, feeCurrency, usdCurrency);

    const [networkFeeFiat, vortexFeeUsd, partnerMarkupFeeUsd, anchorFeeUsd] = await Promise.all([
      networkFeeFiatPromise,
      vortexFeeUsdPromise,
      partnerMarkupFeeUsdPromise,
      anchorFeeUsdPromise,
    ]);

    const usdFeeStructure = {
      network: networkFeeUSD,
      vortex: vortexFeeUsd,
      anchor: anchorFeeUsd,
      partnerMarkup: partnerMarkupFeeUsd,
      total: new Big(networkFeeUSD).plus(vortexFeeUsd).plus(partnerMarkupFeeUsd).plus(anchorFeeUsd).toFixed(2),
      currency: 'USD',
    };

    const totalFeeFiat = new Big(networkFeeFiat)
      .plus(vortexFeeFiat)
      .plus(partnerMarkupFeeFiat)
      .plus(anchorFeeFiat)
      .toFixed(2);

    // Calculate final output amount by subtracting the converted total fee from gross output
    const feeInOutputCurrency = await priceFeedService.convertCurrency(
      totalFeeFiat,
      feeCurrency,
      request.outputCurrency,
    );
    const finalOutputAmount = new Big(grossOutputAmount).minus(feeInOutputCurrency);
    if (finalOutputAmount.lte(0)) {
      throw new APIError({
        status: httpStatus.BAD_REQUEST,
        message: 'Input amount too low to cover calculated fees',
      });
    }
    // Format final output amount to 6 decimal places for onramps, 2 for offramps
    const finalOutputAmountStr =
      request.rampType === 'on' ? finalOutputAmount.toFixed(6, 0) : finalOutputAmount.toFixed(2, 0);

    // Store the complete detailed fee structure in target fiat currency
    const feeToStore: QuoteEndpoints.FeeStructure = {
      network: networkFeeFiat,
      vortex: vortexFeeFiat,
      anchor: anchorFeeFiat,
      partnerMarkup: partnerMarkupFeeFiat,
      total: totalFeeFiat,
      currency: feeCurrency,
    };

    // Create quote in database with the detailed fee structure
    const quote = await QuoteTicket.create({
      id: uuidv4(),
      rampType: request.rampType,
      from: request.from,
      to: request.to,
      inputAmount: request.inputAmount,
      inputCurrency: request.inputCurrency,
      outputAmount: finalOutputAmountStr,
      outputCurrency: request.outputCurrency,
      fee: feeToStore,
      partnerId: partner?.id || null,
      expiresAt: new Date(Date.now() + 10 * 60 * 1000), // 10 minutes from now
      status: 'pending',
      metadata: {
        onrampOutputAmountMoonbeamRaw: outputAmountMoonbeamRaw,
        onrampInputAmountUnits: inputAmountUsedForSwap,
        grossOutputAmount, // Store the gross amount before fee deduction
        usdFeeStructure,
      } as QuoteTicketMetadata,
    });

    const responseFeeStructure: QuoteEndpoints.FeeStructure = {
      network: trimTrailingZeros(networkFeeFiat),
      vortex: trimTrailingZeros(vortexFeeFiat),
      anchor: trimTrailingZeros(anchorFeeFiat),
      partnerMarkup: trimTrailingZeros(partnerMarkupFeeFiat),
      total: trimTrailingZeros(totalFeeFiat),
      currency: feeCurrency,
    };

    return {
      id: quote.id,
      rampType: quote.rampType,
      from: quote.from,
      to: quote.to,
      inputAmount: trimTrailingZeros(quote.inputAmount),
      inputCurrency: quote.inputCurrency,
      outputAmount: trimTrailingZeros(finalOutputAmountStr),
      outputCurrency: quote.outputCurrency,
      fee: responseFeeStructure,
      expiresAt: quote.expiresAt,
    };
  }

  /**
   * Get a quote by ID
   */
  public async getQuote(id: string): Promise<QuoteEndpoints.QuoteResponse | null> {
    const quote = await this.getQuoteTicket(id);

    if (!quote) {
      return null;
    }

    const responseFeeStructure: QuoteEndpoints.FeeStructure = {
      network: trimTrailingZeros(quote.fee.network),
      vortex: trimTrailingZeros(quote.fee.vortex),
      anchor: trimTrailingZeros(quote.fee.anchor),
      partnerMarkup: trimTrailingZeros(quote.fee.partnerMarkup),
      total: trimTrailingZeros(quote.fee.total),
      currency: quote.fee.currency,
    };

    return {
      id: quote.id,
      rampType: quote.rampType,
      from: quote.from,
      to: quote.to,
      inputAmount: trimTrailingZeros(quote.inputAmount),
      inputCurrency: quote.inputCurrency,
      outputAmount: trimTrailingZeros(quote.outputAmount),
      outputCurrency: quote.outputCurrency,
      fee: responseFeeStructure,
      expiresAt: quote.expiresAt,
    };
  }

  /**
   * Calculate core fee components for a quote (vortex, anchor, and partner markup fees)
   */
  private async calculateFeeComponents(
    inputAmount: string,
    outputAmount: string, // This is the gross output amount of the Nabla swap before fees
    rampType: 'on' | 'off',
    from: DestinationType,
    to: DestinationType,
    partnerName: string | undefined,
    inputCurrency: RampCurrency,
    outputCurrency: RampCurrency,
  ): Promise<{
    vortexFee: string;
    anchorFee: string;
    partnerMarkupFee: string;
    feeCurrency: RampCurrency;
  }> {
    try {
      this.validateChainSupport(rampType, from, to);

      // We want to use the FIAT currency for the fees
      const feeCurrency = getTargetFiatCurrency(rampType, inputCurrency, outputCurrency);

      // Initialize fee accumulators
      let totalPartnerMarkupInFeeCurrency = new Big(0);
      let totalVortexFeeInFeeCurrency = new Big(0);

      // 1. Fetch and process partner-specific configurations if partnerName is provided
      if (partnerName) {
        // Query all records where name matches partnerName AND rampType matches rampType
        const partnerRecords = await Partner.findAll({
          where: {
            name: partnerName,
            rampType: rampType,
            isActive: true,
          },
        });

        if (partnerRecords.length > 0) {
          let hasApplicableFees = false;

          for (const record of partnerRecords) {
            if (record.markupType !== 'none') {
              let markupFeeComponent = new Big(0);
              if (record.markupType === 'absolute') {
                markupFeeComponent = new Big(record.markupValue);
              } else {
                markupFeeComponent = new Big(inputAmount).mul(record.markupValue);
              }

              const markupFeeComponentInFeeCurrency = await priceFeedService.convertCurrency(
                markupFeeComponent.toString(),
                inputCurrency,
                feeCurrency,
              );
              totalPartnerMarkupInFeeCurrency = totalPartnerMarkupInFeeCurrency.plus(markupFeeComponentInFeeCurrency);

              if (markupFeeComponent.gt(0)) {
                hasApplicableFees = true;
              }
            }

            // Vortex Fee Component from this partner record
            if (record.vortexFeeType !== 'none') {
              let vortexFeeComponent = new Big(0);
              if (record.vortexFeeType === 'absolute') {
                vortexFeeComponent = new Big(record.vortexFeeValue);
              } else {
                vortexFeeComponent = new Big(inputAmount).mul(record.vortexFeeValue);
              }
              const vortexFeeComponentInFeeCurrency = await priceFeedService.convertCurrency(
                vortexFeeComponent.toString(),
                inputCurrency,
                feeCurrency,
              );
              totalVortexFeeInFeeCurrency = totalVortexFeeInFeeCurrency.plus(vortexFeeComponentInFeeCurrency);

              if (vortexFeeComponent.gt(0)) {
                hasApplicableFees = true;
              }
            }
          }

          // Log warning if partner found but no applicable custom fees
          if (!hasApplicableFees) {
            logger.warn(
              `Partner with name '${partnerName}' found, but no active markup defined. Proceeding with default fees.`,
            );
          }
        } else {
          // No specific partner records found, will use default Vortex fee below
          // totalPartnerMarkupUSD remains 0
          logger.warn(
            `No fee configuration found for partner with name '${partnerName}'. Proceeding with default fees.`,
          );
        }
      }

      // 2. If no partner was provided initially
      if (!partnerName) {
        // Query all vortex records for this ramp type
        const vortexFoundationPartners = await Partner.findAll({
          where: {
            name: 'vortex',
            isActive: true,
            rampType: rampType,
          },
        });

        if (vortexFoundationPartners.length === 0) {
          logger.error(`Vortex partner configuration not found for ${rampType}-ramp in database.`);
          throw new APIError({
            status: httpStatus.INTERNAL_SERVER_ERROR,
            message: 'Internal configuration error [VF]',
          });
        }

        // Process each vortex record and accumulate fees
        for (const vortexFoundationPartner of vortexFoundationPartners) {
          if (vortexFoundationPartner.markupType !== 'none') {
            let vortexFeeComponent = new Big(0);
            if (vortexFoundationPartner.markupType === 'absolute') {
              vortexFeeComponent = new Big(vortexFoundationPartner.markupValue);
            } else {
              vortexFeeComponent = new Big(inputAmount).mul(vortexFoundationPartner.markupValue);
            }

            const vortexFeeComponentInFeeCurrency = await priceFeedService.convertCurrency(
              vortexFeeComponent.toString(),
              inputCurrency,
              feeCurrency,
            );
            totalVortexFeeInFeeCurrency = totalVortexFeeInFeeCurrency.plus(vortexFeeComponentInFeeCurrency);
          }
        }
      }

      // 3. Get anchor base fee based on the ramp type and destination
      let anchorIdentifier = 'default';
      if (rampType === 'on' && from === 'pix') {
        anchorIdentifier = 'moonbeam_brla';
      } else if (rampType === 'off' && to === 'pix') {
        anchorIdentifier = 'moonbeam_brla';
      } else if (rampType === 'off' && to === 'sepa') {
        anchorIdentifier = 'stellar_eurc';
      } else if (rampType === 'off' && to === 'cbu') {
        anchorIdentifier = 'stellar_ars';
      }

      const anchorFeeConfigs = await Anchor.findAll({
        where: {
          rampType: rampType,
          identifier: anchorIdentifier,
          isActive: true,
        },
      });

      // Calculate anchor fee based on type (absolute or relative)
      let anchorFee = '0';
      if (anchorFeeConfigs.length > 0) {
        // Calculate total anchor fee by reducing the array
        const totalAnchorFee = anchorFeeConfigs.reduce((total, feeConfig) => {
          if (feeConfig.valueType === 'absolute') {
            return total.plus(feeConfig.value);
          }
          if (feeConfig.valueType === 'relative') {
            // Calculate relative fee based on the input or output amount
            const amount = rampType === 'on' ? inputAmount : outputAmount;
            const relativeFee = new Big(amount).mul(feeConfig.value);
            return total.plus(relativeFee);
          }
          return total;
        }, new Big(0));

        anchorFee = totalAnchorFee.toFixed(2);
      }

      return {
        vortexFee: totalVortexFeeInFeeCurrency.toFixed(2),
        anchorFee,
        partnerMarkupFee: totalPartnerMarkupInFeeCurrency.toFixed(2),
        feeCurrency,
      };
    } catch (error) {
      logger.error('Error calculating fee components:', error);
      throw new APIError({
        status: httpStatus.INTERNAL_SERVER_ERROR,
        message: 'Failed to calculate fee components',
      });
    }
  }

  /**
   * Validate that the chain is supported for the given ramp type
   */
  private validateChainSupport(rampType: 'on' | 'off', from: DestinationType, to: DestinationType): void {
    if (!this.SUPPORTED_CHAINS[rampType].from.includes(from) || !this.SUPPORTED_CHAINS[rampType].to.includes(to)) {
      throw new APIError({
        status: httpStatus.BAD_REQUEST,
        message: `${rampType}ramping from ${from} to ${to} is not supported.`,
      });
    }
  }

  private async calculateGrossOutputAndNetworkFee(
    inputAmount: string,
    inputCurrency: RampCurrency,
    outputCurrency: RampCurrency,
    rampType: 'on' | 'off',
    from: DestinationType,
    to: DestinationType,
  ): Promise<{
    grossOutputAmount: string;
    networkFeeUSD: string;
    outputAmountMoonbeamRaw: string;
    inputAmountUsedForSwap: string;
    effectiveExchangeRate?: string;
  }> {
    // Use this reference to satisfy ESLint
    this.validateChainSupport(rampType, from, to);

    const apiManager = ApiManager.getInstance();
    const networkName = 'pendulum';
    const apiInstance = await apiManager.getApi(networkName);

    const fromNetwork = getNetworkFromDestination(from);
    const toNetwork = getNetworkFromDestination(to);
    if (rampType === 'on' && !toNetwork) {
      throw new APIError({
        status: httpStatus.BAD_REQUEST,
        message: 'Invalid toNetwork for onramp.',
      });
    }
    if (rampType === 'off' && !fromNetwork) {
      throw new APIError({
        status: httpStatus.BAD_REQUEST,
        message: 'Invalid fromNetwork for offramp.',
      });
    }
    const outTokenDetails = toNetwork ? getOnChainTokenDetails(toNetwork, outputCurrency as OnChainToken) : undefined;
    if (rampType === 'on') {
      if (!outTokenDetails) {
        throw new APIError({
          status: httpStatus.BAD_REQUEST,
          message: 'Invalid token details for onramp',
        });
      }
    }

    if (Big(inputAmount).lte(0)) {
      throw new APIError({
        status: httpStatus.BAD_REQUEST,
        message: 'Invalid input amount',
      });
    }

    try {
      const inputTokenPendulumDetails =
        rampType === 'on' ? getPendulumDetails(inputCurrency) : getPendulumDetails(inputCurrency, fromNetwork);
      const outputTokenPendulumDetails =
        rampType === 'on' ? getPendulumDetails(outputCurrency, toNetwork) : getPendulumDetails(outputCurrency);

      // Initialize networkFeeUSD with '0'
      let networkFeeUSD = '0';

      // Use the original input amount directly for the swap
      const inputAmountUsedForSwap = inputAmount;

      const amountOut = await getTokenOutAmount({
        api: apiInstance.api,
        fromAmountString: inputAmountUsedForSwap,
        inputTokenDetails: inputTokenPendulumDetails,
        outputTokenDetails: outputTokenPendulumDetails,
      });

      // if onramp, adjust for axlUSDC price difference.
      const outputAmountMoonbeamRaw: string = amountOut.preciseQuotedAmountOut.rawBalance.toFixed(); // Store the value before the adjustment.
      if (rampType === 'on' && to !== 'assethub') {
        const tokenDetails = getOnChainTokenDetails(getNetworkFromDestination(to)!, outputCurrency as OnChainToken);
        if (!tokenDetails || !isEvmTokenDetails(tokenDetails)) {
          throw new APIError({
            status: httpStatus.BAD_REQUEST,
            message: 'Invalid token details for onramp',
          });
        }

        const routeParams = createOnrampRouteParams(
          '0x30a300612ab372cc73e53ffe87fb73d62ed68da3', // It does not matter.
          amountOut.preciseQuotedAmountOut.rawBalance.toFixed(),
<<<<<<< HEAD
          tokenDetails!,
=======
          outTokenDetails,
>>>>>>> 049aeba7
          getNetworkFromDestination(to)!,
          '0x30a300612ab372cc73e53ffe87fb73d62ed68da3',
        );

        const routeResult = await getRoute(routeParams);
        const { route } = routeResult.data;
        const { toAmountMin } = route.estimate;

        // Check against our moonbeam funding amounts.
        const squidrouterSwapValue = multiplyByPowerOfTen(Big(route.transactionRequest.value), -18);

        const fundingAmountUnits =
          getNetworkFromDestination(to) === Networks.Ethereum
            ? Big(MOONBEAM_EPHEMERAL_STARTING_BALANCE_UNITS_ETHEREUM)
            : Big(MOONBEAM_EPHEMERAL_STARTING_BALANCE_UNITS);

        const squidrouterSwapValueBuffer = getNetworkFromDestination(to) === Networks.Ethereum ? 10 : 2;

        // Leave 10 glmr for other operations of the ephemeral, and as buffer for potential price changes.
        if (squidrouterSwapValue.gte(fundingAmountUnits.minus(squidrouterSwapValueBuffer))) {
          throw new APIError({
            status: httpStatus.SERVICE_UNAVAILABLE,
            message: 'Cannot service this route at the moment. Please try again later.',
          });
        }

        // Calculate network fee in USD for EVM on-ramp via Squidrouter
        try {
          // Get current GLMR price in USD from price feed service
          const glmrPriceUSD = await priceFeedService.getCryptoPrice('moonbeam', 'usd');
          const squidFeeUSD = squidrouterSwapValue.mul(glmrPriceUSD).toFixed(2);
          networkFeeUSD = squidFeeUSD;
          logger.debug(`Network fee calculated using GLMR price: $${glmrPriceUSD}, fee: $${squidFeeUSD}`);
        } catch (error) {
          // If price feed fails, log the error and use a fallback price
          logger.error(
            `Failed to get GLMR price, using fallback: ${error instanceof Error ? error.message : 'Unknown error'}`,
          );
          // Fallback to previous hardcoded value as safety measure
          const fallbackGlmrPrice = 0.08;
          const squidFeeUSD = squidrouterSwapValue.mul(fallbackGlmrPrice).toFixed(2);
          networkFeeUSD = squidFeeUSD;
          logger.warn(`Using fallback GLMR price: $${fallbackGlmrPrice}, fee: $${squidFeeUSD}`);
        }

        amountOut.preciseQuotedAmountOut = parseContractBalanceResponse(
<<<<<<< HEAD
          tokenDetails!.pendulumDecimals,
=======
          outTokenDetails.decimals,
>>>>>>> 049aeba7
          BigInt(toAmountMin),
        );

        amountOut.roundedDownQuotedAmountOut = amountOut.preciseQuotedAmountOut.preciseBigDecimal.round(2, 0);
        amountOut.effectiveExchangeRate = stringifyBigWithSignificantDecimals(
          amountOut.preciseQuotedAmountOut.preciseBigDecimal.div(new Big(inputAmountUsedForSwap)),
          4,
        );
      }

      // Get the gross output amount (before any fees)
      const grossOutputAmount = amountOut.preciseQuotedAmountOut.preciseBigDecimal.toFixed(6, 0);

      // Return the values using the new structure
      return {
        grossOutputAmount,
        networkFeeUSD,
        outputAmountMoonbeamRaw,
        inputAmountUsedForSwap,
        effectiveExchangeRate: amountOut.effectiveExchangeRate,
      };
    } catch (error) {
      logger.error('Error calculating output amount:', error);
      throw new APIError({
        status: httpStatus.INTERNAL_SERVER_ERROR,
        message: 'Failed to calculate output amount',
      });
    }
  }
}

export default new QuoteService();<|MERGE_RESOLUTION|>--- conflicted
+++ resolved
@@ -564,11 +564,7 @@
         const routeParams = createOnrampRouteParams(
           '0x30a300612ab372cc73e53ffe87fb73d62ed68da3', // It does not matter.
           amountOut.preciseQuotedAmountOut.rawBalance.toFixed(),
-<<<<<<< HEAD
-          tokenDetails!,
-=======
-          outTokenDetails,
->>>>>>> 049aeba7
+          tokenDetails,
           getNetworkFromDestination(to)!,
           '0x30a300612ab372cc73e53ffe87fb73d62ed68da3',
         );
@@ -615,11 +611,7 @@
         }
 
         amountOut.preciseQuotedAmountOut = parseContractBalanceResponse(
-<<<<<<< HEAD
-          tokenDetails!.pendulumDecimals,
-=======
-          outTokenDetails.decimals,
->>>>>>> 049aeba7
+          tokenDetails.decimals,
           BigInt(toAmountMin),
         );
 
