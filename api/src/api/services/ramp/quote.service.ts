import Big from 'big.js';
import { v4 as uuidv4 } from 'uuid';
import httpStatus from 'http-status';
import {
  DestinationType,
  getNetworkFromDestination,
  getPendulumDetails,
  QuoteEndpoints,
  RampCurrency,
  getOnChainTokenDetails,
  OnChainToken,
  isEvmTokenDetails,
  Networks,
} from 'shared';
import { BaseRampService } from './base.service';
import QuoteTicket, { QuoteTicketMetadata } from '../../../models/quoteTicket.model';
import logger from '../../../config/logger';
import { APIError } from '../../errors/api-error';
import { getTokenOutAmount } from '../nablaReads/outAmount';
import { ApiManager } from '../pendulum/apiManager';
import { calculateTotalReceive, calculateTotalReceiveOnramp } from '../../helpers/quote';
import { createOnrampRouteParams, getRoute } from '../transactions/squidrouter/route';
import { parseContractBalanceResponse, stringifyBigWithSignificantDecimals } from '../../helpers/contracts';
import {
  MOONBEAM_EPHEMERAL_STARTING_BALANCE_UNITS,
  MOONBEAM_EPHEMERAL_STARTING_BALANCE_UNITS_ETHEREUM,
} from '../../../constants/constants';
import { multiplyByPowerOfTen } from '../pendulum/helpers';
import { SQUIDROUTER_FEE_OVERPAY } from '../transactions/squidrouter/config';
/**
 * Trims trailing zeros from a decimal string, keeping at least two decimal places.
 * @param decimalString - The decimal string to format
 * @returns Formatted string with unnecessary trailing zeros removed but at least two decimal places
 */
function trimTrailingZeros(decimalString: string): string {
  if (!decimalString?.includes('.')) {
    return `${decimalString}.00`;
  }

  // Split string at decimal point
  const [integerPart, fractionalPart] = decimalString.split('.');

  // Trim trailing zeros but ensure there are at least 2 decimal places
  let trimmedFraction = fractionalPart.replace(/0+$/g, '');

  // If all were zeros or not enough digits, pad to 2 decimal places
  if (trimmedFraction.length === 0) {
    trimmedFraction = '00';
  } else if (trimmedFraction.length === 1) {
    trimmedFraction += '0';
  }

  return `${integerPart}.${trimmedFraction}`;
}

export class QuoteService extends BaseRampService {
  // List of supported chains for each ramp type
  private readonly SUPPORTED_CHAINS: {
    off: { from: DestinationType[]; to: DestinationType[] };
    on: { from: DestinationType[]; to: DestinationType[] };
  } = {
    off: {
      from: ['assethub', 'avalanche', 'arbitrum', 'bsc', 'base', 'ethereum', 'polygon'],
      to: ['pix', 'sepa', 'cbu'],
    },
    on: {
      from: ['pix'],
      to: ['assethub', 'avalanche', 'arbitrum', 'bsc', 'base', 'ethereum', 'polygon'],
    },
  };

  /**
   * Create a new quote
   */
  public async createQuote(request: QuoteEndpoints.CreateQuoteRequest): Promise<QuoteEndpoints.QuoteResponse> {
    // Validate chain support
    this.validateChainSupport(request.rampType, request.from, request.to);

    // Calculate output amount (this would typically involve calling an external service or using a formula)
    const outputAmount = await this.calculateOutputAmount(
      request.inputAmount,
      request.inputCurrency,
      request.outputCurrency,
      request.rampType,
      request.from,
      request.to,
    );

    // Validate that the output amount is positive after fees
    if (Big(outputAmount.receiveAmount).lte(0)) {
      throw new APIError({
        status: httpStatus.BAD_REQUEST,
        message: 'Input amount is too low - fixed fee would exceed the output amount',
      });
    }

    // Create quote in database
    const quote = await QuoteTicket.create({
      id: uuidv4(),
      rampType: request.rampType,
      from: request.from,
      to: request.to,
      inputAmount: request.inputAmount,
      inputCurrency: request.inputCurrency,
      outputAmount: outputAmount.receiveAmount,
      outputCurrency: request.outputCurrency,
      fee: outputAmount.fees,
      expiresAt: new Date(Date.now() + 10 * 60 * 1000), // 10 minutes from now
      status: 'pending',
      metadata: {
        onrampOutputAmountMoonbeamRaw: outputAmount.outputAmountMoonbeamRaw,
        onrampInputAmountUnits: outputAmount.inputAmountAfterFees,
      } as QuoteTicketMetadata,
    });

    return {
      id: quote.id,
      rampType: quote.rampType,
      from: quote.from,
      to: quote.to,
      inputAmount: trimTrailingZeros(quote.inputAmount),
      inputCurrency: quote.inputCurrency,
      outputAmount: trimTrailingZeros(quote.outputAmount),
      outputCurrency: quote.outputCurrency,
      fee: trimTrailingZeros(quote.fee),
      expiresAt: quote.expiresAt,
    };
  }

  /**
   * Get a quote by ID
   */
  public async getQuote(id: string): Promise<QuoteEndpoints.QuoteResponse | null> {
    const quote = await this.getQuoteTicket(id);

    if (!quote) {
      return null;
    }

    return {
      id: quote.id,
      rampType: quote.rampType,
      from: quote.from,
      to: quote.to,
      inputAmount: trimTrailingZeros(quote.inputAmount),
      inputCurrency: quote.inputCurrency,
      outputAmount: trimTrailingZeros(quote.outputAmount),
      outputCurrency: quote.outputCurrency,
      fee: trimTrailingZeros(quote.fee),
      expiresAt: quote.expiresAt,
    };
  }

  /**
   * Validate that the chain is supported for the given ramp type
   */
  private validateChainSupport(rampType: 'on' | 'off', from: DestinationType, to: DestinationType): void {
    if (!this.SUPPORTED_CHAINS[rampType].from.includes(from) || !this.SUPPORTED_CHAINS[rampType].to.includes(to)) {
      throw new APIError({
        status: httpStatus.BAD_REQUEST,
        message: `${rampType}ramping from ${from} to ${to} is not supported.`,
      });
    }
  }

  private async calculateOutputAmount(
    inputAmount: string,
    inputCurrency: RampCurrency,
    outputCurrency: RampCurrency,
    rampType: 'on' | 'off',
    from: DestinationType,
    to: DestinationType,
  ): Promise<{
    receiveAmount: string;
    fees: string;
    outputAmountBeforeFees: string;
    outputAmountMoonbeamRaw: string;
    inputAmountAfterFees: string;
  }> {
    const apiManager = ApiManager.getInstance();
    const networkName = 'pendulum';
    const apiInstance = await apiManager.getApi(networkName);

    const fromNetwork = getNetworkFromDestination(from);
    const toNetwork = getNetworkFromDestination(to);
    if (rampType === 'on' && !toNetwork) {
      throw new APIError({
        status: httpStatus.BAD_REQUEST,
        message: 'Invalid toNetwork for onramp.',
      });
    }
    if (rampType === 'off' && !fromNetwork) {
      throw new APIError({
        status: httpStatus.BAD_REQUEST,
        message: 'Invalid fromNetwork for offramp.',
      });
    }
    const outTokenDetails = toNetwork ? getOnChainTokenDetails(toNetwork, outputCurrency as OnChainToken) : undefined;
    if (rampType === 'on') {
      if (!outTokenDetails) {
        throw new APIError({
          status: httpStatus.BAD_REQUEST,
          message: 'Invalid token details for onramp',
        });
      }
    }

    if (Big(inputAmount).lte(0)) {
      throw new APIError({
        status: httpStatus.BAD_REQUEST,
        message: 'Invalid input amount',
      });
    }

    try {
      const inputTokenPendulumDetails =
        rampType === 'on' ? getPendulumDetails(inputCurrency) : getPendulumDetails(inputCurrency, fromNetwork);
      const outputTokenPendulumDetails =
        rampType === 'on' ? getPendulumDetails(outputCurrency, toNetwork) : getPendulumDetails(outputCurrency);

      const inputAmountAfterFees =
        rampType === 'on' ? calculateTotalReceiveOnramp(new Big(inputAmount), inputCurrency) : inputAmount;

      const amountOut = await getTokenOutAmount({
        api: apiInstance.api,
        fromAmountString: inputAmountAfterFees,
        inputTokenDetails: inputTokenPendulumDetails,
        outputTokenDetails: outputTokenPendulumDetails,
      });

      // if onramp, adjust for axlUSDC price difference.
      const outputAmountMoonbeamRaw: string = amountOut.preciseQuotedAmountOut.rawBalance.toFixed(); // Store the value before the adjustment.
      if (rampType === 'on' && to !== 'assethub') {
        const outTokenDetails = getOnChainTokenDetails(getNetworkFromDestination(to)!, outputCurrency as OnChainToken);
        if (!outTokenDetails || !isEvmTokenDetails(outTokenDetails)) {
          throw new APIError({
            status: httpStatus.BAD_REQUEST,
            message: 'Invalid token details for onramp',
          });
        }

        const routeParams = createOnrampRouteParams(
          '0x30a300612ab372cc73e53ffe87fb73d62ed68da3', // It does not matter.
          amountOut.preciseQuotedAmountOut.rawBalance.toFixed(),
          outTokenDetails,
          getNetworkFromDestination(to)!,
          '0x30a300612ab372cc73e53ffe87fb73d62ed68da3',
        );

        const routeResult = await getRoute(routeParams);
        const { route } = routeResult.data;
        const { toAmountMin } = route.estimate;

        const overpayedFee = (new Big(route.transactionRequest.value)).mul(1 + SQUIDROUTER_FEE_OVERPAY);
        // Check against our moonbeam funding amounts.
<<<<<<< HEAD
        const squidrouterSwapValue = multiplyByPowerOfTen(overpayedFee, -18);
=======
        const squidrouterSwapValue = multiplyByPowerOfTen(Big(route.transactionRequest.value), -18);

>>>>>>> f72f3255
        const fundingAmountUnits =
          getNetworkFromDestination(to) === Networks.Ethereum
            ? Big(MOONBEAM_EPHEMERAL_STARTING_BALANCE_UNITS_ETHEREUM)
            : Big(MOONBEAM_EPHEMERAL_STARTING_BALANCE_UNITS);

        const squidrouterSwapValueBuffer = getNetworkFromDestination(to) === Networks.Ethereum ? 10 : 2;

        // Leave 10 glmr for other operations of the ephemeral, and as buffer for potential price changes.
        if (squidrouterSwapValue.gte(fundingAmountUnits.minus(squidrouterSwapValueBuffer))) {
          throw new APIError({
            status: httpStatus.SERVICE_UNAVAILABLE,
            message: 'Cannot service this route at the moment. Please try again later.',
          });
        }

        amountOut.preciseQuotedAmountOut = parseContractBalanceResponse(
          outTokenDetails.decimals,
          BigInt(toAmountMin),
        );

        amountOut.roundedDownQuotedAmountOut = amountOut.preciseQuotedAmountOut.preciseBigDecimal.round(2, 0);
        amountOut.effectiveExchangeRate = stringifyBigWithSignificantDecimals(
          amountOut.preciseQuotedAmountOut.preciseBigDecimal.div(new Big(inputAmountAfterFees)),
          4,
        );
      }

      const outputAmountAfterFees =
        rampType === 'off'
          ? calculateTotalReceive(amountOut.preciseQuotedAmountOut.preciseBigDecimal, outputCurrency)
          : amountOut.preciseQuotedAmountOut.preciseBigDecimal.toFixed(6, 0);

      const effectiveFeesOfframp = amountOut.preciseQuotedAmountOut.preciseBigDecimal
        .minus(outputAmountAfterFees)
        .toFixed(2, 0);

      const effectiveFeesOnrampBrl = new Big(inputAmount).minus(inputAmountAfterFees);
      const effectiveFeesOnramp = effectiveFeesOnrampBrl.mul(amountOut.effectiveExchangeRate).toFixed(6, 0);
      const effectiveFees = rampType === 'off' ? effectiveFeesOfframp : effectiveFeesOnramp;

      return {
        receiveAmount: outputAmountAfterFees,
        fees: effectiveFees,
        outputAmountBeforeFees: amountOut.roundedDownQuotedAmountOut.toString(),
        outputAmountMoonbeamRaw,
        inputAmountAfterFees,
      };
    } catch (error) {
      logger.error('Error calculating output amount:', error);
      throw new APIError({
        status: httpStatus.INTERNAL_SERVER_ERROR,
        message: 'Failed to calculate output amount',
      });
    }
  }
}

export default new QuoteService();<|MERGE_RESOLUTION|>--- conflicted
+++ resolved
@@ -253,12 +253,7 @@
 
         const overpayedFee = (new Big(route.transactionRequest.value)).mul(1 + SQUIDROUTER_FEE_OVERPAY);
         // Check against our moonbeam funding amounts.
-<<<<<<< HEAD
         const squidrouterSwapValue = multiplyByPowerOfTen(overpayedFee, -18);
-=======
-        const squidrouterSwapValue = multiplyByPowerOfTen(Big(route.transactionRequest.value), -18);
-
->>>>>>> f72f3255
         const fundingAmountUnits =
           getNetworkFromDestination(to) === Networks.Ethereum
             ? Big(MOONBEAM_EPHEMERAL_STARTING_BALANCE_UNITS_ETHEREUM)
