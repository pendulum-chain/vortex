import { createPublicClient, encodeFunctionData, http } from 'viem';
import { moonbeam } from 'viem/chains';
import { AXL_USDC_MOONBEAM, EvmTokenDetails, Networks } from 'shared';
import { createOnrampRouteParams, getRoute } from './route';

import erc20ABI from '../../../../contracts/ERC20';
import Big from 'big.js';
import { MOONBEAM_SQUIDROUTER_SWAP_MIN_VALUE_RAW } from './config';

export interface OnrampSquidrouterParams {
  fromAddress: string;
  rawAmount: string;
  outputTokenDetails: EvmTokenDetails;
  toNetwork: Networks;
  addressDestination: string;
  moonbeamEphemeralStartingNonce: number;
}

export interface OnrampTransactionData {
  approveData: {
    to: `0x${string}`;
    data: `0x${string}`;
    value: string;
    gas: string;
    nonce: number;
    maxFeePerGas?: string;
    maxPriorityFeePerGas?: string;
  };
  swapData: {
    to: `0x${string}`;
    data: `0x${string}`;
    value: string;
    gas: string;
    nonce: number;
    maxFeePerGas?: string;
    maxPriorityFeePerGas?: string;
  };
}

function bigNumberMin(a: Big, b: Big): Big {
  return a.lt(b) ? a : b;
}

export async function createOnrampSquidrouterTransactions(
  params: OnrampSquidrouterParams,
): Promise<OnrampTransactionData> {
  if (params.toNetwork === Networks.AssetHub) {
    throw new Error('AssetHub is not supported for Squidrouter onramp');
  }

  const publicClient = createPublicClient({
    chain: moonbeam,
    transport: http(),
  });

  const routeParams = createOnrampRouteParams(
    params.fromAddress,
    params.rawAmount,
    params.outputTokenDetails,
    params.toNetwork,
    params.addressDestination,
  );

  try {
    const routeResult = await getRoute(routeParams);

    const { route } = routeResult.data;
    const { transactionRequest } = route;

    const approveTransactionData = encodeFunctionData({
      abi: erc20ABI,
      functionName: 'approve',
      args: [transactionRequest?.target, params.rawAmount],
    });

    const { maxFeePerGas, maxPriorityFeePerGas } = await publicClient.estimateFeesPerGas();

    // Create transaction data objects
    const approveData = {
      to: AXL_USDC_MOONBEAM as `0x${string}`,
      data: approveTransactionData,
      value: '0',
      nonce: params.moonbeamEphemeralStartingNonce,
      gas: '150000',
      maxFeePerGas: maxFeePerGas.toString(),
      maxPriorityFeePerGas: maxPriorityFeePerGas.toString(),
    };

<<<<<<< HEAD
    const fundingAmountUnits =
      getNetworkFromDestination(params.toNetwork) === Networks.Ethereum
        ? Big(MOONBEAM_EPHEMERAL_STARTING_BALANCE_UNITS_ETHEREUM)
        : Big(MOONBEAM_EPHEMERAL_STARTING_BALANCE_UNITS);
    const squidRouterSwapValueBuffer = getNetworkFromDestination(params.toNetwork) === Networks.Ethereum ? 10 : 2;
    const freeFundingAmountRaw = multiplyByPowerOfTen(fundingAmountUnits.minus(squidRouterSwapValueBuffer), 18); // 18 decimals for GLMR. Moonbeam is always starting chain.
    const overpaidFee = bigNumberMin(
      new Big(route.transactionRequest.value).mul(1 + SQUIDROUTER_FEE_OVERPAY),
      freeFundingAmountRaw,
    );

=======
>>>>>>> 00fa830c
    const swapData = {
      to: transactionRequest.target as `0x${string}`,
      data: transactionRequest.data,
      value: MOONBEAM_SQUIDROUTER_SWAP_MIN_VALUE_RAW, 
      gas: transactionRequest.gasLimit,
      maxFeePerGas: maxFeePerGas.toString(),
      maxPriorityFeePerGas: maxPriorityFeePerGas.toString(),
      nonce: params.moonbeamEphemeralStartingNonce + 1,
    };

    return {
      approveData,
      swapData,
    };
  } catch (e) {
    throw new Error(`Error getting route: ${routeParams}. Error: ${e}`);
  }
}<|MERGE_RESOLUTION|>--- conflicted
+++ resolved
@@ -86,20 +86,7 @@
       maxPriorityFeePerGas: maxPriorityFeePerGas.toString(),
     };
 
-<<<<<<< HEAD
-    const fundingAmountUnits =
-      getNetworkFromDestination(params.toNetwork) === Networks.Ethereum
-        ? Big(MOONBEAM_EPHEMERAL_STARTING_BALANCE_UNITS_ETHEREUM)
-        : Big(MOONBEAM_EPHEMERAL_STARTING_BALANCE_UNITS);
-    const squidRouterSwapValueBuffer = getNetworkFromDestination(params.toNetwork) === Networks.Ethereum ? 10 : 2;
-    const freeFundingAmountRaw = multiplyByPowerOfTen(fundingAmountUnits.minus(squidRouterSwapValueBuffer), 18); // 18 decimals for GLMR. Moonbeam is always starting chain.
-    const overpaidFee = bigNumberMin(
-      new Big(route.transactionRequest.value).mul(1 + SQUIDROUTER_FEE_OVERPAY),
-      freeFundingAmountRaw,
-    );
 
-=======
->>>>>>> 00fa830c
     const swapData = {
       to: transactionRequest.target as `0x${string}`,
       data: transactionRequest.data,
