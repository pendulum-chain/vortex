import { RequestHandler } from 'express';
import { ParsedQs } from 'qs';
import httpStatus from 'http-status';
import { PriceEndpoints } from 'shared/src/endpoints/price.endpoints';
import { BrlaEndpoints, TokenConfig } from 'shared';
import { EMAIL_SHEET_HEADER_VALUES } from '../controllers/email.controller';
import { RATING_SHEET_HEADER_VALUES } from '../controllers/rating.controller';
import { FLOW_HEADERS } from '../controllers/storage.controller';
import { isValidKYCDocType, RegisterSubaccountPayload, TriggerOfframpRequest } from '../services/brla/types';
import { EvmAddress } from '../services/brla/brlaTeleportService';

interface CreationBody {
  accountId: string;
  maxTime: number;
  assetCode: string;
  baseFee: string;
}

export interface PriceQuery {
  provider: PriceEndpoints.Provider;
  fromCrypto: PriceEndpoints.CryptoCurrency;
  toFiat: PriceEndpoints.FiatCurrency;
  amount: string;
  network?: string;
}

interface ChangeOpBody extends CreationBody {
  sequence: string;
  paymentData: unknown;
}

interface SwapBody {
  amountRaw: string;
  address: string;
  token?: keyof TokenConfig;
}

interface Sep10Body {
  challengeXDR: string;
  outToken: string;
  clientPublicKey: string;
}

interface SiweCreateBody {
  walletAddress: string;
}

interface SiweValidateBody {
  nonce: string;
  signature: string;
  siweMessage: string;
}

export interface PayInCodeQuery extends ParsedQs {
  taxId: string;
  amount: string;
  receiverAddress: EvmAddress;
}

export const validateCreationInput: RequestHandler = (req, res, next) => {
  const { accountId, maxTime, assetCode, baseFee } = req.body as CreationBody;

  if (!accountId || !maxTime) {
    res.status(httpStatus.BAD_REQUEST).json({ error: 'Missing accountId or maxTime parameter' });
    return;
  }

  if (!assetCode) {
    res.status(httpStatus.BAD_REQUEST).json({ error: 'Missing assetCode parameter' });
    return;
  }

  if (!baseFee) {
    res.status(httpStatus.BAD_REQUEST).json({ error: 'Missing baseFee parameter' });
    return;
  }

  if (typeof maxTime !== 'number') {
    res.status(httpStatus.BAD_REQUEST).json({ error: 'maxTime must be a number' });
    return;
  }
  next();
};

export const validateBundledPriceInput: RequestHandler<{}, unknown, unknown, PriceQuery> = (req, res, next) => {
  const { fromCrypto, toFiat, amount, network } = req.query;

  if (!fromCrypto || !PriceEndpoints.isValidCryptoCurrency(fromCrypto)) {
    res.status(httpStatus.BAD_REQUEST).json({
      error: `Invalid fromCrypto. Supported currencies are: ${PriceEndpoints.VALID_CRYPTO_CURRENCIES.join(', ')}`,
    });
    return;
  }

  if (!toFiat || !PriceEndpoints.isValidFiatCurrency(toFiat)) {
    res.status(httpStatus.BAD_REQUEST).json({
      error: `Invalid toFiat. Supported currencies are: ${PriceEndpoints.VALID_FIAT_CURRENCIES.join(', ')}`,
    });
    return;
  }

  if (!amount) {
    res.status(httpStatus.BAD_REQUEST).json({ error: 'Missing amount parameter' });
    return;
  }

  if (!network) {
    res.status(httpStatus.BAD_REQUEST).json({ error: 'Missing network parameter' });
    return;
  }

  if (isNaN(parseFloat(amount))) {
    res.status(httpStatus.BAD_REQUEST).json({ error: 'Invalid amount parameter. Not a number.' });
    return;
  }

  next();
};

export const validatePriceInput: RequestHandler<{}, unknown, unknown, PriceQuery> = (req, res, next) => {
  const { provider, fromCrypto, toFiat, amount, network } = req.query;

  if (!provider || !PriceEndpoints.isValidProvider(provider)) {
    res.status(httpStatus.BAD_REQUEST).json({
      error: `Invalid provider. Supported providers are: ${PriceEndpoints.VALID_PROVIDERS.join(', ')}`,
    });
    return;
  }

  if (!fromCrypto || !PriceEndpoints.isValidCryptoCurrency(fromCrypto)) {
    res.status(httpStatus.BAD_REQUEST).json({
      error: `Invalid fromCrypto. Supported currencies are: ${PriceEndpoints.VALID_CRYPTO_CURRENCIES.join(', ')}`,
    });
    return;
  }

  if (!toFiat || !PriceEndpoints.isValidFiatCurrency(toFiat)) {
    res.status(httpStatus.BAD_REQUEST).json({
      error: `Invalid toFiat. Supported currencies are: ${PriceEndpoints.VALID_FIAT_CURRENCIES.join(', ')}`,
    });
    return;
  }

  if (!amount) {
    res.status(httpStatus.BAD_REQUEST).json({ error: 'Missing amount parameter' });
    return;
  }

  if (!network) {
    res.status(httpStatus.BAD_REQUEST).json({ error: 'Missing network parameter' });
    return;
  }

  if (isNaN(parseFloat(amount))) {
    res.status(httpStatus.BAD_REQUEST).json({ error: 'Invalid amount parameter. Not a number.' });
    return;
  }

  next();
};

export const validateChangeOpInput: RequestHandler = (req, res, next) => {
  const { accountId, sequence, paymentData, maxTime, assetCode, baseFee } = req.body as ChangeOpBody;

  if (!accountId || !sequence || !paymentData || !maxTime) {
    res.status(httpStatus.BAD_REQUEST).json({ error: 'Missing required parameters' });
    return;
  }

  if (!assetCode) {
    res.status(httpStatus.BAD_REQUEST).json({ error: 'Missing assetCode parameter' });
    return;
  }

  if (!baseFee) {
    res.status(httpStatus.BAD_REQUEST).json({ error: 'Missing baseFee parameter' });
    return;
  }

  if (typeof sequence !== 'string' || typeof maxTime !== 'number') {
    res.status(httpStatus.BAD_REQUEST).json({ error: 'Invalid input types' });
    return;
  }
  next();
};

const validateRequestBodyValuesForTransactionStore = (): RequestHandler => (req, res, next) => {
  const { flowType } = req.body;

  if (!flowType) {
    res.status(httpStatus.BAD_REQUEST).json({ error: 'Missing flowType parameter' });
    return;
  }

  if (!FLOW_HEADERS[flowType as keyof typeof FLOW_HEADERS]) {
    res.status(httpStatus.BAD_REQUEST).json({
      error: `Invalid flowType. Supported flowTypes are: ${Object.keys(FLOW_HEADERS).join(', ')}`,
    });
    return;
  }

  const requiredRequestBodyKeys = FLOW_HEADERS[flowType as keyof typeof FLOW_HEADERS];

  validateRequestBodyValues(requiredRequestBodyKeys)(req, res, next);
};

const validateRequestBodyValues =
  (requiredRequestBodyKeys: string[]): RequestHandler =>
  (req, res, next) => {
    const data = req.body;

    if (!requiredRequestBodyKeys.every((key) => data[key])) {
      const missingItems = requiredRequestBodyKeys.filter((key) => !data[key]);
      const errorMessage = `Request body data does not match schema. Missing items: ${missingItems.join(', ')}`;
      console.error(errorMessage);
      res.status(httpStatus.BAD_REQUEST).json({ error: errorMessage });
      return;
    }

    next();
  };

export const validateStorageInput = validateRequestBodyValuesForTransactionStore();
export const validateEmailInput = validateRequestBodyValues(EMAIL_SHEET_HEADER_VALUES);
export const validateRatingInput = validateRequestBodyValues(RATING_SHEET_HEADER_VALUES);
export const validateExecuteXCM = validateRequestBodyValues(['id', 'payload']);

export const validatePreSwapSubsidizationInput: RequestHandler = (req, res, next) => {
  const { amountRaw, address } = req.body as SwapBody;

  if (amountRaw === undefined) {
    res.status(httpStatus.BAD_REQUEST).json({ error: 'Missing "amountRaw" parameter' });
    return;
  }

  if (typeof amountRaw !== 'string') {
    res.status(httpStatus.BAD_REQUEST).json({ error: '"amountRaw" parameter must be a string' });
    return;
  }

  if (address === undefined) {
    res.status(httpStatus.BAD_REQUEST).json({ error: 'Missing "address" parameter' });
    return;
  }

  next();
};

export const validatePostSwapSubsidizationInput: RequestHandler = (req, res, next) => {
  const { amountRaw, address, token } = req.body as Required<SwapBody>;

  if (amountRaw === undefined) {
    res.status(httpStatus.BAD_REQUEST).json({ error: 'Missing "amountRaw" parameter' });
    return;
  }

  if (typeof amountRaw !== 'string') {
    res.status(httpStatus.BAD_REQUEST).json({ error: '"amountRaw" parameter must be a string' });
    return;
  }

  if (address === undefined) {
    res.status(httpStatus.BAD_REQUEST).json({ error: 'Missing "address" parameter' });
    return;
  }

  if (token === undefined) {
    res.status(httpStatus.BAD_REQUEST).json({ error: 'Missing "token" parameter' });
    return;
  }

  next();
};

export const validateSep10Input: RequestHandler = (req, res, next) => {
  const { challengeXDR, outToken, clientPublicKey } = req.body as Sep10Body;

  if (!challengeXDR) {
    res.status(httpStatus.BAD_REQUEST).json({ error: 'Missing Anchor challenge: challengeXDR' });
    return;
  }

  if (!outToken) {
    res.status(httpStatus.BAD_REQUEST).json({ error: 'Missing offramp token identifier: outToken' });
    return;
  }

  if (!clientPublicKey) {
    res.status(httpStatus.BAD_REQUEST).json({ error: 'Missing Stellar ephemeral public key: clientPublicKey' });
    return;
  }
  next();
};

export const validateSiweCreate: RequestHandler = (req, res, next) => {
  const { walletAddress } = req.body as SiweCreateBody;

  if (!walletAddress) {
    res.status(httpStatus.BAD_REQUEST).json({ error: 'Missing param: walletAddress' });
    return;
  }
  next();
};

export const validateSiweValidate: RequestHandler = (req, res, next) => {
  const { nonce, signature, siweMessage } = req.body as SiweValidateBody;

  if (!signature) {
    res.status(httpStatus.BAD_REQUEST).json({ error: 'Missing param: signature' });
    return;
  }

  if (!nonce) {
    res.status(httpStatus.BAD_REQUEST).json({ error: 'Missing param: nonce' });
    return;
  }

  if (!siweMessage) {
    res.status(httpStatus.BAD_REQUEST).json({ error: 'Missing param: siweMessage' });
    return;
  }

  next();
};

export const validateBrlaTriggerOfframpInput: RequestHandler = (req, res, next) => {
  const { taxId, pixKey, amount, receiverTaxId } = req.body as TriggerOfframpRequest;

  if (!taxId) {
    res.status(httpStatus.BAD_REQUEST).json({ error: 'Missing taxId parameter' });
    return;
  }

  if (!pixKey) {
    res.status(httpStatus.BAD_REQUEST).json({ error: 'Missing pixKey parameter' });
    return;
  }

  if (!amount || isNaN(Number(amount))) {
    res.status(httpStatus.BAD_REQUEST).json({ error: 'Missing or invalid amount parameter' });
    return;
  }

  if (!receiverTaxId) {
    res.status(httpStatus.BAD_REQUEST).json({ error: 'Missing receiverTaxId parameter' });
    return;
  }

  next();
};

export const validataSubaccountCreation: RequestHandler = (req, res, next) => {
  const { phone, taxIdType, address, fullName, cpf, birthdate, companyName, startDate, cnpj } =
    req.body as RegisterSubaccountPayload;

  if (taxIdType !== 'CPF' && taxIdType !== 'CNPJ') {
    res.status(httpStatus.BAD_REQUEST).json({ error: 'taxIdType parameter must be either CPF or CNPJ' });
    return;
  }

  if (!cpf) {
    res.status(httpStatus.BAD_REQUEST).json({
      error: "Missing cpf parameter. If taxIdType is CNPJ, should be a partner's CPF",
    });
    return;
  }

  if (!phone) {
    res.status(httpStatus.BAD_REQUEST).json({ error: 'Missing phone parameter' });
    return;
  }

  if (!address) {
    res.status(httpStatus.BAD_REQUEST).json({ error: 'Missing address parameter' });
    return;
  }

  if (!fullName) {
    res.status(httpStatus.BAD_REQUEST).json({ error: 'Missing fullName parameter' });
    return;
  }

  if (!birthdate) {
    res.status(httpStatus.BAD_REQUEST).json({ error: 'Missing birthdate parameter' });
    return;
  }

  // CNPJ specific validations
  if (taxIdType === 'CNPJ' && !companyName) {
    res.status(httpStatus.BAD_REQUEST).json({ error: 'Missing companyName parameter' });
    return;
  }

  if (taxIdType === 'CNPJ' && !startDate) {
    res.status(httpStatus.BAD_REQUEST).json({ error: 'Missing startDate parameter' });
    return;
  }

  if (taxIdType === 'CNPJ' && !cnpj) {
    res.status(httpStatus.BAD_REQUEST).json({ error: 'Missing cnpj parameter' });
    return;
  }

  next();
};

export const validateGetPayInCode: RequestHandler = (req, res, next) => {
  const { taxId, receiverAddress, amount } = req.query as PayInCodeQuery;

  if (!taxId) {
    res.status(httpStatus.BAD_REQUEST).json({ error: 'Missing taxId parameter' });
    return;
  }

  if (!amount || isNaN(Number(amount))) {
    res.status(httpStatus.BAD_REQUEST).json({ error: 'Missing or invalid amount parameter' });
    return;
  }

<<<<<<< HEAD
  if (!receiverAddress || !receiverAddress.startsWith('0x')) {
    res.status(httpStatus.BAD_REQUEST).json({
=======
  if (!receiverAddress || !(receiverAddress as string).startsWith('0x')) {
    res.status(400).json({
>>>>>>> e7bb0f2d
      error: 'Missing or invalid receiverAddress parameter. receiverAddress must be a valid Evm address',
    });
    return;
  }

  next();
};

export const validateStartKyc2: RequestHandler = (req, res, next) => {
  const { taxId, documentType } = req.body as BrlaEndpoints.StartKYC2Request;

  if (!taxId) {
    res.status(httpStatus.BAD_REQUEST).json({ error: 'Missing taxId parameter' });
    return;
  }

<<<<<<< HEAD
  if (!amount || isNaN(Number(amount))) {
    res.status(httpStatus.BAD_REQUEST).json({ error: 'Missing or invalid amount parameter' });
    return;
  }

  if (!receiverAddress || !(receiverAddress as string).startsWith('0x')) {
    res.status(httpStatus.BAD_REQUEST).json({
      error: 'Missing or invalid receiverAddress parameter. receiverAddress must be a valid Evm address',
    });
=======
  if (!isValidKYCDocType(documentType)) {
    res.status(400).json({ error: 'Invalid document type. Document type must be: RG or CNH' });
>>>>>>> e7bb0f2d
    return;
  }

  next();
};<|MERGE_RESOLUTION|>--- conflicted
+++ resolved
@@ -109,7 +109,7 @@
     return;
   }
 
-  if (isNaN(parseFloat(amount))) {
+  if (Number.isNaN(Number(amount))) {
     res.status(httpStatus.BAD_REQUEST).json({ error: 'Invalid amount parameter. Not a number.' });
     return;
   }
@@ -151,7 +151,7 @@
     return;
   }
 
-  if (isNaN(parseFloat(amount))) {
+  if (Number.isNaN(Number(amount))) {
     res.status(httpStatus.BAD_REQUEST).json({ error: 'Invalid amount parameter. Not a number.' });
     return;
   }
@@ -336,7 +336,7 @@
     return;
   }
 
-  if (!amount || isNaN(Number(amount))) {
+  if (!amount || Number.isNaN(Number(amount))) {
     res.status(httpStatus.BAD_REQUEST).json({ error: 'Missing or invalid amount parameter' });
     return;
   }
@@ -404,6 +404,29 @@
   next();
 };
 
+export const validateTriggerPayIn: RequestHandler = (req, res, next) => {
+  const { taxId, receiverAddress, amount } = req.body;
+
+  if (!taxId) {
+    res.status(httpStatus.BAD_REQUEST).json({ error: 'Missing taxId parameter' });
+    return;
+  }
+
+  if (!amount || Number.isNaN(Number(amount))) {
+    res.status(httpStatus.BAD_REQUEST).json({ error: 'Missing or invalid amount parameter' });
+    return;
+  }
+
+  if (!receiverAddress || !receiverAddress.startsWith('0x')) {
+    res.status(httpStatus.BAD_REQUEST).json({
+      error: 'Missing or invalid receiverAddress parameter. receiverAddress must be a valid Evm address',
+    });
+    return;
+  }
+
+  next();
+};
+
 export const validateGetPayInCode: RequestHandler = (req, res, next) => {
   const { taxId, receiverAddress, amount } = req.query as PayInCodeQuery;
 
@@ -412,18 +435,13 @@
     return;
   }
 
-  if (!amount || isNaN(Number(amount))) {
+  if (!amount || Number.isNaN(Number(amount))) {
     res.status(httpStatus.BAD_REQUEST).json({ error: 'Missing or invalid amount parameter' });
     return;
   }
 
-<<<<<<< HEAD
-  if (!receiverAddress || !receiverAddress.startsWith('0x')) {
-    res.status(httpStatus.BAD_REQUEST).json({
-=======
   if (!receiverAddress || !(receiverAddress as string).startsWith('0x')) {
-    res.status(400).json({
->>>>>>> e7bb0f2d
+    res.status(httpStatus.BAD_REQUEST).json({
       error: 'Missing or invalid receiverAddress parameter. receiverAddress must be a valid Evm address',
     });
     return;
@@ -440,20 +458,8 @@
     return;
   }
 
-<<<<<<< HEAD
-  if (!amount || isNaN(Number(amount))) {
-    res.status(httpStatus.BAD_REQUEST).json({ error: 'Missing or invalid amount parameter' });
-    return;
-  }
-
-  if (!receiverAddress || !(receiverAddress as string).startsWith('0x')) {
-    res.status(httpStatus.BAD_REQUEST).json({
-      error: 'Missing or invalid receiverAddress parameter. receiverAddress must be a valid Evm address',
-    });
-=======
   if (!isValidKYCDocType(documentType)) {
-    res.status(400).json({ error: 'Invalid document type. Document type must be: RG or CNH' });
->>>>>>> e7bb0f2d
+    res.status(httpStatus.BAD_REQUEST).json({ error: 'Invalid document type. Document type must be: RG or CNH' });
     return;
   }
 
