--- conflicted
+++ resolved
@@ -1,12 +1,9 @@
 import sequelize from '../config/database';
+import Anchor from './anchor.model';
 import QuoteTicket from './quoteTicket.model';
 import RampState from './rampState.model';
-<<<<<<< HEAD
+import KycLevel2 from './kycLevel2.model';
 import Partner from './partner.model';
-import Anchor from './anchor.model';
-=======
-import KycLevel2 from './kycLevel2.model';
->>>>>>> 138bde1b
 
 // Define associations
 RampState.belongsTo(QuoteTicket, { foreignKey: 'quoteId', as: 'quote' });
@@ -18,12 +15,9 @@
 const models = {
   QuoteTicket,
   RampState,
-<<<<<<< HEAD
+  KycLevel2,
   Partner,
   Anchor,
-=======
-  KycLevel2,
->>>>>>> 138bde1b
 };
 
 // Export models and sequelize instance
