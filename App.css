.App {
  text-align: center;
}

.inputBox {
  width: 30%;
  margin: 20px auto;
  padding: 20px;
  border: 1px solid #ccc;
  box-shadow: 0 0 10px #ccc;
  transition: all 0.5s ease-in-out;
}

.inputBox.active {
  width: 21%;
  margin-top: 5px;
}

.inputBox input:disabled {
  background-color: #ccc;
  color: #666;
}
.eventsContainer {
  display: flex;
  flex-direction: column;
  align-items: center;
  overflow-y: scroll;
  max-height: 70vh;
}

input {
  margin: 10px;
  padding: 10px;
}

.eventBox {
  margin: 20px auto;
  width: 30%;
  padding: 20px;
  border: 1px solid #ccc;
  box-shadow: 0 0 10px #ccc;
  transition: all 0.5s ease-in-out;
  color: #333;
<<<<<<< HEAD
  word-break: break-all;
=======
  word-wrap: break-word;
>>>>>>> 0116832c
}

.eventBox.waiting {
  background-color: #ffffff;
  border-color: #ccc;
}

.eventBox.active.waiting {
  /*animation: rotateShadowBlue 5s linear infinite;*/
  border-color: #ffffff;
}

/* @keyframes rotateShadowBlue {
  0% { box-shadow: 0 0 15px #007bff; }
  25% { box-shadow: 15px 0 15px #007bff; }
  50% { box-shadow: 0 15px 15px #007bff; }
  75% { box-shadow: -15px 0 15px #007bff; }
  100% { box-shadow: 0 -15px 15px #007bff; }
} */

.eventBox.success {
  background-color: #d4edda;
  border-color: #c3e6cb;
}

.eventBox.active {
  transform: scale(1.3);
  background-color: #f0f0f0;
}

.eventBox.error {
  margin: 20px auto;
  width: 30%;
  padding: 20px;
  border: 1px solid #ccc;
  box-shadow: 0 0 10px #ccc;
  transition: all 0.5s ease-in-out;
  color: red;
  background-color: #f8d7da;
  border-color: #f5c6cb;
  color: red;
}

.iframe-container {
  display: flex;
  flex-direction: column;
  align-items: center;
  justify-content: center;
  margin-top: 50px;
}

button {
  padding: 10px 20px;
  cursor: pointer;
  margin-top: 20px;
  background-color: #007bff;
  color: white;
  border: none;
  border-radius: 5px;
  transition: background-color 0.3s, transform 0.3s;
}

button:hover {
  background-color: #0056b3;
  transform: scale(1.05);
}

.description {
  color: #666;
  font-size: 14px;
  margin-bottom: 10px;
}

.icons {
  display: flex;
  justify-content: center;
  align-items: center;
  margin-bottom: 20px;
}

.icon {
  width: 30px;
  height: 30px;
}

.arrow {
  width: 50px;
  margin: 0 10px;
}<|MERGE_RESOLUTION|>--- conflicted
+++ resolved
@@ -1,6 +1,19 @@
-.App {
-  text-align: center;
+html, body {
+  margin: 0;
+  padding: 0;
+  width: 100%;
+  height: 100%;
+  display: flex;
+  justify-content: center;  
+  overflow-x: hidden;
 }
+
+#app {
+  width: 100%;
+  min-width: 1800px;
+  box-sizing: border-box;
+}
+
 
 .inputBox {
   width: 30%;
@@ -9,6 +22,9 @@
   border: 1px solid #ccc;
   box-shadow: 0 0 10px #ccc;
   transition: all 0.5s ease-in-out;
+  display: flex;
+  flex-direction: column;
+  align-items: center;
 }
 
 .inputBox.active {
@@ -41,11 +57,7 @@
   box-shadow: 0 0 10px #ccc;
   transition: all 0.5s ease-in-out;
   color: #333;
-<<<<<<< HEAD
-  word-break: break-all;
-=======
   word-wrap: break-word;
->>>>>>> 0116832c
 }
 
 .eventBox.waiting {
