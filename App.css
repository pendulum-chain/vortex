--- conflicted
+++ resolved
@@ -2,105 +2,6 @@
 body {
   margin: 0;
   padding: 0;
-<<<<<<< HEAD
-  width: 100%;
-  height: 100%;
-  display: flex;
-  justify-content: center;
-  overflow-x: hidden;
-
-  /* Important to make sure the WalletConnect dialog is shown on top of the others */
-  --wcm-z-index: 1000;
-}
-
-#app {
-  width: 100%;
-  box-sizing: border-box;
-}
-
-.card {
-  width: 100%;
-  max-width: 640px;
-  background-color: #e5e5e5;
-  border: 1px solid #d1d5db;
-  border-radius: 0.75rem;
-  box-shadow: 0 0 #0000, 0 0 #0000, 0 1px 2px 0 rgba(0, 0, 0, 0.05);
-}
-
-.card.card-bordered {
-  border: 1px solid var(--card-border);
-}
-
-.card-body {
-  padding: 1.25rem;
-}
-
-.inputBox {
-  width: 40%;
-  margin: 20px auto;
-  padding: 20px;
-  border: 1px solid #ccc;
-  box-shadow: 0 0 10px #ccc;
-  transition: all 0.5s ease-in-out;
-  display: flex;
-  flex-direction: column;
-  align-items: center;
-}
-
-.inputBox.active {
-  margin-top: 5px;
-}
-
-input {
-  margin: 10px;
-  padding: 10px;
-}
-
-.eventBox {
-  border: 1px solid #ccc;
-  box-shadow: 0 0 10px #ccc;
-  transition: all 0.5s ease-in-out;
-  color: #333;
-  word-wrap: break-word;
-  text-align: center;
-}
-
-.eventBox.waiting {
-  background-color: #ffffff;
-  border-color: #ccc;
-}
-
-.eventBox.active.waiting {
-  /*animation: rotateShadowBlue 5s linear infinite;*/
-  border-color: #ffffff;
-}
-
-.eventBox.success {
-  background-color: #d4edda;
-  border-color: #c3e6cb;
-}
-
-.eventBox.active {
-  transform: scale(1.2);
-  background-color: #f0f0f0;
-}
-
-.eventBox.error {
-  border: 1px solid #ccc;
-  box-shadow: 0 0 10px #ccc;
-  transition: all 0.5s ease-in-out;
-  color: red;
-  background-color: #f8d7da;
-  border-color: #f5c6cb;
-  color: red;
-}
-
-.iframe-container {
-  display: flex;
-  flex-direction: column;
-  align-items: center;
-  justify-content: center;
-=======
   font-family: 'Red Hat Display', sans-serif;
 }
 
@@ -111,7 +12,6 @@
 
 .shadow-custom {
   box-shadow: 0 0 10px rgba(0, 0, 0, 0.2);
->>>>>>> afad0669
 }
 
 @tailwind base;
